--- conflicted
+++ resolved
@@ -2,11 +2,7 @@
     "name": "typescript-parser-wrapper",
     "private": true,
     "dependencies": {
-<<<<<<< HEAD
-        "typescript": "4.3.5"
-=======
         "typescript": "4.4.2"
->>>>>>> c9b50f3c
     },
     "scripts": {
         "build": "tsc --project tsconfig.json",
