--- conflicted
+++ resolved
@@ -409,7 +409,6 @@
 	cp.exec("rm -rf " + sanitized); // OK
 }
 
-<<<<<<< HEAD
 const cp = require("child_process");
 const spawn = cp.spawn;
 module.exports.shellOption = function (name) {
@@ -437,7 +436,7 @@
 	last && arr.push(last); // NOT OK
 	return arr;
 };
-=======
+
 var asyncExec = require("async-execute");
 module.exports.asyncStuff = function (name) {
 	asyncExec("rm -rf " + name); // NOT OK
@@ -468,5 +467,4 @@
 			{}
 		)
 	)
-);
->>>>>>> 8ff9c98d
+);