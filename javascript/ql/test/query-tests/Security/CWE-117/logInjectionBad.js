const http = require('http');
const hostname = '127.0.0.1';
const port = 3000;
const url = require('url');


const check_username = (username) => {
    if (username != 'name') throw `${username} is not valid`;
    // do something
}

const my_logger = {
    log: console.log
}

const another_logger = console.log

const server = http.createServer((req, res) => {
    let q = url.parse(req.url, true);
    let username = q.query.username;

    console.info(`[INFO] User: ${username}`); // NOT OK
    console.info(`[INFO] User: %s`, username); // NOT OK
    my_logger.log('[INFO] User:', username); // NOT OK
    another_logger('[INFO] User:', username); // NOT OK

    try {
        check_username(username)
    } catch (error) {
        console.error(`[ERROR] Error: "${error}"`); // NOT OK
    }
});

const ansiColors = require('ansi-colors');
const colors = require('colors');
import wrapAnsi from 'wrap-ansi';
import { blue, bold, underline } from "colorette"
const highlight = require('cli-highlight').highlight;
var clc = require("cli-color");
import sliceAnsi from 'slice-ansi';
import kleur from 'kleur';
const chalk = require('chalk');
import stripAnsi from 'strip-ansi';

const server2 = http.createServer((req, res) => {
    let q = url.parse(req.url, true);
    let username = q.query.username;

    console.info(ansiColors.yellow.underline(username)); // NOT OK
    console.info(colors.red.underline(username)); // NOT OK
    console.info(wrapAnsi(colors.red.underline(username), 20)); // NOT OK
    console.log(underline(bold(blue(username)))); // NOT OK
    console.log(highlight(username, {language: 'sql', ignoreIllegals: true})); // NOT OK
    console.log(clc.red.bgWhite.underline(username)); // NOT OK
    console.log(sliceAnsi(colors.red.underline(username), 20, 30)); // NOT OK
    console.log(kleur.blue().bold().underline(username)); // NOT OK
    console.log(chalk.underline.bgBlue(username)); // NOT OK
    console.log(stripAnsi(chalk.underline.bgBlue(username))); // NOT OK
});

<<<<<<< HEAD
const pino = require('pino')()

=======
var prettyjson = require('prettyjson');
>>>>>>> a02a82ca
const server3 = http.createServer((req, res) => {
    let q = url.parse(req.url, true);
    let username = q.query.username;

<<<<<<< HEAD
    pino.info(username); // NOT OK

    function fastify() {
        const fastify = require('fastify')({
            logger: true
        });
        fastify.get('/', async (request, reply) => {
            request.log.info(username); // NOT OK
            return { hello: 'world' }
        });
    }

    function express() {
        const express = require('express');
        const app = express();
        app.get('/', (req, res) => {
            req.log.info(username); // NOT OK
            res.send({ hello: 'world' });
        });
    }

    function http() {
        const http = require('http');
        const server = http.createServer((req, res) => {
            req.log.info(username); // NOT OK
            res.end('Hello World\n');
        });
        server.listen(3000);
    }

    function hapi() {
        const Hapi = require('hapi');
        const server = new Hapi.Server();
        server.connection({ port: 3000 });
        server.route({
            method: 'GET',
            path: '/',
            handler: (request, reply) => {
                request.logger.info(username); // NOT OK
                reply({ hello: 'world' });
            }
        });
        server.start();
    }
=======
    console.log(prettyjson.render(username)); // NOT OK
>>>>>>> a02a82ca
});<|MERGE_RESOLUTION|>--- conflicted
+++ resolved
@@ -58,17 +58,20 @@
     console.log(stripAnsi(chalk.underline.bgBlue(username))); // NOT OK
 });
 
-<<<<<<< HEAD
-const pino = require('pino')()
-
-=======
 var prettyjson = require('prettyjson');
->>>>>>> a02a82ca
 const server3 = http.createServer((req, res) => {
     let q = url.parse(req.url, true);
     let username = q.query.username;
 
-<<<<<<< HEAD
+    console.log(prettyjson.render(username)); // NOT OK
+
+});
+
+const pino = require('pino')()
+const server4 = http.createServer((req, res) => {
+    let q = url.parse(req.url, true);
+    let username = q.query.username;
+
     pino.info(username); // NOT OK
 
     function fastify() {
@@ -113,7 +116,4 @@
         });
         server.start();
     }
-=======
-    console.log(prettyjson.render(username)); // NOT OK
->>>>>>> a02a82ca
 });