--- conflicted
+++ resolved
@@ -59,9 +59,7 @@
     tagged`foo ${"safe"} bar ${x} baz`;
 
     sink(x.reverse()); // NOT OK
-<<<<<<< HEAD
     sink(x.toSpliced()); // NOT OK
-=======
 
     sink(x.toSorted()) // NOT OK
     const xSorted = x.toSorted();
@@ -70,5 +68,4 @@
     sink(x.toReversed()) // NOT OK
     const xReversed = x.toReversed();
     sink(xReversed) // NOT OK
->>>>>>> c8c15a08
 }