--- conflicted
+++ resolved
@@ -13,11 +13,7 @@
 which will install `swift/extractor-pack`.
 
 Using `--search-path=swift/extractor-pack` will then pick up the Swift extractor. You can also use
-<<<<<<< HEAD
-`--search-path=.`, as the extractor pack is mentioned in the root `.codeql-workspace.json`.
-=======
 `--search-path=.`, as the extractor pack is mentioned in the root `codeql-workspace.yml`.
->>>>>>> 6a6a63e1
 
 Notice you can run `bazel run :create-extractor-pack` if you already are in the `swift` directory.
 
