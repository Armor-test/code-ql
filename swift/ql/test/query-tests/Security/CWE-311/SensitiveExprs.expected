--- conflicted
+++ resolved
@@ -15,16 +15,12 @@
 | testRealm.swift:52:12:52:12 | myPassword | label:myPassword, type:credential |
 | testSend.swift:29:19:29:19 | passwordPlain | label:passwordPlain, type:credential |
 | testSend.swift:33:19:33:19 | passwordPlain | label:passwordPlain, type:credential |
-<<<<<<< HEAD
-=======
-| testSend.swift:34:19:34:19 | passwordHash | isProbablySafe, label:passwordHash, type:credential |
 | testSend.swift:45:13:45:13 | password | label:password, type:credential |
 | testSend.swift:46:13:46:13 | password | label:password, type:credential |
 | testSend.swift:47:17:47:17 | password | label:password, type:credential |
 | testSend.swift:48:23:48:23 | password | label:password, type:credential |
 | testSend.swift:49:27:49:27 | password | label:password, type:credential |
 | testSend.swift:50:27:50:27 | password | label:password, type:credential |
->>>>>>> 9893650f
 | testURL.swift:13:54:13:54 | passwd | label:passwd, type:credential |
 | testURL.swift:16:55:16:55 | credit_card_no | label:credit_card_no, type:private information |
 | testURL.swift:20:22:20:22 | passwd | label:passwd, type:credential |