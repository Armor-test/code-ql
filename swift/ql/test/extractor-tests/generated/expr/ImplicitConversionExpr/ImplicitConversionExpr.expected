<<<<<<< HEAD
| implicit_conversions.swift:2:3:2:3 | (UnsafePointer<CChar>) ... | StringToPointerExpr | getSubExpr: | implicit_conversions.swift:2:3:2:3 | Hello |
| implicit_conversions.swift:4:16:4:16 | (Int?) ... | InjectIntoOptionalExpr | getSubExpr: | implicit_conversions.swift:4:16:4:16 | 42 |
| implicit_conversions.swift:5:25:5:25 | (Equatable) ... | ErasureExpr | getSubExpr: | implicit_conversions.swift:5:25:5:25 | 42 |
| implicit_conversions.swift:12:3:12:5 | ((() -> Void)?) ... | AbiSafeConversionExpr | getSubExpr: | implicit_conversions.swift:12:3:12:5 | .b |
| implicit_conversions.swift:12:9:12:10 | ((() -> Void)?) ... | InjectIntoOptionalExpr | getSubExpr: | implicit_conversions.swift:12:9:12:10 | { ... } |
=======
| implicit_conversions.swift:2:3:2:3 | (UnsafePointer<CChar>) ... | StringToPointerExpr | hasType: | yes | getSubExpr: | implicit_conversions.swift:2:3:2:3 | Hello |
| implicit_conversions.swift:4:16:4:16 | (Int?) ... | InjectIntoOptionalExpr | hasType: | yes | getSubExpr: | implicit_conversions.swift:4:16:4:16 | 42 |
| implicit_conversions.swift:5:25:5:25 | (Equatable) ... | ErasureExpr | hasType: | yes | getSubExpr: | implicit_conversions.swift:5:25:5:25 | 42 |
| implicit_conversions.swift:12:3:12:5 | (@lvalue (() -> Void)?) ... | AbiSafeConversionExpr | hasType: | yes | getSubExpr: | implicit_conversions.swift:12:3:12:5 | .b |
| implicit_conversions.swift:12:9:12:10 | ((() -> Void)?) ... | InjectIntoOptionalExpr | hasType: | yes | getSubExpr: | implicit_conversions.swift:12:9:12:10 | { ... } |
>>>>>>> 898a4006
<|MERGE_RESOLUTION|>--- conflicted
+++ resolved
@@ -1,13 +1,5 @@
-<<<<<<< HEAD
-| implicit_conversions.swift:2:3:2:3 | (UnsafePointer<CChar>) ... | StringToPointerExpr | getSubExpr: | implicit_conversions.swift:2:3:2:3 | Hello |
-| implicit_conversions.swift:4:16:4:16 | (Int?) ... | InjectIntoOptionalExpr | getSubExpr: | implicit_conversions.swift:4:16:4:16 | 42 |
-| implicit_conversions.swift:5:25:5:25 | (Equatable) ... | ErasureExpr | getSubExpr: | implicit_conversions.swift:5:25:5:25 | 42 |
-| implicit_conversions.swift:12:3:12:5 | ((() -> Void)?) ... | AbiSafeConversionExpr | getSubExpr: | implicit_conversions.swift:12:3:12:5 | .b |
-| implicit_conversions.swift:12:9:12:10 | ((() -> Void)?) ... | InjectIntoOptionalExpr | getSubExpr: | implicit_conversions.swift:12:9:12:10 | { ... } |
-=======
 | implicit_conversions.swift:2:3:2:3 | (UnsafePointer<CChar>) ... | StringToPointerExpr | hasType: | yes | getSubExpr: | implicit_conversions.swift:2:3:2:3 | Hello |
 | implicit_conversions.swift:4:16:4:16 | (Int?) ... | InjectIntoOptionalExpr | hasType: | yes | getSubExpr: | implicit_conversions.swift:4:16:4:16 | 42 |
 | implicit_conversions.swift:5:25:5:25 | (Equatable) ... | ErasureExpr | hasType: | yes | getSubExpr: | implicit_conversions.swift:5:25:5:25 | 42 |
-| implicit_conversions.swift:12:3:12:5 | (@lvalue (() -> Void)?) ... | AbiSafeConversionExpr | hasType: | yes | getSubExpr: | implicit_conversions.swift:12:3:12:5 | .b |
-| implicit_conversions.swift:12:9:12:10 | ((() -> Void)?) ... | InjectIntoOptionalExpr | hasType: | yes | getSubExpr: | implicit_conversions.swift:12:9:12:10 | { ... } |
->>>>>>> 898a4006
+| implicit_conversions.swift:12:3:12:5 | ((() -> Void)?) ... | AbiSafeConversionExpr | hasType: | yes | getSubExpr: | implicit_conversions.swift:12:3:12:5 | .b |
+| implicit_conversions.swift:12:9:12:10 | ((() -> Void)?) ... | InjectIntoOptionalExpr | hasType: | yes | getSubExpr: | implicit_conversions.swift:12:9:12:10 | { ... } |