--- conflicted
+++ resolved
@@ -461,9 +461,6 @@
 | test.swift:766:29:766:29 | KeyPathComponent [x] | test.swift:766:13:766:29 | exit #keyPath(...) |
 | test.swift:767:15:767:15 | s2 [s, some:0, x] | test.swift:766:13:766:29 | enter #keyPath(...) [s, some:0, x] |
 | test.swift:767:15:767:15 | s2 [s, some:0, x] | test.swift:767:15:767:28 | \\...[...] |
-<<<<<<< HEAD
-| test.swift:775:12:775:21 | call to source() | test.swift:775:12:775:21 | OpenExistentialExpr |
-=======
 | test.swift:774:5:774:5 | [post] dict1 [Collection element, Tuple element at index 1] | test.swift:776:15:776:15 | dict1 [Collection element, Tuple element at index 1] |
 | test.swift:774:5:774:12 | DictionarySubscriptNode [Tuple element at index 1] | test.swift:774:5:774:5 | [post] dict1 [Collection element, Tuple element at index 1] |
 | test.swift:774:16:774:23 | call to source() | test.swift:774:5:774:12 | DictionarySubscriptNode [Tuple element at index 1] |
@@ -561,7 +558,7 @@
 | test.swift:873:21:873:31 | [...] [Collection element] | test.swift:856:29:856:40 | args [Collection element] |
 | test.swift:873:21:873:31 | [...] [Collection element] | test.swift:873:21:873:31 | [...] [Collection element] |
 | test.swift:873:24:873:31 | call to source() | test.swift:873:21:873:31 | [...] [Collection element] |
->>>>>>> 39499142
+| test.swift:881:12:881:21 | call to source() | test.swift:881:12:881:21 | OpenExistentialExpr |
 nodes
 | file://:0:0:0:0 | .a [x] | semmle.label | .a [x] |
 | file://:0:0:0:0 | .s [x] | semmle.label | .s [x] |
@@ -1063,10 +1060,6 @@
 | test.swift:766:29:766:29 | KeyPathComponent [x] | semmle.label | KeyPathComponent [x] |
 | test.swift:767:15:767:15 | s2 [s, some:0, x] | semmle.label | s2 [s, some:0, x] |
 | test.swift:767:15:767:28 | \\...[...] | semmle.label | \\...[...] |
-<<<<<<< HEAD
-| test.swift:775:12:775:21 | OpenExistentialExpr | semmle.label | OpenExistentialExpr |
-| test.swift:775:12:775:21 | call to source() | semmle.label | call to source() |
-=======
 | test.swift:774:5:774:5 | [post] dict1 [Collection element, Tuple element at index 1] | semmle.label | [post] dict1 [Collection element, Tuple element at index 1] |
 | test.swift:774:5:774:12 | DictionarySubscriptNode [Tuple element at index 1] | semmle.label | DictionarySubscriptNode [Tuple element at index 1] |
 | test.swift:774:16:774:23 | call to source() | semmle.label | call to source() |
@@ -1167,7 +1160,8 @@
 | test.swift:873:21:873:31 | [...] [Collection element] | semmle.label | [...] [Collection element] |
 | test.swift:873:21:873:31 | [...] [Collection element] | semmle.label | [...] [Collection element] |
 | test.swift:873:24:873:31 | call to source() | semmle.label | call to source() |
->>>>>>> 39499142
+| test.swift:881:12:881:21 | OpenExistentialExpr | semmle.label | OpenExistentialExpr |
+| test.swift:881:12:881:21 | call to source() | semmle.label | call to source() |
 subpaths
 | test.swift:75:22:75:22 | x | test.swift:65:16:65:28 | arg1 | test.swift:65:1:70:1 | arg2[return] | test.swift:75:32:75:32 | [post] y |
 | test.swift:114:19:114:19 | arg | test.swift:109:9:109:14 | arg | test.swift:110:12:110:12 | arg | test.swift:114:12:114:22 | call to ... |
@@ -1338,9 +1332,6 @@
 | test.swift:756:15:756:21 | ...! | test.swift:746:14:746:21 | call to source() | test.swift:756:15:756:21 | ...! | result |
 | test.swift:757:15:757:19 | .v3 | test.swift:747:14:747:21 | call to source() | test.swift:757:15:757:19 | .v3 | result |
 | test.swift:767:15:767:28 | \\...[...] | test.swift:764:18:764:25 | call to source() | test.swift:767:15:767:28 | \\...[...] | result |
-<<<<<<< HEAD
-| test.swift:775:12:775:21 | OpenExistentialExpr | test.swift:775:12:775:21 | call to source() | test.swift:775:12:775:21 | OpenExistentialExpr | result |
-=======
 | test.swift:776:15:776:22 | ...[...] | test.swift:774:16:774:23 | call to source() | test.swift:776:15:776:22 | ...[...] | result |
 | test.swift:787:15:787:22 | ...[...] | test.swift:786:21:786:28 | call to source() | test.swift:787:15:787:22 | ...[...] | result |
 | test.swift:791:15:791:38 | .0 | test.swift:789:11:789:18 | call to source() | test.swift:791:15:791:38 | .0 | result |
@@ -1360,4 +1351,4 @@
 | test.swift:859:15:859:21 | ...[...] | test.swift:873:24:873:31 | call to source() | test.swift:859:15:859:21 | ...[...] | result |
 | test.swift:860:15:860:21 | ...[...] | test.swift:873:24:873:31 | call to source() | test.swift:860:15:860:21 | ...[...] | result |
 | test.swift:867:15:867:38 | \\...[...] | test.swift:873:24:873:31 | call to source() | test.swift:867:15:867:38 | \\...[...] | result |
->>>>>>> 39499142
+| test.swift:881:12:881:21 | OpenExistentialExpr | test.swift:881:12:881:21 | call to source() | test.swift:881:12:881:21 | OpenExistentialExpr | result |