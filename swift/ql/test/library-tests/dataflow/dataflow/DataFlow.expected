--- conflicted
+++ resolved
@@ -603,12 +603,9 @@
 | test.swift:883:21:883:39 | call to makeIterator() [Collection element] | test.swift:884:15:884:15 | generator [Collection element] |
 | test.swift:884:15:884:15 | generator [Collection element] | test.swift:884:15:884:30 | call to next() [some:0] |
 | test.swift:884:15:884:30 | call to next() [some:0] | test.swift:884:15:884:31 | ...! |
-<<<<<<< HEAD
-| test.swift:917:12:917:21 | call to source() | test.swift:917:12:917:21 | OpenExistentialExpr |
-| test.swift:919:12:919:35 | call to source() | test.swift:919:12:919:35 | OpenExistentialExpr |
-=======
 | test.swift:908:19:908:26 | call to source() | test.swift:904:13:904:18 | call to ... |
->>>>>>> cb1cd5ed
+| test.swift:927:12:927:21 | call to source() | test.swift:927:12:927:21 | OpenExistentialExpr |
+| test.swift:929:12:929:35 | call to source() | test.swift:929:12:929:35 | OpenExistentialExpr |
 nodes
 | file://:0:0:0:0 | .a [x] | semmle.label | .a [x] |
 | file://:0:0:0:0 | .s [x] | semmle.label | .s [x] |
@@ -1257,17 +1254,14 @@
 | test.swift:884:15:884:15 | generator [Collection element] | semmle.label | generator [Collection element] |
 | test.swift:884:15:884:30 | call to next() [some:0] | semmle.label | call to next() [some:0] |
 | test.swift:884:15:884:31 | ...! | semmle.label | ...! |
-<<<<<<< HEAD
-| test.swift:917:12:917:21 | OpenExistentialExpr | semmle.label | OpenExistentialExpr |
-| test.swift:917:12:917:21 | call to source() | semmle.label | call to source() |
-| test.swift:918:12:918:21 | call to source() | semmle.label | call to source() |
-| test.swift:919:12:919:35 | OpenExistentialExpr | semmle.label | OpenExistentialExpr |
-| test.swift:919:12:919:35 | call to source() | semmle.label | call to source() |
-| test.swift:920:12:920:39 | call to source() | semmle.label | call to source() |
-=======
 | test.swift:904:13:904:18 | call to ... | semmle.label | call to ... |
 | test.swift:908:19:908:26 | call to source() | semmle.label | call to source() |
->>>>>>> cb1cd5ed
+| test.swift:927:12:927:21 | OpenExistentialExpr | semmle.label | OpenExistentialExpr |
+| test.swift:927:12:927:21 | call to source() | semmle.label | call to source() |
+| test.swift:928:12:928:21 | call to source() | semmle.label | call to source() |
+| test.swift:929:12:929:35 | OpenExistentialExpr | semmle.label | OpenExistentialExpr |
+| test.swift:929:12:929:35 | call to source() | semmle.label | call to source() |
+| test.swift:930:12:930:39 | call to source() | semmle.label | call to source() |
 subpaths
 | test.swift:75:22:75:22 | x | test.swift:65:16:65:28 | arg1 | test.swift:65:1:70:1 | arg2[return] | test.swift:75:32:75:32 | [post] y |
 | test.swift:114:19:114:19 | arg | test.swift:109:9:109:14 | arg | test.swift:110:12:110:12 | arg | test.swift:114:12:114:22 | call to ... |
@@ -1465,11 +1459,8 @@
 | test.swift:867:15:867:38 | \\...[...] | test.swift:873:24:873:31 | call to source() | test.swift:867:15:867:38 | \\...[...] | result |
 | test.swift:880:19:880:19 | elem | test.swift:877:21:877:28 | call to source() | test.swift:880:19:880:19 | elem | result |
 | test.swift:884:15:884:31 | ...! | test.swift:877:21:877:28 | call to source() | test.swift:884:15:884:31 | ...! | result |
-<<<<<<< HEAD
-| test.swift:917:12:917:21 | OpenExistentialExpr | test.swift:917:12:917:21 | call to source() | test.swift:917:12:917:21 | OpenExistentialExpr | result |
-| test.swift:918:12:918:21 | call to source() | test.swift:918:12:918:21 | call to source() | test.swift:918:12:918:21 | call to source() | result |
-| test.swift:919:12:919:35 | OpenExistentialExpr | test.swift:919:12:919:35 | call to source() | test.swift:919:12:919:35 | OpenExistentialExpr | result |
-| test.swift:920:12:920:39 | call to source() | test.swift:920:12:920:39 | call to source() | test.swift:920:12:920:39 | call to source() | result |
-=======
 | test.swift:904:13:904:18 | call to ... | test.swift:908:19:908:26 | call to source() | test.swift:904:13:904:18 | call to ... | result |
->>>>>>> cb1cd5ed
+| test.swift:927:12:927:21 | OpenExistentialExpr | test.swift:927:12:927:21 | call to source() | test.swift:927:12:927:21 | OpenExistentialExpr | result |
+| test.swift:928:12:928:21 | call to source() | test.swift:928:12:928:21 | call to source() | test.swift:928:12:928:21 | call to source() | result |
+| test.swift:929:12:929:35 | OpenExistentialExpr | test.swift:929:12:929:35 | call to source() | test.swift:929:12:929:35 | OpenExistentialExpr | result |
+| test.swift:930:12:930:39 | call to source() | test.swift:930:12:930:39 | call to source() | test.swift:930:12:930:39 | call to source() | result |