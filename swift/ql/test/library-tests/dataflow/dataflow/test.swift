--- conflicted
+++ resolved
@@ -873,27 +873,9 @@
     testVarargs3(1, 2, source())
 }
 
-<<<<<<< HEAD
-protocol MyProtocol {
-	func source() -> Int
-}
-
-class MyProcotolImpl : MyProtocol {
-	func source() -> Int { return 0 }
-}
-
-func getMyProtocol() -> MyProtocol { return MyProcotolImpl() }
-func getMyProtocolImpl() -> MyProcotolImpl { return MyProcotolImpl() }
-
-func testOpenExistentialExpr(x: MyProtocol, y: MyProcotolImpl) {
-	sink(arg: x.source()) // $ flow=888
-	sink(arg: y.source()) // $ flow=889
-	sink(arg: getMyProtocol().source()) // $ flow=890
-	sink(arg: getMyProtocolImpl().source()) // $ flow=891
-=======
 func testSetForEach() {
     var set1 = Set([source()])
-    
+
     for elem in set1 {
         sink(arg: elem) // $ flow=877
     }
@@ -916,5 +898,26 @@
     for try await i in stream {
         sink(arg: i) // $ MISSING: flow=892
     }
->>>>>>> fe2468e7
-}+}
+
+// ---
+
+protocol MyProtocol {
+	func source() -> Int
+}
+
+class MyProcotolImpl : MyProtocol {
+	func source() -> Int { return 0 }
+}
+
+func getMyProtocol() -> MyProtocol { return MyProcotolImpl() }
+func getMyProtocolImpl() -> MyProcotolImpl { return MyProcotolImpl() }
+
+func testOpenExistentialExpr(x: MyProtocol, y: MyProcotolImpl) {
+	sink(arg: x.source()) // $ flow=888
+	sink(arg: y.source()) // $ flow=889
+	sink(arg: getMyProtocol().source()) // $ flow=890
+	sink(arg: getMyProtocolImpl().source()) // $ flow=891
+}
+
+// ---