--- conflicted
+++ resolved
@@ -767,14 +767,6 @@
     sink(arg: s2[keyPath: f]) // $ flow=764
 }
 
-<<<<<<< HEAD
-func testNestedKeyPathWrite() {
-  var s2 = S2(s: S(x: 1))
-  sink(arg: s2.s.x)
-  var f = \S2.s.x
-  s2[keyPath: f] = source()
-  sink(arg: s2.s.x) // $ flow=774
-=======
 func testDictionary() {
     var dict1 = [1:2, 3:4, 5:6]
     sink(arg: dict1[1])
@@ -811,5 +803,12 @@
     sink(arg: dict4.randomElement()!.1) // $ flow=799 flow=801
     sink(arg: dict4.keys.randomElement()) // $ MISSING: flow=800
     sink(arg: dict4.values.randomElement()) // $ MISSING: flow=799 flow=801
->>>>>>> 109bd905
+}
+
+func testNestedKeyPathWrite() {
+  var s2 = S2(s: S(x: 1))
+  sink(arg: s2.s.x)
+  var f = \S2.s.x
+  s2[keyPath: f] = source()
+  sink(arg: s2.s.x) // $ flow=812
 }