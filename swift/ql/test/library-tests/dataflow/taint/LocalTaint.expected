--- conflicted
+++ resolved
@@ -557,7 +557,6 @@
 | nsmutabledata.swift:48:9:48:9 | SSA def(nsMutableDataTainted6) | nsmutabledata.swift:49:15:49:15 | nsMutableDataTainted6 |
 | nsmutabledata.swift:48:33:48:40 | call to source() | nsmutabledata.swift:48:9:48:9 | SSA def(nsMutableDataTainted6) |
 | nsmutabledata.swift:49:15:49:15 | nsMutableDataTainted6 | nsmutabledata.swift:49:15:49:37 | .mutableBytes |
-<<<<<<< HEAD
 | nsstring.swift:6:7:6:7 | SSA def(self) | nsstring.swift:6:7:6:7 | self[return] |
 | nsstring.swift:6:7:6:7 | SSA def(self) | nsstring.swift:6:7:6:7 | self[return] |
 | nsstring.swift:6:7:6:7 | self | nsstring.swift:6:7:6:7 | SSA def(self) |
@@ -1256,7 +1255,6 @@
 | nsstring.swift:453:13:453:28 | call to sourceNSString() | nsstring.swift:453:13:453:30 | .resolvingSymlinksInPath |
 | nsstring.swift:454:13:454:28 | call to sourceNSString() | nsstring.swift:454:13:454:30 | .standardizingPath |
 | nsstring.swift:455:13:455:28 | call to sourceNSString() | nsstring.swift:455:13:455:30 | .removingPercentEncoding |
-=======
 | simple.swift:12:13:12:13 | 1 | simple.swift:12:13:12:24 | ... .+(_:_:) ... |
 | simple.swift:12:17:12:24 | call to source() | simple.swift:12:13:12:24 | ... .+(_:_:) ... |
 | simple.swift:13:13:13:20 | call to source() | simple.swift:13:13:13:24 | ... .+(_:_:) ... |
@@ -1337,7 +1335,6 @@
 | simple.swift:68:3:68:3 | &... | simple.swift:69:13:69:13 | e |
 | simple.swift:68:3:68:3 | [post] &... | simple.swift:69:13:69:13 | e |
 | simple.swift:68:3:68:3 | e | simple.swift:68:3:68:3 | &... |
->>>>>>> 7f607fb4
 | string.swift:6:8:6:8 | SSA def(self) | string.swift:6:8:6:8 | self[return] |
 | string.swift:6:8:6:8 | self | string.swift:6:8:6:8 | SSA def(self) |
 | string.swift:10:3:10:3 | SSA def(self) | string.swift:10:3:10:27 | self[return] |
