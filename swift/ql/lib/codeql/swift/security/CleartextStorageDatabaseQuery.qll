/**
 * Provides a taint-tracking configuration for reasoning about cleartext
 * database storage vulnerabilities.
 */

import swift
import codeql.swift.security.SensitiveExprs
import codeql.swift.dataflow.DataFlow
import codeql.swift.dataflow.TaintTracking
import codeql.swift.security.CleartextStorageDatabaseExtensions

/**
 * A taint configuration from sensitive information to expressions that are
 * transmitted over a network.
 */
module CleartextStorageDatabaseConfig implements DataFlow::ConfigSig {
  predicate isSource(DataFlow::Node node) { node.asExpr() instanceof SensitiveExpr }

  predicate isSink(DataFlow::Node node) { node instanceof CleartextStorageDatabaseSink }

  predicate isBarrier(DataFlow::Node barrier) { barrier instanceof CleartextStorageDatabaseBarrier }

  predicate isAdditionalFlowStep(DataFlow::Node nodeFrom, DataFlow::Node nodeTo) {
    any(CleartextStorageDatabaseAdditionalFlowStep s).step(nodeFrom, nodeTo)
  }

  predicate isBarrierIn(DataFlow::Node node) {
    // make sources barriers so that we only report the closest instance
    isSource(node)
  }

  predicate allowImplicitRead(DataFlow::Node node, DataFlow::ContentSet c) {
    // flow out from fields of an `NSManagedObject` or `RealmSwiftObject` at the sink,
    // for example in `realmObj.data = sensitive`.
    isSink(node) and
    exists(NominalTypeDecl d, Decl cx |
      d.getType().getUnderlyingType().getABaseType*().getName() =
        ["NSManagedObject", "RealmSwiftObject"] and
      cx.asNominalTypeDecl() = d and
      c.getAReadContent().(DataFlow::Content::FieldContent).getField() = cx.getAMember()
    )
    or
<<<<<<< HEAD
    // flow out from dictionary values at the sink (this is essential for some of the
    // SQLite.swift models)
    isSink(node) and
    node.asExpr().getType().getUnderlyingType() instanceof DictionaryType and
    (
      c.getAReadContent() instanceof DataFlow::Content::CollectionContent or
      c.getAReadContent().(DataFlow::Content::TupleContent).getIndex() = 1
    )
=======
    // flow out from array elements of at the sink,
    // for example in `database.allStatements(sql: "", arguments: [sensitive])`.
    isSink(node) and
    c.getAReadContent() instanceof DataFlow::Content::CollectionContent
>>>>>>> e124a703
  }
}

/**
 * Detect taint flow of sensitive information to expressions that are
 * transmitted over a network.
 */
module CleartextStorageDatabaseFlow = TaintTracking::Global<CleartextStorageDatabaseConfig>;<|MERGE_RESOLUTION|>--- conflicted
+++ resolved
@@ -40,7 +40,6 @@
       c.getAReadContent().(DataFlow::Content::FieldContent).getField() = cx.getAMember()
     )
     or
-<<<<<<< HEAD
     // flow out from dictionary values at the sink (this is essential for some of the
     // SQLite.swift models)
     isSink(node) and
@@ -49,12 +48,11 @@
       c.getAReadContent() instanceof DataFlow::Content::CollectionContent or
       c.getAReadContent().(DataFlow::Content::TupleContent).getIndex() = 1
     )
-=======
+    or
     // flow out from array elements of at the sink,
     // for example in `database.allStatements(sql: "", arguments: [sensitive])`.
     isSink(node) and
     c.getAReadContent() instanceof DataFlow::Content::CollectionContent
->>>>>>> e124a703
   }
 }
 
