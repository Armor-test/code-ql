--- conflicted
+++ resolved
@@ -167,15 +167,13 @@
      */
     abstract string getName();
 
-<<<<<<< HEAD
     abstract predicate contextSensitiveCallee();
-=======
+
     /** Gets the 'object' resulting from iterating over this object.
      * Used in the context `for i in this:`. The result is the 'object'
      * assigned to `i`.
      */
     abstract ObjectInternal getIterNext();
->>>>>>> fad37bd6
 
 }
 
@@ -260,11 +258,9 @@
         result = this.getBuiltin().getName()
     }
 
-<<<<<<< HEAD
     override predicate contextSensitiveCallee() { none() }
-=======
+
     override ObjectInternal getIterNext() { result = ObjectInternal::unknown() }
->>>>>>> fad37bd6
 
 }
 
@@ -343,11 +339,9 @@
 
     override string getName() { none() }
 
-<<<<<<< HEAD
     override predicate contextSensitiveCallee() { none() }
-=======
+
     override ObjectInternal getIterNext() { result = ObjectInternal::unknown() }
->>>>>>> fad37bd6
 
 }
 
@@ -427,13 +421,11 @@
 
     override string getName() { none() }
 
-<<<<<<< HEAD
     /** Holds if this object requires context to determine the object resulting from a call to it.
      * True for most callables. */
     override predicate contextSensitiveCallee() { none() }
-=======
+
     override ObjectInternal getIterNext() { none() }
->>>>>>> fad37bd6
 
 }
 
