# This should cover all the syntactical constructs that we hope to support.
# Headings refer to https://docs.python.org/3/reference/expressions.html,
# and are selected whenever they incur dataflow.
# Intended sources should be the variable `SOURCE` and intended sinks should be
# arguments to the function `SINK` (see python/ql/test/experimental/dataflow/testConfig.qll).
#
# Functions whose name ends with "_with_local_flow" will also be tested for local flow.
#
# All functions starting with "test_" should run and execute `print("OK")` exactly once.
# This can be checked by running validTest.py.

import sys
import os

sys.path.append(os.path.dirname(os.path.dirname((__file__))))
from testlib import *

# These are defined so that we can evaluate the test code.
NONSOURCE = "not a source"
SOURCE = "source"


def is_source(x):
    return x == "source" or x == b"source" or x == 42 or x == 42.0 or x == 42j


def SINK(x):
    if is_source(x):
        print("OK")
    else:
        print("Unexpected flow", x)


def SINK_F(x):
    if is_source(x):
        print("Unexpected flow", x)
    else:
        print("OK")


def test_tuple_with_local_flow():
    x = (NONSOURCE, SOURCE)
    y = x[1]
    SINK(y) #$ flow="SOURCE, l:-2 -> y"


def test_tuple_negative():
    x = (NONSOURCE, SOURCE)
    y = x[0]
    SINK_F(y)


# 6.2.1. Identifiers (Names)
def test_names():
    x = SOURCE
    SINK(x) #$ flow="SOURCE, l:-1 -> x"


# 6.2.2. Literals
def test_string_literal():
    x = "source"
    SINK(x) #$ flow="'source', l:-1 -> x"


def test_bytes_literal():
    x = b"source"
    SINK(x) #$ flow="b'source', l:-1 -> x"


def test_integer_literal():
    x = 42
    SINK(x) #$ flow="42, l:-1 -> x"


def test_floatnumber_literal():
    x = 42.0
    SINK(x) #$ flow="42.0, l:-1 -> x"


def test_imagnumber_literal():
    x = 42j
    SINK(x) #$ MISSING:flow="42j, l:-1 -> x"


# 6.2.3. Parenthesized forms
def test_parenthesized_form():
    x = (SOURCE)
    SINK(x) #$ flow="SOURCE, l:-1 -> x"


# 6.2.5. List displays
def test_list_display():
    x = [SOURCE]
    SINK(x[0]) #$ flow="SOURCE, l:-1 -> x[0]"


def test_list_display_negative():
    x = [SOURCE]
    SINK_F(x)


def test_list_comprehension():
    x = [SOURCE for y in [NONSOURCE]]
    SINK(x[0]) #$ flow="SOURCE, l:-1 -> x[0]"


def test_list_comprehension_flow():
    x = [y for y in [SOURCE]]
    SINK(x[0]) #$  flow="SOURCE, l:-1 -> x[0]"


def test_list_comprehension_inflow():
    l = [SOURCE]
    x = [y for y in l]
    SINK(x[0]) #$ flow="SOURCE, l:-2 -> x[0]"


def test_nested_list_display():
    x = [*[SOURCE]]
    SINK(x[0]) #$ MISSING:flow="SOURCE, l:-1 -> x[0]"


# 6.2.6. Set displays
def test_set_display():
    x = {SOURCE}
    SINK(x.pop()) #$ flow="SOURCE, l:-1 -> x.pop()"


def test_set_comprehension():
    x = {SOURCE for y in [NONSOURCE]}
    SINK(x.pop()) #$ flow="SOURCE, l:-1 -> x.pop()"


def test_set_comprehension_flow():
    x = {y for y in [SOURCE]}
    SINK(x.pop()) #$ flow="SOURCE, l:-1 -> x.pop()"


def test_set_comprehension_inflow():
    l = {SOURCE}
    x = {y for y in l}
    SINK(x.pop()) #$ flow="SOURCE, l:-2 -> x.pop()"


def test_nested_set_display():
    x = {*{SOURCE}}
    SINK(x.pop()) #$ MISSING:flow="SOURCE, l:-1 -> x.pop()"


# 6.2.7. Dictionary displays
def test_dict_display():
    x = {"s": SOURCE}
    SINK(x["s"]) #$ flow="SOURCE, l:-1 -> x['s']"


def test_dict_display_pop():
    x = {"s": SOURCE}
    SINK(x.pop("s")) #$ flow="SOURCE, l:-1 -> x.pop(..)"


def test_dict_comprehension():
    x = {y: SOURCE for y in ["s"]}
    SINK(x["s"]) #$ MISSING:flow="SOURCE, l:-1 -> x['s']"


def test_dict_comprehension_pop():
    x = {y: SOURCE for y in ["s"]}
    SINK(x.pop("s")) #$ MISSING:flow="SOURCE, l:-1 -> x.pop()"


def test_nested_dict_display():
    x = {**{"s": SOURCE}}
    SINK(x["s"]) #$ MISSING:flow="SOURCE, l:-1 -> x['s']"


def test_nested_dict_display_pop():
    x = {**{"s": SOURCE}}
    SINK(x.pop("s")) #$ MISSING:flow="SOURCE, l:-1 -> x.pop()"


# Nested comprehensions
def test_nested_comprehension():
    x = [y for z in [[SOURCE]] for y in z]
    SINK(x[0]) #$ flow="SOURCE, l:-1 -> x[0]"


def test_nested_comprehension_deep_with_local_flow():
    x = [y for v in [[[[SOURCE]]]] for u in v for z in u for y in z]
    SINK(x[0]) #$ flow="SOURCE, l:-1 -> x[0]"


def test_nested_comprehension_dict():
    d = {"s": [SOURCE]}
    x = [y for k, v in d.items() for y in v]
    SINK(x[0]) #$ MISSING:flow="SOURCE, l:-1 -> x[0]"


def test_nested_comprehension_paren():
    x = [y for y in (z for z in [SOURCE])]
    SINK(x[0]) #$ flow="SOURCE, l:-1 -> x[0]"


# 6.2.8. Generator expressions
def test_generator():
    x = (SOURCE for y in [NONSOURCE])
    SINK([*x][0]) #$ MISSING:flow="SOURCE, l:-1 -> List[0]"


# 6.2.9. Yield expressions
def gen(x):
    yield x


def test_yield():
    g = gen(SOURCE)
    SINK(next(g)) #$ MISSING:flow="SOURCE, l:-1 -> next()"


def gen_from(x):
    yield from gen(x)


def test_yield_from():
    g = gen_from(SOURCE)
    SINK(next(g)) #$ MISSING:flow="SOURCE, l:-1 -> next()"


# a statement rather than an expression, but related to generators
def test_for():
    for x in gen(SOURCE):
        SINK(x) #$ MISSING:flow="SOURCE, l:-1 -> x"


# 6.2.9.1. Generator-iterator methods
def test___next__():
    g = gen(SOURCE)
    SINK(g.__next__()) #$ MISSING:flow="SOURCE, l:-1 -> g.__next__()"


def gen2(x):
    # argument of `send` has to flow to value of `yield x` (and so to `m`)
    m = yield x
    yield m


def test_send():
    g = gen2(NONSOURCE)
    n = next(g)
    SINK(g.send(SOURCE)) #$ MISSING:flow="SOURCE -> g.send()"


def gen_ex(x):
    try:
        yield NONSOURCE
    except:
        yield x  # `x` has to flow to call to `throw`


def test_throw():
    g = gen_ex(SOURCE)
    n = next(g)
    SINK(g.throw(TypeError)) #$ MISSING:flow="SOURCE, l:-2 -> g.throw()"


# no `test_close` as `close` involves no data flow

# 6.2.9.3. Asynchronous generator functions
async def agen(x):
    yield x


# 6.2.9.4. Asynchronous generator-iterator methods

# helper to run async test functions
def runa(a):
    import asyncio

    asyncio.run(a)


async def atest___anext__():
    g = agen(SOURCE)
    SINK(await g.__anext__()) #$ MISSING:flow="SOURCE, l:-1 -> g.__anext__()"


def test___anext__():
    runa(atest___anext__())


async def agen2(x):
    # argument of `send` has to flow to value of `yield x` (and so to `m`)
    m = yield x
    yield m


async def atest_asend():
    g = agen2(NONSOURCE)
    n = await g.__anext__()
    SINK(await g.asend(SOURCE)) #$ MISSING:flow="SOURCE -> g.asend()"


def test_asend():
    runa(atest_asend())


async def agen_ex(x):
    try:
        yield NONSOURCE
    except:
        yield x  # `x` has to flow to call to `athrow`


async def atest_athrow():
    g = agen_ex(SOURCE)
    n = await g.__anext__()
    SINK(await g.athrow(TypeError)) #$ MISSING:flow="SOURCE, l:-2 -> g.athrow()"


def test_athrow():
    runa(atest_athrow())


# 6.3.1. Attribute references
class C:
    a = SOURCE


@expects(2)
def test_attribute_reference():
    SINK(C.a) #$ MISSING:flow="SOURCE, l:-4 -> C.a"
    c = C()
    SINK(c.a) #$ MISSING:flow="SOURCE, l:-6 -> c.a"

# overriding __getattr__ should be tested by the class coverage tests

# 6.3.2. Subscriptions
def test_subscription_tuple():
    SINK((SOURCE,)[0]) #$ flow="SOURCE -> Tuple[0]"


def test_subscription_list():
    SINK([SOURCE][0]) #$ flow="SOURCE -> List[0]"


def test_subscription_mapping():
    SINK({"s": SOURCE}["s"]) #$ flow="SOURCE -> Dict['s']"


# overriding __getitem__ should be tested by the class coverage tests


# 6.3.3. Slicings
l = [SOURCE]


def test_slicing():
    s = l[0:1:1]
    SINK(s[0]) #$ MISSING:flow="SOURCE -> s[0]"


# The grammar seems to allow `l[0:1:1, 0:1]`, but the interpreter does not like it

# 6.3.4. Calls
def second(a, b):
    return b


def test_call_positional():
    SINK(second(NONSOURCE, SOURCE)) #$ flow="SOURCE -> second(..)"


def test_call_positional_negative():
    SINK_F(second(SOURCE, NONSOURCE))


def test_call_keyword():
    SINK(second(NONSOURCE, b=SOURCE)) #$ flow="SOURCE -> second(..)"


def test_call_unpack_iterable():
    SINK(second(NONSOURCE, *[SOURCE])) #$ MISSING:flow="SOURCE -> second(..)"


def test_call_unpack_mapping():
    SINK(second(NONSOURCE, **{"b": SOURCE})) #$ flow="SOURCE -> second(..)"


def f_extra_pos(a, *b):
    return b[0]


def test_call_extra_pos():
    SINK(f_extra_pos(NONSOURCE, SOURCE)) #$ flow="SOURCE -> f_extra_pos(..)"


def f_extra_keyword(a, **b):
    return b["b"]


def test_call_extra_keyword():
    SINK(f_extra_keyword(NONSOURCE, b=SOURCE)) #$ flow="SOURCE -> f_extra_keyword(..)"


# return the name of the first extra keyword argument
def f_extra_keyword_flow(**a):
    return [*a][0]


# call the function with our source as the name of the keyword arguemnt
def test_call_extra_keyword_flow():
    SINK(f_extra_keyword_flow(**{SOURCE: None})) #$ MISSING:flow="SOURCE -> f_extra_keyword(..)"


# 6.12. Assignment expressions
def test_assignment_expression():
    x = NONSOURCE
    SINK(x := SOURCE) #$ MISSING:flow="SOURCE -> x"


# 6.13. Conditional expressions
def test_conditional_true():
    SINK(SOURCE if True else NONSOURCE) #$ flow="SOURCE -> IfExp"


def test_conditional_true_guards():
    SINK_F(NONSOURCE if True else SOURCE)


def test_conditional_false():
    SINK(NONSOURCE if False else SOURCE) #$ flow="SOURCE -> IfExp"


def test_conditional_false_guards():
    SINK_F(SOURCE if False else NONSOURCE)


# Condition is evaluated first, so x is SOURCE once chosen
def test_conditional_evaluation_true():
    x = NONSOURCE
    SINK(x if (SOURCE == (x := SOURCE)) else NONSOURCE) #$ MISSING:flow="SOURCE -> IfExp"


# Condition is evaluated first, so x is SOURCE once chosen
def test_conditional_evaluation_false():
    x = NONSOURCE
    SINK(NONSOURCE if (NONSOURCE == (x := SOURCE)) else x) #$ MISSING:flow="SOURCE -> IfExp"


# 6.14. Lambdas
def test_lambda():
    def f(x):
        return x

    SINK(f(SOURCE)) #$ flow="SOURCE -> f(..)"


def test_lambda_positional():
    def second(a, b):
        return b

    SINK(second(NONSOURCE, SOURCE)) #$ flow="SOURCE -> second(..)"


def test_lambda_positional_negative():
    def second(a, b):
        return b

    SINK_F(second(SOURCE, NONSOURCE))


def test_lambda_keyword():
    def second(a, b):
        return b

    SINK(second(NONSOURCE, b=SOURCE)) #$ flow="SOURCE -> second(..)"


def test_lambda_unpack_iterable():
    def second(a, b):
        return b

    SINK(second(NONSOURCE, *[SOURCE])) #$ MISSING:flow="SOURCE -> second(..)"  # Flow missing


def test_lambda_unpack_mapping():
    def second(a, b):
        return b

    SINK(second(NONSOURCE, **{"b": SOURCE})) #$ flow="SOURCE -> second(..)"


def test_lambda_extra_pos():
    f_extra_pos = lambda a, *b: b[0]
    SINK(f_extra_pos(NONSOURCE, SOURCE)) #$ flow="SOURCE -> f_extra_pos(..)"


def test_lambda_extra_keyword():
    f_extra_keyword = lambda a, **b: b["b"]
    SINK(f_extra_keyword(NONSOURCE, b=SOURCE)) #$ flow="SOURCE -> f_extra_keyword(..)"


# call the function with our source as the name of the keyword argument
def test_lambda_extra_keyword_flow():
    # return the name of the first extra keyword argument
    f_extra_keyword_flow = lambda **a: [*a][0]
    SINK(f_extra_keyword_flow(**{SOURCE: None})) #$ MISSING:flow="SOURCE -> f_extra_keyword(..)"


@expects(4)
def test_swap():
    a = SOURCE
    b = NONSOURCE
    SINK(a) #$ flow="SOURCE, l:-2 -> a"
    SINK_F(b)

    a, b = b, a
    SINK_F(a)
    SINK(b) #$ flow="SOURCE, l:-7 -> b"


def test_deep_callgraph():
    # port of python/ql/test/library-tests/taint/general/deep.py

    def f1(arg):
        return arg

    def f2(arg):
        return f1(arg)

    def f3(arg):
        return f2(arg)

    def f4(arg):
        return f3(arg)

    def f5(arg):
        return f4(arg)

    def f6(arg):
        return f5(arg)

    x = f6(SOURCE)
    SINK(x) #$ MISSING:flow="SOURCE, l:-1 -> x"


@expects(2)
def test_dynamic_tuple_creation_1():
    tup = tuple()
    tup += (SOURCE,)
    tup += (NONSOURCE,)

    SINK(tup[0]) #$ MISSING:flow="SOURCE, l:-3 -> tup[0]"
    SINK_F(tup[1])


@expects(2)
def test_dynamic_tuple_creation_2():
    tup = ()
    tup += (SOURCE,)
    tup += (NONSOURCE,)

    SINK(tup[0]) #$ MISSING:flow="SOURCE, l:-3 -> tup[0]"
    SINK_F(tup[1])


@expects(2)
def test_dynamic_tuple_creation_3():
    tup1 = (SOURCE,)
    tup2 = (NONSOURCE,)
    tup = tup1 + tup2

    SINK(tup[0]) #$ MISSING:flow="SOURCE, l:-4 -> tup[0]"
    SINK_F(tup[1])


# Inspired by FP-report https://github.com/github/codeql/issues/4239
@expects(2)
def test_dynamic_tuple_creation_4():
    tup = ()
    for item in [SOURCE, NONSOURCE]:
        tup += (item,)

<<<<<<< HEAD
    SINK(tup[0]) #$ MISSING:flow="SOURCE, l:-3 -> tup[0]"
    SINK_F(tup[1])
=======
    SINK(tup[0])  # Flow missing
    SINK_F(tup[1])

def return_from_inner_scope(x):
    try:
        return x[0]
    except IndexError:
        return SOURCE

def test_return_from_inner_scope():
    SINK(return_from_inner_scope([]))
>>>>>>> bdfb8106
<|MERGE_RESOLUTION|>--- conflicted
+++ resolved
@@ -580,11 +580,7 @@
     for item in [SOURCE, NONSOURCE]:
         tup += (item,)
 
-<<<<<<< HEAD
     SINK(tup[0]) #$ MISSING:flow="SOURCE, l:-3 -> tup[0]"
-    SINK_F(tup[1])
-=======
-    SINK(tup[0])  # Flow missing
     SINK_F(tup[1])
 
 def return_from_inner_scope(x):
@@ -594,5 +590,4 @@
         return SOURCE
 
 def test_return_from_inner_scope():
-    SINK(return_from_inner_scope([]))
->>>>>>> bdfb8106
+    SINK(return_from_inner_scope([]))