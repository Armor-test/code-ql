--- conflicted
+++ resolved
@@ -26,13 +26,9 @@
       not e.getLocation().getStartLine() = 0 and
       // We do not wish to annotate scope entry definitions,
       // as they do not appear in the source code.
-<<<<<<< HEAD
-      not e.asCfgNode() = any(ScopeEntryDefinition def).getDefiningNode() and
+      not e instanceof DataFlow::ScopeEntryDefinitionNode and
       // ...same for `SynthCaptureNode`s
       not e instanceof DataFlow::SynthCaptureNode and
-=======
-      not e instanceof DataFlow::ScopeEntryDefinitionNode and
->>>>>>> 19813c8b
       tag = "tracked" and
       location = e.getLocation() and
       value = t.getAttr() and
