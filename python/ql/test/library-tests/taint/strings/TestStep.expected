| Taint [externally controlled string] | test.py:67 | test.py:67:20:67:43 | urlsplit() |  |  -->  | Taint [externally controlled string] | test.py:69 | test.py:69:10:69:21 | urlsplit_res |  |
| Taint [externally controlled string] | test.py:68 | test.py:68:20:68:43 | urlparse() |  |  -->  | Taint [externally controlled string] | test.py:69 | test.py:69:24:69:35 | urlparse_res |  |
| Taint [externally controlled string] | test.py:98 | test.py:98:9:98:37 | Attribute() |  |  -->  | Taint externally controlled string | test.py:98 | test.py:98:9:98:40 | Subscript |  |
| Taint [externally controlled string] | test.py:102 | test.py:102:9:102:38 | Attribute() |  |  -->  | Taint externally controlled string | test.py:102 | test.py:102:9:102:41 | Subscript |  |
| Taint [externally controlled string] | test.py:104 | test.py:104:9:104:37 | Attribute() |  |  -->  | Taint externally controlled string | test.py:104 | test.py:104:9:104:41 | Subscript |  |
| Taint [externally controlled string] | test.py:107 | test.py:107:9:107:30 | Attribute() |  |  -->  | Taint externally controlled string | test.py:107 | test.py:107:9:107:33 | Subscript |  |
| Taint [externally controlled string] | test.py:109 | test.py:109:9:109:35 | Attribute() |  |  -->  | Taint externally controlled string | test.py:109 | test.py:109:9:109:38 | Subscript |  |
| Taint exception.info | test.py:44 | test.py:44:22:44:26 | taint | p1 = exception.info |  -->  | Taint exception.info | test.py:45 | test.py:45:17:45:21 | taint | p1 = exception.info |
| Taint exception.info | test.py:45 | test.py:45:17:45:21 | taint | p1 = exception.info |  -->  | Taint exception.info | test.py:45 | test.py:45:12:45:22 | func() | p1 = exception.info |
| Taint exception.info | test.py:45 | test.py:45:17:45:21 | taint | p1 = exception.info |  -->  | Taint exception.info | test.py:52 | test.py:52:19:52:21 | arg | p0 = exception.info |
| Taint exception.info | test.py:48 | test.py:48:12:48:33 | TAINTED_EXCEPTION_INFO |  |  -->  | Taint exception.info | test.py:49 | test.py:49:37:49:40 | info |  |
| Taint exception.info | test.py:49 | test.py:49:11:49:41 | cross_over() |  |  -->  | Taint exception.info | test.py:50 | test.py:50:10:50:12 | res |  |
| Taint exception.info | test.py:49 | test.py:49:37:49:40 | info |  |  -->  | Taint exception.info | test.py:44 | test.py:44:22:44:26 | taint | p1 = exception.info |
| Taint exception.info | test.py:49 | test.py:49:37:49:40 | info |  |  -->  | Taint exception.info | test.py:49 | test.py:49:11:49:41 | cross_over() |  |
| Taint exception.info | test.py:52 | test.py:52:19:52:21 | arg | p0 = exception.info |  -->  | Taint exception.info | test.py:53 | test.py:53:12:53:14 | arg | p0 = exception.info |
| Taint externally controlled string | test.py:5 | test.py:5:22:5:35 | TAINTED_STRING |  |  -->  | Taint externally controlled string | test.py:6 | test.py:6:31:6:44 | tainted_string |  |
| Taint externally controlled string | test.py:6 | test.py:6:31:6:44 | tainted_string |  |  -->  | Taint json[externally controlled string] | test.py:6 | test.py:6:20:6:45 | Attribute() |  |
| Taint externally controlled string | test.py:7 | test.py:7:9:7:25 | Subscript |  |  -->  | Taint externally controlled string | test.py:8 | test.py:8:9:8:9 | a |  |
| Taint externally controlled string | test.py:7 | test.py:7:9:7:25 | Subscript |  |  -->  | Taint externally controlled string | test.py:10 | test.py:10:10:10:10 | a |  |
| Taint externally controlled string | test.py:8 | test.py:8:9:8:18 | Attribute() |  |  -->  | Taint externally controlled string | test.py:9 | test.py:9:9:9:9 | b |  |
| Taint externally controlled string | test.py:8 | test.py:8:9:8:18 | Attribute() |  |  -->  | Taint externally controlled string | test.py:10 | test.py:10:13:10:13 | b |  |
| Taint externally controlled string | test.py:9 | test.py:9:9:9:14 | Subscript |  |  -->  | Taint externally controlled string | test.py:10 | test.py:10:16:10:16 | c |  |
| Taint externally controlled string | test.py:13 | test.py:13:22:13:35 | TAINTED_STRING |  |  -->  | Taint externally controlled string | test.py:14 | test.py:14:9:14:22 | tainted_string |  |
| Taint externally controlled string | test.py:13 | test.py:13:22:13:35 | TAINTED_STRING |  |  -->  | Taint externally controlled string | test.py:15 | test.py:15:9:15:22 | tainted_string |  |
| Taint externally controlled string | test.py:13 | test.py:13:22:13:35 | TAINTED_STRING |  |  -->  | Taint externally controlled string | test.py:16 | test.py:16:9:16:22 | tainted_string |  |
| Taint externally controlled string | test.py:13 | test.py:13:22:13:35 | TAINTED_STRING |  |  -->  | Taint externally controlled string | test.py:17 | test.py:17:9:17:22 | tainted_string |  |
| Taint externally controlled string | test.py:13 | test.py:13:22:13:35 | TAINTED_STRING |  |  -->  | Taint externally controlled string | test.py:18 | test.py:18:18:18:31 | tainted_string |  |
| Taint externally controlled string | test.py:13 | test.py:13:22:13:35 | TAINTED_STRING |  |  -->  | Taint externally controlled string | test.py:19 | test.py:19:14:19:27 | tainted_string |  |
| Taint externally controlled string | test.py:13 | test.py:13:22:13:35 | TAINTED_STRING |  |  -->  | Taint externally controlled string | test.py:20 | test.py:20:9:20:22 | tainted_string |  |
| Taint externally controlled string | test.py:14 | test.py:14:9:14:22 | tainted_string |  |  -->  | Taint externally controlled string | test.py:14 | test.py:14:9:14:31 | Attribute() |  |
| Taint externally controlled string | test.py:14 | test.py:14:9:14:31 | Attribute() |  |  -->  | Taint externally controlled string | test.py:21 | test.py:21:10:21:10 | a |  |
| Taint externally controlled string | test.py:15 | test.py:15:9:15:22 | tainted_string |  |  -->  | Taint externally controlled string | test.py:15 | test.py:15:9:15:29 | Attribute() |  |
| Taint externally controlled string | test.py:15 | test.py:15:9:15:29 | Attribute() |  |  -->  | Taint externally controlled string | test.py:21 | test.py:21:13:21:13 | b |  |
| Taint externally controlled string | test.py:16 | test.py:16:9:16:22 | tainted_string |  |  -->  | Taint externally controlled string | test.py:16 | test.py:16:9:16:25 | Subscript |  |
| Taint externally controlled string | test.py:16 | test.py:16:9:16:25 | Subscript |  |  -->  | Taint externally controlled string | test.py:21 | test.py:21:16:21:16 | c |  |
| Taint externally controlled string | test.py:17 | test.py:17:9:17:22 | tainted_string |  |  -->  | Taint externally controlled string | test.py:17 | test.py:17:9:17:27 | Subscript |  |
| Taint externally controlled string | test.py:17 | test.py:17:9:17:27 | Subscript |  |  -->  | Taint externally controlled string | test.py:21 | test.py:21:19:21:19 | d |  |
| Taint externally controlled string | test.py:18 | test.py:18:9:18:32 | reversed() |  |  -->  | Taint externally controlled string | test.py:21 | test.py:21:22:21:22 | e |  |
| Taint externally controlled string | test.py:18 | test.py:18:18:18:31 | tainted_string |  |  -->  | Taint externally controlled string | test.py:18 | test.py:18:9:18:32 | reversed() |  |
| Taint externally controlled string | test.py:19 | test.py:19:9:19:28 | copy() |  |  -->  | Taint externally controlled string | test.py:21 | test.py:21:25:21:25 | f |  |
| Taint externally controlled string | test.py:19 | test.py:19:14:19:27 | tainted_string |  |  -->  | Taint externally controlled string | test.py:19 | test.py:19:9:19:28 | copy() |  |
| Taint externally controlled string | test.py:20 | test.py:20:9:20:22 | tainted_string |  |  -->  | Taint externally controlled string | test.py:20 | test.py:20:9:20:30 | Attribute() |  |
| Taint externally controlled string | test.py:20 | test.py:20:9:20:30 | Attribute() |  |  -->  | Taint externally controlled string | test.py:21 | test.py:21:28:21:28 | g |  |
| Taint externally controlled string | test.py:24 | test.py:24:22:24:35 | TAINTED_STRING |  |  -->  | Taint externally controlled string | test.py:25 | test.py:25:8:25:21 | tainted_string |  |
| Taint externally controlled string | test.py:24 | test.py:24:22:24:35 | TAINTED_STRING |  |  -->  | Taint externally controlled string | test.py:28 | test.py:28:14:28:27 | tainted_string |  |
| Taint externally controlled string | test.py:31 | test.py:31:22:31:35 | TAINTED_STRING |  |  -->  | Taint externally controlled string | test.py:32 | test.py:32:8:32:21 | tainted_string |  |
| Taint externally controlled string | test.py:31 | test.py:31:22:31:35 | TAINTED_STRING |  |  -->  | Taint externally controlled string | test.py:32 | test.py:32:34:32:47 | tainted_string |  |
| Taint externally controlled string | test.py:31 | test.py:31:22:31:35 | TAINTED_STRING |  |  -->  | Taint externally controlled string | test.py:35 | test.py:35:14:35:27 | tainted_string |  |
| Taint externally controlled string | test.py:38 | test.py:38:22:38:35 | TAINTED_STRING |  |  -->  | Taint externally controlled string | test.py:39 | test.py:39:13:39:26 | tainted_string |  |
| Taint externally controlled string | test.py:38 | test.py:38:22:38:35 | TAINTED_STRING |  |  -->  | Taint externally controlled string | test.py:40 | test.py:40:15:40:28 | tainted_string |  |
| Taint externally controlled string | test.py:38 | test.py:38:22:38:35 | TAINTED_STRING |  |  -->  | Taint externally controlled string | test.py:41 | test.py:41:15:41:28 | tainted_string |  |
| Taint externally controlled string | test.py:39 | test.py:39:9:39:27 | str() |  |  -->  | Taint externally controlled string | test.py:42 | test.py:42:10:42:10 | a |  |
| Taint externally controlled string | test.py:39 | test.py:39:13:39:26 | tainted_string |  |  -->  | Taint externally controlled string | test.py:39 | test.py:39:9:39:27 | str() |  |
| Taint externally controlled string | test.py:40 | test.py:40:9:40:29 | bytes() |  |  -->  | Taint externally controlled string | test.py:42 | test.py:42:13:42:13 | b |  |
| Taint externally controlled string | test.py:40 | test.py:40:15:40:28 | tainted_string |  |  -->  | Taint externally controlled string | test.py:40 | test.py:40:9:40:29 | bytes() |  |
| Taint externally controlled string | test.py:41 | test.py:41:9:41:46 | bytes() |  |  -->  | Taint externally controlled string | test.py:42 | test.py:42:16:42:16 | c |  |
| Taint externally controlled string | test.py:41 | test.py:41:15:41:28 | tainted_string |  |  -->  | Taint externally controlled string | test.py:41 | test.py:41:9:41:46 | bytes() |  |
| Taint externally controlled string | test.py:44 | test.py:44:22:44:26 | taint | p1 = externally controlled string |  -->  | Taint externally controlled string | test.py:45 | test.py:45:17:45:21 | taint | p1 = externally controlled string |
| Taint externally controlled string | test.py:45 | test.py:45:17:45:21 | taint | p1 = externally controlled string |  -->  | Taint externally controlled string | test.py:45 | test.py:45:12:45:22 | func() | p1 = externally controlled string |
| Taint externally controlled string | test.py:45 | test.py:45:17:45:21 | taint | p1 = externally controlled string |  -->  | Taint externally controlled string | test.py:52 | test.py:52:19:52:21 | arg | p0 = externally controlled string |
| Taint externally controlled string | test.py:52 | test.py:52:19:52:21 | arg | p0 = externally controlled string |  -->  | Taint externally controlled string | test.py:53 | test.py:53:12:53:14 | arg | p0 = externally controlled string |
| Taint externally controlled string | test.py:56 | test.py:56:11:56:24 | TAINTED_STRING |  |  -->  | Taint externally controlled string | test.py:57 | test.py:57:38:57:40 | ext |  |
| Taint externally controlled string | test.py:57 | test.py:57:11:57:41 | cross_over() |  |  -->  | Taint externally controlled string | test.py:58 | test.py:58:10:58:12 | res |  |
| Taint externally controlled string | test.py:57 | test.py:57:38:57:40 | ext |  |  -->  | Taint externally controlled string | test.py:44 | test.py:44:22:44:26 | taint | p1 = externally controlled string |
| Taint externally controlled string | test.py:57 | test.py:57:38:57:40 | ext |  |  -->  | Taint externally controlled string | test.py:57 | test.py:57:11:57:41 | cross_over() |  |
| Taint externally controlled string | test.py:66 | test.py:66:22:66:35 | TAINTED_STRING |  |  -->  | Taint externally controlled string | test.py:67 | test.py:67:29:67:42 | tainted_string |  |
| Taint externally controlled string | test.py:66 | test.py:66:22:66:35 | TAINTED_STRING |  |  -->  | Taint externally controlled string | test.py:68 | test.py:68:29:68:42 | tainted_string |  |
| Taint externally controlled string | test.py:67 | test.py:67:29:67:42 | tainted_string |  |  -->  | Taint [externally controlled string] | test.py:67 | test.py:67:20:67:43 | urlsplit() |  |
| Taint externally controlled string | test.py:68 | test.py:68:29:68:42 | tainted_string |  |  -->  | Taint [externally controlled string] | test.py:68 | test.py:68:20:68:43 | urlparse() |  |
<<<<<<< HEAD
| Taint externally controlled string | test.py:79 | test.py:79:5:79:29 | For |  |  -->  | Taint externally controlled string | test.py:80 | test.py:80:14:80:17 | line |  |
| Taint file[externally controlled string] | test.py:72 | test.py:72:20:72:31 | TAINTED_FILE |  |  -->  | Taint file[externally controlled string] | test.py:74 | test.py:74:9:74:20 | tainted_file |  |
| Taint file[externally controlled string] | test.py:72 | test.py:72:20:72:31 | TAINTED_FILE |  |  -->  | Taint file[externally controlled string] | test.py:75 | test.py:75:9:75:20 | tainted_file |  |
| Taint file[externally controlled string] | test.py:72 | test.py:72:20:72:31 | TAINTED_FILE |  |  -->  | Taint file[externally controlled string] | test.py:76 | test.py:76:9:76:20 | tainted_file |  |
| Taint file[externally controlled string] | test.py:72 | test.py:72:20:72:31 | TAINTED_FILE |  |  -->  | Taint file[externally controlled string] | test.py:77 | test.py:77:9:77:20 | tainted_file |  |
| Taint file[externally controlled string] | test.py:72 | test.py:72:20:72:31 | TAINTED_FILE |  |  -->  | Taint file[externally controlled string] | test.py:79 | test.py:79:17:79:28 | tainted_file |  |
| Taint file[externally controlled string] | test.py:75 | test.py:75:9:75:20 | tainted_file |  |  -->  | Taint externally controlled string | test.py:75 | test.py:75:9:75:27 | Attribute() |  |
| Taint file[externally controlled string] | test.py:76 | test.py:76:9:76:20 | tainted_file |  |  -->  | Taint externally controlled string | test.py:76 | test.py:76:9:76:31 | Attribute() |  |
| Taint file[externally controlled string] | test.py:77 | test.py:77:9:77:20 | tainted_file |  |  -->  | Taint [externally controlled string] | test.py:77 | test.py:77:9:77:32 | Attribute() |  |
| Taint file[externally controlled string] | test.py:79 | test.py:79:17:79:28 | tainted_file |  |  -->  | Taint externally controlled string | test.py:79 | test.py:79:5:79:29 | For |  |
=======
| Taint externally controlled string | test.py:72 | test.py:72:22:72:35 | TAINTED_STRING |  |  -->  | Taint externally controlled string | test.py:74 | test.py:74:9:74:22 | tainted_string |  |
| Taint externally controlled string | test.py:72 | test.py:72:22:72:35 | TAINTED_STRING |  |  -->  | Taint externally controlled string | test.py:76 | test.py:76:12:76:25 | tainted_string |  |
| Taint externally controlled string | test.py:74 | test.py:74:9:74:22 | tainted_string |  |  -->  | Taint externally controlled string | test.py:74 | test.py:74:9:74:30 | Attribute() |  |
| Taint externally controlled string | test.py:74 | test.py:74:9:74:30 | Attribute() |  |  -->  | Taint externally controlled string | test.py:79 | test.py:79:10:79:10 | a |  |
| Taint externally controlled string | test.py:82 | test.py:82:22:82:35 | TAINTED_STRING |  |  -->  | Taint externally controlled string | test.py:85 | test.py:85:9:85:22 | tainted_string |  |
| Taint externally controlled string | test.py:82 | test.py:82:22:82:35 | TAINTED_STRING |  |  -->  | Taint externally controlled string | test.py:86 | test.py:86:9:86:22 | tainted_string |  |
| Taint externally controlled string | test.py:82 | test.py:82:22:82:35 | TAINTED_STRING |  |  -->  | Taint externally controlled string | test.py:87 | test.py:87:9:87:22 | tainted_string |  |
| Taint externally controlled string | test.py:82 | test.py:82:22:82:35 | TAINTED_STRING |  |  -->  | Taint externally controlled string | test.py:88 | test.py:88:9:88:22 | tainted_string |  |
| Taint externally controlled string | test.py:82 | test.py:82:22:82:35 | TAINTED_STRING |  |  -->  | Taint externally controlled string | test.py:89 | test.py:89:9:89:22 | tainted_string |  |
| Taint externally controlled string | test.py:82 | test.py:82:22:82:35 | TAINTED_STRING |  |  -->  | Taint externally controlled string | test.py:90 | test.py:90:9:90:22 | tainted_string |  |
| Taint externally controlled string | test.py:82 | test.py:82:22:82:35 | TAINTED_STRING |  |  -->  | Taint externally controlled string | test.py:91 | test.py:91:9:91:22 | tainted_string |  |
| Taint externally controlled string | test.py:82 | test.py:82:22:82:35 | TAINTED_STRING |  |  -->  | Taint externally controlled string | test.py:92 | test.py:92:9:92:22 | tainted_string |  |
| Taint externally controlled string | test.py:82 | test.py:82:22:82:35 | TAINTED_STRING |  |  -->  | Taint externally controlled string | test.py:93 | test.py:93:9:93:22 | tainted_string |  |
| Taint externally controlled string | test.py:82 | test.py:82:22:82:35 | TAINTED_STRING |  |  -->  | Taint externally controlled string | test.py:94 | test.py:94:9:94:22 | tainted_string |  |
| Taint externally controlled string | test.py:82 | test.py:82:22:82:35 | TAINTED_STRING |  |  -->  | Taint externally controlled string | test.py:95 | test.py:95:9:95:22 | tainted_string |  |
| Taint externally controlled string | test.py:82 | test.py:82:22:82:35 | TAINTED_STRING |  |  -->  | Taint externally controlled string | test.py:96 | test.py:96:9:96:22 | tainted_string |  |
| Taint externally controlled string | test.py:82 | test.py:82:22:82:35 | TAINTED_STRING |  |  -->  | Taint externally controlled string | test.py:97 | test.py:97:9:97:22 | tainted_string |  |
| Taint externally controlled string | test.py:82 | test.py:82:22:82:35 | TAINTED_STRING |  |  -->  | Taint externally controlled string | test.py:98 | test.py:98:9:98:22 | tainted_string |  |
| Taint externally controlled string | test.py:82 | test.py:82:22:82:35 | TAINTED_STRING |  |  -->  | Taint externally controlled string | test.py:99 | test.py:99:9:99:22 | tainted_string |  |
| Taint externally controlled string | test.py:82 | test.py:82:22:82:35 | TAINTED_STRING |  |  -->  | Taint externally controlled string | test.py:100 | test.py:100:9:100:22 | tainted_string |  |
| Taint externally controlled string | test.py:82 | test.py:82:22:82:35 | TAINTED_STRING |  |  -->  | Taint externally controlled string | test.py:101 | test.py:101:9:101:22 | tainted_string |  |
| Taint externally controlled string | test.py:82 | test.py:82:22:82:35 | TAINTED_STRING |  |  -->  | Taint externally controlled string | test.py:102 | test.py:102:9:102:22 | tainted_string |  |
| Taint externally controlled string | test.py:82 | test.py:82:22:82:35 | TAINTED_STRING |  |  -->  | Taint externally controlled string | test.py:103 | test.py:103:9:103:22 | tainted_string |  |
| Taint externally controlled string | test.py:82 | test.py:82:22:82:35 | TAINTED_STRING |  |  -->  | Taint externally controlled string | test.py:104 | test.py:104:9:104:22 | tainted_string |  |
| Taint externally controlled string | test.py:82 | test.py:82:22:82:35 | TAINTED_STRING |  |  -->  | Taint externally controlled string | test.py:105 | test.py:105:9:105:22 | tainted_string |  |
| Taint externally controlled string | test.py:82 | test.py:82:22:82:35 | TAINTED_STRING |  |  -->  | Taint externally controlled string | test.py:106 | test.py:106:9:106:22 | tainted_string |  |
| Taint externally controlled string | test.py:82 | test.py:82:22:82:35 | TAINTED_STRING |  |  -->  | Taint externally controlled string | test.py:107 | test.py:107:9:107:22 | tainted_string |  |
| Taint externally controlled string | test.py:82 | test.py:82:22:82:35 | TAINTED_STRING |  |  -->  | Taint externally controlled string | test.py:108 | test.py:108:9:108:22 | tainted_string |  |
| Taint externally controlled string | test.py:82 | test.py:82:22:82:35 | TAINTED_STRING |  |  -->  | Taint externally controlled string | test.py:109 | test.py:109:9:109:22 | tainted_string |  |
| Taint externally controlled string | test.py:82 | test.py:82:22:82:35 | TAINTED_STRING |  |  -->  | Taint externally controlled string | test.py:110 | test.py:110:9:110:22 | tainted_string |  |
| Taint externally controlled string | test.py:82 | test.py:82:22:82:35 | TAINTED_STRING |  |  -->  | Taint externally controlled string | test.py:111 | test.py:111:9:111:22 | tainted_string |  |
| Taint externally controlled string | test.py:82 | test.py:82:22:82:35 | TAINTED_STRING |  |  -->  | Taint externally controlled string | test.py:112 | test.py:112:9:112:22 | tainted_string |  |
| Taint externally controlled string | test.py:82 | test.py:82:22:82:35 | TAINTED_STRING |  |  -->  | Taint externally controlled string | test.py:115 | test.py:115:9:115:22 | tainted_string |  |
| Taint externally controlled string | test.py:82 | test.py:82:22:82:35 | TAINTED_STRING |  |  -->  | Taint externally controlled string | test.py:116 | test.py:116:9:116:22 | tainted_string |  |
| Taint externally controlled string | test.py:85 | test.py:85:9:85:22 | tainted_string |  |  -->  | Taint externally controlled string | test.py:85 | test.py:85:9:85:35 | Attribute() |  |
| Taint externally controlled string | test.py:86 | test.py:86:9:86:22 | tainted_string |  |  -->  | Taint externally controlled string | test.py:86 | test.py:86:9:86:33 | Attribute() |  |
| Taint externally controlled string | test.py:87 | test.py:87:9:87:22 | tainted_string |  |  -->  | Taint externally controlled string | test.py:87 | test.py:87:9:87:31 | Attribute() |  |
| Taint externally controlled string | test.py:88 | test.py:88:9:88:22 | tainted_string |  |  -->  | Taint externally controlled string | test.py:88 | test.py:88:9:88:38 | Attribute() |  |
| Taint externally controlled string | test.py:89 | test.py:89:9:89:22 | tainted_string |  |  -->  | Taint externally controlled string | test.py:89 | test.py:89:9:89:38 | Attribute() |  |
| Taint externally controlled string | test.py:89 | test.py:89:9:89:38 | Attribute() |  |  -->  | Taint externally controlled string | test.py:89 | test.py:89:9:89:54 | Attribute() |  |
| Taint externally controlled string | test.py:90 | test.py:90:9:90:22 | tainted_string |  |  -->  | Taint externally controlled string | test.py:90 | test.py:90:9:90:35 | Attribute() |  |
| Taint externally controlled string | test.py:91 | test.py:91:9:91:22 | tainted_string |  |  -->  | Taint externally controlled string | test.py:91 | test.py:91:9:91:37 | Attribute() |  |
| Taint externally controlled string | test.py:92 | test.py:92:9:92:22 | tainted_string |  |  -->  | Taint externally controlled string | test.py:92 | test.py:92:9:92:46 | Attribute() |  |
| Taint externally controlled string | test.py:93 | test.py:93:9:93:22 | tainted_string |  |  -->  | Taint externally controlled string | test.py:93 | test.py:93:9:93:33 | Attribute() |  |
| Taint externally controlled string | test.py:94 | test.py:94:9:94:22 | tainted_string |  |  -->  | Taint externally controlled string | test.py:94 | test.py:94:9:94:30 | Attribute() |  |
| Taint externally controlled string | test.py:95 | test.py:95:9:95:22 | tainted_string |  |  -->  | Taint externally controlled string | test.py:95 | test.py:95:9:95:31 | Attribute() |  |
| Taint externally controlled string | test.py:96 | test.py:96:9:96:22 | tainted_string |  |  -->  | Taint externally controlled string | test.py:96 | test.py:96:9:96:35 | Attribute() |  |
| Taint externally controlled string | test.py:97 | test.py:97:9:97:22 | tainted_string |  |  -->  | Taint [externally controlled string] | test.py:97 | test.py:97:9:97:37 | Attribute() |  |
| Taint externally controlled string | test.py:98 | test.py:98:9:98:22 | tainted_string |  |  -->  | Taint [externally controlled string] | test.py:98 | test.py:98:9:98:37 | Attribute() |  |
| Taint externally controlled string | test.py:99 | test.py:99:9:99:22 | tainted_string |  |  -->  | Taint externally controlled string | test.py:99 | test.py:99:9:99:42 | Attribute() |  |
| Taint externally controlled string | test.py:100 | test.py:100:9:100:22 | tainted_string |  |  -->  | Taint externally controlled string | test.py:100 | test.py:100:9:100:33 | Attribute() |  |
| Taint externally controlled string | test.py:101 | test.py:101:9:101:22 | tainted_string |  |  -->  | Taint [externally controlled string] | test.py:101 | test.py:101:9:101:38 | Attribute() |  |
| Taint externally controlled string | test.py:102 | test.py:102:9:102:22 | tainted_string |  |  -->  | Taint [externally controlled string] | test.py:102 | test.py:102:9:102:38 | Attribute() |  |
| Taint externally controlled string | test.py:103 | test.py:103:9:103:22 | tainted_string |  |  -->  | Taint [externally controlled string] | test.py:103 | test.py:103:9:103:37 | Attribute() |  |
| Taint externally controlled string | test.py:104 | test.py:104:9:104:22 | tainted_string |  |  -->  | Taint [externally controlled string] | test.py:104 | test.py:104:9:104:37 | Attribute() |  |
| Taint externally controlled string | test.py:105 | test.py:105:9:105:22 | tainted_string |  |  -->  | Taint externally controlled string | test.py:105 | test.py:105:9:105:31 | Attribute() |  |
| Taint externally controlled string | test.py:106 | test.py:106:9:106:22 | tainted_string |  |  -->  | Taint [externally controlled string] | test.py:106 | test.py:106:9:106:30 | Attribute() |  |
| Taint externally controlled string | test.py:107 | test.py:107:9:107:22 | tainted_string |  |  -->  | Taint [externally controlled string] | test.py:107 | test.py:107:9:107:30 | Attribute() |  |
| Taint externally controlled string | test.py:108 | test.py:108:9:108:22 | tainted_string |  |  -->  | Taint [externally controlled string] | test.py:108 | test.py:108:9:108:35 | Attribute() |  |
| Taint externally controlled string | test.py:109 | test.py:109:9:109:22 | tainted_string |  |  -->  | Taint [externally controlled string] | test.py:109 | test.py:109:9:109:35 | Attribute() |  |
| Taint externally controlled string | test.py:110 | test.py:110:9:110:22 | tainted_string |  |  -->  | Taint externally controlled string | test.py:110 | test.py:110:9:110:30 | Attribute() |  |
| Taint externally controlled string | test.py:111 | test.py:111:9:111:22 | tainted_string |  |  -->  | Taint externally controlled string | test.py:111 | test.py:111:9:111:33 | Attribute() |  |
| Taint externally controlled string | test.py:112 | test.py:112:9:112:22 | tainted_string |  |  -->  | Taint externally controlled string | test.py:112 | test.py:112:9:112:30 | Attribute() |  |
| Taint externally controlled string | test.py:115 | test.py:115:9:115:22 | tainted_string |  |  -->  | Taint externally controlled string | test.py:115 | test.py:115:9:115:30 | Attribute() |  |
| Taint externally controlled string | test.py:116 | test.py:116:9:116:22 | tainted_string |  |  -->  | Taint externally controlled string | test.py:116 | test.py:116:9:116:33 | Attribute() |  |
>>>>>>> b03e87f6
| Taint json[externally controlled string] | test.py:6 | test.py:6:20:6:45 | Attribute() |  |  -->  | Taint json[externally controlled string] | test.py:7 | test.py:7:9:7:20 | tainted_json |  |
| Taint json[externally controlled string] | test.py:7 | test.py:7:9:7:20 | tainted_json |  |  -->  | Taint externally controlled string | test.py:7 | test.py:7:9:7:25 | Subscript |  |
| Taint json[externally controlled string] | test.py:7 | test.py:7:9:7:20 | tainted_json |  |  -->  | Taint json[externally controlled string] | test.py:7 | test.py:7:9:7:25 | Subscript |  |
| Taint json[externally controlled string] | test.py:7 | test.py:7:9:7:25 | Subscript |  |  -->  | Taint json[externally controlled string] | test.py:8 | test.py:8:9:8:9 | a |  |
| Taint json[externally controlled string] | test.py:7 | test.py:7:9:7:25 | Subscript |  |  -->  | Taint json[externally controlled string] | test.py:10 | test.py:10:10:10:10 | a |  |
| Taint json[externally controlled string] | test.py:8 | test.py:8:9:8:9 | a |  |  -->  | Taint externally controlled string | test.py:8 | test.py:8:9:8:18 | Attribute() |  |
| Taint json[externally controlled string] | test.py:8 | test.py:8:9:8:9 | a |  |  -->  | Taint json[externally controlled string] | test.py:8 | test.py:8:9:8:18 | Attribute() |  |
| Taint json[externally controlled string] | test.py:8 | test.py:8:9:8:18 | Attribute() |  |  -->  | Taint json[externally controlled string] | test.py:9 | test.py:9:9:9:9 | b |  |
| Taint json[externally controlled string] | test.py:8 | test.py:8:9:8:18 | Attribute() |  |  -->  | Taint json[externally controlled string] | test.py:10 | test.py:10:13:10:13 | b |  |
| Taint json[externally controlled string] | test.py:9 | test.py:9:9:9:9 | b |  |  -->  | Taint externally controlled string | test.py:9 | test.py:9:9:9:14 | Subscript |  |
| Taint json[externally controlled string] | test.py:9 | test.py:9:9:9:9 | b |  |  -->  | Taint json[externally controlled string] | test.py:9 | test.py:9:9:9:14 | Subscript |  |
| Taint json[externally controlled string] | test.py:9 | test.py:9:9:9:14 | Subscript |  |  -->  | Taint json[externally controlled string] | test.py:10 | test.py:10:16:10:16 | c |  |<|MERGE_RESOLUTION|>--- conflicted
+++ resolved
@@ -67,18 +67,6 @@
 | Taint externally controlled string | test.py:66 | test.py:66:22:66:35 | TAINTED_STRING |  |  -->  | Taint externally controlled string | test.py:68 | test.py:68:29:68:42 | tainted_string |  |
 | Taint externally controlled string | test.py:67 | test.py:67:29:67:42 | tainted_string |  |  -->  | Taint [externally controlled string] | test.py:67 | test.py:67:20:67:43 | urlsplit() |  |
 | Taint externally controlled string | test.py:68 | test.py:68:29:68:42 | tainted_string |  |  -->  | Taint [externally controlled string] | test.py:68 | test.py:68:20:68:43 | urlparse() |  |
-<<<<<<< HEAD
-| Taint externally controlled string | test.py:79 | test.py:79:5:79:29 | For |  |  -->  | Taint externally controlled string | test.py:80 | test.py:80:14:80:17 | line |  |
-| Taint file[externally controlled string] | test.py:72 | test.py:72:20:72:31 | TAINTED_FILE |  |  -->  | Taint file[externally controlled string] | test.py:74 | test.py:74:9:74:20 | tainted_file |  |
-| Taint file[externally controlled string] | test.py:72 | test.py:72:20:72:31 | TAINTED_FILE |  |  -->  | Taint file[externally controlled string] | test.py:75 | test.py:75:9:75:20 | tainted_file |  |
-| Taint file[externally controlled string] | test.py:72 | test.py:72:20:72:31 | TAINTED_FILE |  |  -->  | Taint file[externally controlled string] | test.py:76 | test.py:76:9:76:20 | tainted_file |  |
-| Taint file[externally controlled string] | test.py:72 | test.py:72:20:72:31 | TAINTED_FILE |  |  -->  | Taint file[externally controlled string] | test.py:77 | test.py:77:9:77:20 | tainted_file |  |
-| Taint file[externally controlled string] | test.py:72 | test.py:72:20:72:31 | TAINTED_FILE |  |  -->  | Taint file[externally controlled string] | test.py:79 | test.py:79:17:79:28 | tainted_file |  |
-| Taint file[externally controlled string] | test.py:75 | test.py:75:9:75:20 | tainted_file |  |  -->  | Taint externally controlled string | test.py:75 | test.py:75:9:75:27 | Attribute() |  |
-| Taint file[externally controlled string] | test.py:76 | test.py:76:9:76:20 | tainted_file |  |  -->  | Taint externally controlled string | test.py:76 | test.py:76:9:76:31 | Attribute() |  |
-| Taint file[externally controlled string] | test.py:77 | test.py:77:9:77:20 | tainted_file |  |  -->  | Taint [externally controlled string] | test.py:77 | test.py:77:9:77:32 | Attribute() |  |
-| Taint file[externally controlled string] | test.py:79 | test.py:79:17:79:28 | tainted_file |  |  -->  | Taint externally controlled string | test.py:79 | test.py:79:5:79:29 | For |  |
-=======
 | Taint externally controlled string | test.py:72 | test.py:72:22:72:35 | TAINTED_STRING |  |  -->  | Taint externally controlled string | test.py:74 | test.py:74:9:74:22 | tainted_string |  |
 | Taint externally controlled string | test.py:72 | test.py:72:22:72:35 | TAINTED_STRING |  |  -->  | Taint externally controlled string | test.py:76 | test.py:76:12:76:25 | tainted_string |  |
 | Taint externally controlled string | test.py:74 | test.py:74:9:74:22 | tainted_string |  |  -->  | Taint externally controlled string | test.py:74 | test.py:74:9:74:30 | Attribute() |  |
@@ -144,7 +132,16 @@
 | Taint externally controlled string | test.py:112 | test.py:112:9:112:22 | tainted_string |  |  -->  | Taint externally controlled string | test.py:112 | test.py:112:9:112:30 | Attribute() |  |
 | Taint externally controlled string | test.py:115 | test.py:115:9:115:22 | tainted_string |  |  -->  | Taint externally controlled string | test.py:115 | test.py:115:9:115:30 | Attribute() |  |
 | Taint externally controlled string | test.py:116 | test.py:116:9:116:22 | tainted_string |  |  -->  | Taint externally controlled string | test.py:116 | test.py:116:9:116:33 | Attribute() |  |
->>>>>>> b03e87f6
+| Taint externally controlled string | test.py:127 | test.py:127:5:127:29 | For |  |  -->  | Taint externally controlled string | test.py:128 | test.py:128:14:128:17 | line |  |
+| Taint file[externally controlled string] | test.py:120 | test.py:120:20:120:31 | TAINTED_FILE |  |  -->  | Taint file[externally controlled string] | test.py:122 | test.py:122:9:122:20 | tainted_file |  |
+| Taint file[externally controlled string] | test.py:120 | test.py:120:20:120:31 | TAINTED_FILE |  |  -->  | Taint file[externally controlled string] | test.py:123 | test.py:123:9:123:20 | tainted_file |  |
+| Taint file[externally controlled string] | test.py:120 | test.py:120:20:120:31 | TAINTED_FILE |  |  -->  | Taint file[externally controlled string] | test.py:124 | test.py:124:9:124:20 | tainted_file |  |
+| Taint file[externally controlled string] | test.py:120 | test.py:120:20:120:31 | TAINTED_FILE |  |  -->  | Taint file[externally controlled string] | test.py:125 | test.py:125:9:125:20 | tainted_file |  |
+| Taint file[externally controlled string] | test.py:120 | test.py:120:20:120:31 | TAINTED_FILE |  |  -->  | Taint file[externally controlled string] | test.py:127 | test.py:127:17:127:28 | tainted_file |  |
+| Taint file[externally controlled string] | test.py:123 | test.py:123:9:123:20 | tainted_file |  |  -->  | Taint externally controlled string | test.py:123 | test.py:123:9:123:27 | Attribute() |  |
+| Taint file[externally controlled string] | test.py:124 | test.py:124:9:124:20 | tainted_file |  |  -->  | Taint externally controlled string | test.py:124 | test.py:124:9:124:31 | Attribute() |  |
+| Taint file[externally controlled string] | test.py:125 | test.py:125:9:125:20 | tainted_file |  |  -->  | Taint [externally controlled string] | test.py:125 | test.py:125:9:125:32 | Attribute() |  |
+| Taint file[externally controlled string] | test.py:127 | test.py:127:17:127:28 | tainted_file |  |  -->  | Taint externally controlled string | test.py:127 | test.py:127:5:127:29 | For |  |
 | Taint json[externally controlled string] | test.py:6 | test.py:6:20:6:45 | Attribute() |  |  -->  | Taint json[externally controlled string] | test.py:7 | test.py:7:9:7:20 | tainted_json |  |
 | Taint json[externally controlled string] | test.py:7 | test.py:7:9:7:20 | tainted_json |  |  -->  | Taint externally controlled string | test.py:7 | test.py:7:9:7:25 | Subscript |  |
 | Taint json[externally controlled string] | test.py:7 | test.py:7:9:7:20 | tainted_json |  |  -->  | Taint json[externally controlled string] | test.py:7 | test.py:7:9:7:25 | Subscript |  |
