private import RangeAnalysisStage
private import RangeAnalysisImpl

module FloatDelta implements DeltaSig {
  class Delta = float;

  bindingset[d]
  bindingset[result]
  float toFloat(Delta d) { result = d }

  bindingset[d]
  bindingset[result]
  int toInt(Delta d) { result = d }

  bindingset[n]
  bindingset[result]
  Delta fromInt(int n) { result = n }

  bindingset[f]
<<<<<<< HEAD
  Delta fromFloat(float f) {
    result =
      min(float diff, float res |
        diff = (res - f) and res = f.ceil()
        or
        diff = (f - res) and res = f.floor()
      |
        res order by diff
      )
  }
}

module FloatOverflow implements OverflowSig<FloatDelta> {
  predicate semExprDoesntOverflow(boolean positively, SemExpr expr) {
    exists(float lb, float ub, float delta |
      typeBounds(expr.getSemType(), lb, ub) and 
      ConstantStage::initialBounded(expr, any(ConstantBounds::SemZeroBound b), delta, positively, _, _, _)
    |
      positively = true and delta < ub
      or
      positively = false and delta > lb
    )
  }
/*
  predicate semExprOverflow(float delta, boolean upper, SemExpr expr) {
    exists(float lb, float ub | typeBounds(expr.getSemType(), lb, ub) |
      upper = false and delta < lb
      or
      upper = true and delta > ub
    )
  }
  */

  predicate typeBounds(SemType t, float lb, float ub) {
    exists(SemIntegerType integralType, float limit |
      integralType = t and limit = 2.pow(8 * integralType.getByteSize())
    |
      if integralType instanceof SemBooleanType
      then lb = 0 and ub = 1
      else
        if integralType.isSigned()
        then (
          lb = -(limit / 2) and ub = (limit / 2) - 1
        ) else (
          lb = 0 and ub = limit - 1
        )
    )
    or
    // This covers all floating point types. The range is (-Inf, +Inf).
    t instanceof SemFloatingPointType and lb = -(1.0 / 0.0) and ub = 1.0 / 0.0
  }
=======
  Delta fromFloat(float f) { result = f }
>>>>>>> d03dd499
}<|MERGE_RESOLUTION|>--- conflicted
+++ resolved
@@ -17,17 +17,7 @@
   Delta fromInt(int n) { result = n }
 
   bindingset[f]
-<<<<<<< HEAD
-  Delta fromFloat(float f) {
-    result =
-      min(float diff, float res |
-        diff = (res - f) and res = f.ceil()
-        or
-        diff = (f - res) and res = f.floor()
-      |
-        res order by diff
-      )
-  }
+  Delta fromFloat(float f) { result = f }
 }
 
 module FloatOverflow implements OverflowSig<FloatDelta> {
@@ -69,7 +59,4 @@
     // This covers all floating point types. The range is (-Inf, +Inf).
     t instanceof SemFloatingPointType and lb = -(1.0 / 0.0) and ub = 1.0 / 0.0
   }
-=======
-  Delta fromFloat(float f) { result = f }
->>>>>>> d03dd499
 }