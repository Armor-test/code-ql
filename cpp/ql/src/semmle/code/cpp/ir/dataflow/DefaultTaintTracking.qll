import cpp
import semmle.code.cpp.security.Security
private import semmle.code.cpp.ir.dataflow.DataFlow
private import semmle.code.cpp.ir.dataflow.internal.DataFlowUtil
private import semmle.code.cpp.ir.dataflow.DataFlow2
private import semmle.code.cpp.ir.dataflow.DataFlow3
private import semmle.code.cpp.ir.IR
private import semmle.code.cpp.ir.dataflow.internal.DataFlowDispatch as Dispatch
private import semmle.code.cpp.controlflow.IRGuards
private import semmle.code.cpp.models.interfaces.Taint
private import semmle.code.cpp.models.interfaces.DataFlow
private import semmle.code.cpp.ir.dataflow.TaintTracking2
private import semmle.code.cpp.ir.dataflow.internal.ModelUtil

/**
 * A predictable instruction is one where an external user can predict
 * the value. For example, a literal in the source code is considered
 * predictable.
 */
private predicate predictableInstruction(Instruction instr) {
  instr instanceof ConstantInstruction
  or
  instr instanceof StringConstantInstruction
  or
  // This could be a conversion on a string literal
  predictableInstruction(instr.(UnaryInstruction).getUnary())
}

/**
 * Functions that we should only allow taint to flow through (to the return
 * value) if all but the source argument are 'predictable'.  This is done to
 * emulate the old security library's implementation rather than due to any
 * strong belief that this is the right approach.
 *
 * Note that the list itself is not very principled; it consists of all the
 * functions listed in the old security library's [default] `isPureFunction`
 * that have more than one argument, but are not in the old taint tracking
 * library's `returnArgument` predicate.
 */
predicate predictableOnlyFlow(string name) {
  name =
    [
      "strcasestr", "strchnul", "strchr", "strchrnul", "strcmp", "strcspn", "strncmp", "strndup",
      "strnlen", "strrchr", "strspn", "strstr", "strtod", "strtof", "strtol", "strtoll", "strtoq",
      "strtoul"
    ]
}

private DataFlow::Node getNodeForSource(Expr source) {
  isUserInput(source, _) and
  result = getNodeForExpr(source)
}

private DataFlow::Node getNodeForExpr(Expr node) {
  result = DataFlow::exprNode(node)
  or
  // Some of the sources in `isUserInput` are intended to match the value of
  // an expression, while others (those modeled below) are intended to match
  // the taint that propagates out of an argument, like the `char *` argument
  // to `gets`. It's impossible here to tell which is which, but the "access
  // to argv" source is definitely not intended to match an output argument,
  // and it causes false positives if we let it.
  //
  // This case goes together with the similar (but not identical) rule in
  // `nodeIsBarrierIn`.
  result = DataFlow::definitionByReferenceNodeFromArgument(node) and
  not argv(node.(VariableAccess).getTarget())
}

private class DefaultTaintTrackingCfg extends DataFlow::Configuration {
  DefaultTaintTrackingCfg() { this = "DefaultTaintTrackingCfg" }

  override predicate isSource(DataFlow::Node source) { source = getNodeForSource(_) }

  override predicate isSink(DataFlow::Node sink) { exists(adjustedSink(sink)) }

  override predicate isAdditionalFlowStep(DataFlow::Node n1, DataFlow::Node n2) {
    commonTaintStep(n1, n2)
  }

  override predicate isBarrier(DataFlow::Node node) { nodeIsBarrier(node) }

  override predicate isBarrierIn(DataFlow::Node node) { nodeIsBarrierIn(node) }
}

private class ToGlobalVarTaintTrackingCfg extends DataFlow::Configuration {
  ToGlobalVarTaintTrackingCfg() { this = "GlobalVarTaintTrackingCfg" }

  override predicate isSource(DataFlow::Node source) { source = getNodeForSource(_) }

  override predicate isSink(DataFlow::Node sink) {
    sink.asVariable() instanceof GlobalOrNamespaceVariable
  }

  override predicate isAdditionalFlowStep(DataFlow::Node n1, DataFlow::Node n2) {
    commonTaintStep(n1, n2)
    or
    writesVariable(n1.asInstruction(), n2.asVariable().(GlobalOrNamespaceVariable))
    or
    readsVariable(n2.asInstruction(), n1.asVariable().(GlobalOrNamespaceVariable))
  }

  override predicate isBarrier(DataFlow::Node node) { nodeIsBarrier(node) }

  override predicate isBarrierIn(DataFlow::Node node) { nodeIsBarrierIn(node) }
}

private class FromGlobalVarTaintTrackingCfg extends DataFlow3::Configuration {
  FromGlobalVarTaintTrackingCfg() { this = "FromGlobalVarTaintTrackingCfg" }

  override predicate isSource(DataFlow::Node source) {
    // This set of sources should be reasonably small, which is good for
    // performance since the set of sinks is very large.
    exists(ToGlobalVarTaintTrackingCfg otherCfg | otherCfg.hasFlowTo(source))
  }

  override predicate isSink(DataFlow::Node sink) { exists(adjustedSink(sink)) }

  override predicate isAdditionalFlowStep(DataFlow::Node n1, DataFlow::Node n2) {
    commonTaintStep(n1, n2)
    or
    // Additional step for flow out of variables. There is no flow _into_
    // variables in this configuration, so this step only serves to take flow
    // out of a variable that's a source.
    readsVariable(n2.asInstruction(), n1.asVariable())
  }

  override predicate isBarrier(DataFlow::Node node) { nodeIsBarrier(node) }

  override predicate isBarrierIn(DataFlow::Node node) { nodeIsBarrierIn(node) }
}

private predicate readsVariable(LoadInstruction load, Variable var) {
  load.getSourceAddress().(VariableAddressInstruction).getASTVariable() = var
}

private predicate writesVariable(StoreInstruction store, Variable var) {
  store.getDestinationAddress().(VariableAddressInstruction).getASTVariable() = var
}

/**
 * A variable that has any kind of upper-bound check anywhere in the program.  This is
 * biased towards being inclusive because there are a lot of valid ways of doing an
 * upper bounds checks if we don't consider where it occurs, for example:
 * ```
 *   if (x < 10) { sink(x); }
 *
 *   if (10 > y) { sink(y); }
 *
 *   if (z > 10) { z = 10; }
 *   sink(z);
 * ```
 */
// TODO: This coarse overapproximation, ported from the old taint tracking
// library, could be replaced with an actual semantic check that a particular
// variable _access_ is guarded by an upper-bound check. We probably don't want
// to do this right away since it could expose a lot of FPs that were
// previously suppressed by this predicate by coincidence.
private predicate hasUpperBoundsCheck(Variable var) {
  exists(RelationalOperation oper, VariableAccess access |
    oper.getAnOperand() = access and
    access.getTarget() = var and
    // Comparing to 0 is not an upper bound check
    not oper.getAnOperand().getValue() = "0"
  )
}

private predicate nodeIsBarrierEqualityCandidate(
  DataFlow::Node node, Operand access, Variable checkedVar
) {
  readsVariable(node.asInstruction(), checkedVar) and
  any(IRGuardCondition guard).ensuresEq(access, _, _, node.asInstruction().getBlock(), true)
}

private predicate nodeIsBarrier(DataFlow::Node node) {
  exists(Variable checkedVar |
    readsVariable(node.asInstruction(), checkedVar) and
    hasUpperBoundsCheck(checkedVar)
  )
  or
  exists(Variable checkedVar, Operand access |
    /*
     * This node is guarded by a condition that forces the accessed variable
     * to equal something else.  For example:
     * ```
     * x = taintsource()
     * if (x == 10) {
     *   taintsink(x); // not considered tainted
     * }
     * ```
     */

    nodeIsBarrierEqualityCandidate(node, access, checkedVar) and
    readsVariable(access.getDef(), checkedVar)
  )
}

private predicate nodeIsBarrierIn(DataFlow::Node node) {
  // don't use dataflow into taint sources, as this leads to duplicate results.
  exists(Expr source | isUserInput(source, _) |
    node = DataFlow::exprNode(source)
    or
    // This case goes together with the similar (but not identical) rule in
    // `getNodeForSource`.
    node = DataFlow::definitionByReferenceNodeFromArgument(source)
  )
  or
  // don't use dataflow into binary instructions if both operands are unpredictable
  exists(BinaryInstruction iTo |
    iTo = node.asInstruction() and
    not predictableInstruction(iTo.getLeft()) and
    not predictableInstruction(iTo.getRight()) and
    // propagate taint from either the pointer or the offset, regardless of predictability
    not iTo instanceof PointerArithmeticInstruction
  )
  or
  // don't use dataflow through calls to pure functions if two or more operands
  // are unpredictable
  exists(Instruction iFrom1, Instruction iFrom2, CallInstruction iTo |
    iTo = node.asInstruction() and
    isPureFunction(iTo.getStaticCallTarget().getName()) and
    iFrom1 = iTo.getAnArgument() and
    iFrom2 = iTo.getAnArgument() and
    not predictableInstruction(iFrom1) and
    not predictableInstruction(iFrom2) and
    iFrom1 != iFrom2
  )
}

cached
private predicate commonTaintStep(DataFlow::Node fromNode, DataFlow::Node toNode) {
  operandToInstructionTaintStep(fromNode.asOperand(), toNode.asInstruction())
  or
  instructionToOperandTaintStep(fromNode.asInstruction(), toNode.asOperand())
}

private predicate instructionToOperandTaintStep(Instruction fromInstr, Operand toOperand) {
  // Propagate flow from the definition of an operand to the operand, even when the overlap is inexact.
  // We only do this in certain cases:
  // 1. The instruction's result must not be conflated, and
  // 2. The instruction's result type is one the types where we expect element-to-object flow. Currently
  // this is array types and union types. This matches the other two cases of element-to-object flow in
  // `DefaultTaintTracking`.
  toOperand.getAnyDef() = fromInstr and
  not fromInstr.isResultConflated() and
  (
    fromInstr.getResultType() instanceof ArrayType or
    fromInstr.getResultType() instanceof Union
  )
  or
  exists(ReadSideEffectInstruction readInstr |
    fromInstr = readInstr.getArgumentDef() and
    toOperand = readInstr.getSideEffectOperand()
  )
}

private predicate operandToInstructionTaintStep(Operand fromOperand, Instruction toInstr) {
  // Expressions computed from tainted data are also tainted
  exists(CallInstruction call, int argIndex | call = toInstr |
    isPureFunction(call.getStaticCallTarget().getName()) and
    fromOperand = getACallArgumentOrIndirection(call, argIndex) and
    forall(Operand argOperand | argOperand = call.getAnArgumentOperand() |
      argOperand = getACallArgumentOrIndirection(call, argIndex) or
      predictableInstruction(argOperand.getAnyDef())
    ) and
    // flow through `strlen` tends to cause dubious results, if the length is
    // bounded.
    not call.getStaticCallTarget().getName() = "strlen"
  )
  or
  // Flow from argument to return value
  toInstr =
    any(CallInstruction call |
      exists(int indexIn |
        modelTaintToReturnValue(call.getStaticCallTarget(), indexIn) and
        fromOperand = getACallArgumentOrIndirection(call, indexIn) and
        not predictableOnlyFlow(call.getStaticCallTarget().getName())
      )
    )
  or
  // Flow from input argument to output argument
  // TODO: This won't work in practice as long as all aliased memory is tracked
  // together in a single virtual variable.
  // TODO: Will this work on the test for `TaintedPath.ql`, where the output arg
  // is a pointer addition expression?
  toInstr =
    any(WriteSideEffectInstruction outInstr |
      exists(CallInstruction call, int indexIn, int indexOut |
        modelTaintToParameter(call.getStaticCallTarget(), indexIn, indexOut) and
        fromOperand = getACallArgumentOrIndirection(call, indexIn) and
        outInstr.getIndex() = indexOut and
        outInstr.getPrimaryInstruction() = call
      )
    )
  or
  // Flow through pointer dereference
  toInstr.(LoadInstruction).getSourceAddressOperand() = fromOperand
  or
  // Flow through partial reads of arrays and unions
  toInstr.(LoadInstruction).getSourceValueOperand() = fromOperand and
  exists(Instruction fromInstr | fromInstr = fromOperand.getAnyDef() |
    not fromInstr.isResultConflated() and
    (
      fromInstr.getResultType() instanceof ArrayType or
      fromInstr.getResultType() instanceof Union
    )
  )
  or
  // Unary instructions tend to preserve enough information in practice that we
  // want taint to flow through.
  // The exception is `FieldAddressInstruction`. Together with the rule for
  // `LoadInstruction` above and for `ChiInstruction` below, flow through
  // `FieldAddressInstruction` could cause flow into one field to come out an
  // unrelated field. This would happen across function boundaries, where the IR
  // would not be able to match loads to stores.
  toInstr.(UnaryInstruction).getUnaryOperand() = fromOperand and
  (
    not toInstr instanceof FieldAddressInstruction
    or
    toInstr.(FieldAddressInstruction).getField().getDeclaringType() instanceof Union
  )
  or
  // Flow from an element to an array or union that contains it.
  toInstr.(ChiInstruction).getPartialOperand() = fromOperand and
  not toInstr.isResultConflated() and
  exists(Type t | toInstr.getResultLanguageType().hasType(t, false) |
    t instanceof Union
    or
    t instanceof ArrayType
  )
  or
  exists(BinaryInstruction bin |
    bin = toInstr and
    predictableInstruction(toInstr.getAnOperand().getDef()) and
    fromOperand = toInstr.getAnOperand()
  )
  or
  // This is part of the translation of `a[i]`, where we want taint to flow
  // from `a`.
  toInstr.(PointerAddInstruction).getLeftOperand() = fromOperand
  or
  // Until we have flow through indirections across calls, we'll take flow out
  // of the indirection and into the argument.
  // When we get proper flow through indirections across calls, this code can be
  // moved to `adjusedSink` or possibly into the `DataFlow::ExprNode` class.
  exists(ReadSideEffectInstruction read |
    read.getSideEffectOperand() = fromOperand and
    read.getArgumentDef() = toInstr
  )
  or
  // Until we have from through indirections across calls, we'll take flow out
  // of the parameter and into its indirection.
  // `InitializeIndirectionInstruction` only has a single operand: the address of the
  // value whose indirection we are initializing. When initializing an indirection of a parameter `p`,
  // the IR looks like this:
  // ```
  // m1 = InitializeParameter[p] : &r1
  // r2 = Load[p] : r2, m1
  // m3 = InitializeIndirection[p] : &r2
  // ```
  // So by having flow from `r2` to `m3` we're enabling flow from `m1` to `m3`. This relies on the
  // `LoadOperand`'s overlap being exact.
  toInstr.(InitializeIndirectionInstruction).getAnOperand() = fromOperand
}

/**
 * Returns the index of the side effect instruction corresponding to the specified function output,
 * if one exists.
 */
private int getWriteSideEffectIndex(FunctionOutput output) {
  output.isParameterDeref(result)
  or
  output.isQualifierObject() and result = -1
}

/**
 * Get an operand that goes into argument `argumentIndex` of `call`. This
 * can be either directly or through one pointer indirection.
 */
private Operand getACallArgumentOrIndirection(CallInstruction call, int argumentIndex) {
  result = call.getPositionalArgumentOperand(argumentIndex)
  or
  exists(ReadSideEffectInstruction readSE |
    // TODO: why are read side effect operands imprecise?
    result = readSE.getSideEffectOperand() and
    readSE.getPrimaryInstruction() = call and
    readSE.getIndex() = argumentIndex
  )
}

private predicate modelTaintToParameter(Function f, int parameterIn, int parameterOut) {
  exists(FunctionInput modelIn, FunctionOutput modelOut |
    (
      f.(DataFlowFunction).hasDataFlow(modelIn, modelOut)
      or
      f.(TaintFunction).hasTaintFlow(modelIn, modelOut)
    ) and
    (modelIn.isParameter(parameterIn) or modelIn.isParameterDeref(parameterIn)) and
    parameterOut = getWriteSideEffectIndex(modelOut)
  )
}

private predicate modelTaintToReturnValue(Function f, int parameterIn) {
  // Taint flow from parameter to return value
  exists(FunctionInput modelIn, FunctionOutput modelOut |
    f.(TaintFunction).hasTaintFlow(modelIn, modelOut) and
    (modelIn.isParameter(parameterIn) or modelIn.isParameterDeref(parameterIn)) and
    (modelOut.isReturnValue() or modelOut.isReturnValueDeref())
  )
  or
  // Data flow (not taint flow) to where the return value points. For the time
  // being we will conflate pointers and objects in taint tracking.
  exists(FunctionInput modelIn, FunctionOutput modelOut |
    f.(DataFlowFunction).hasDataFlow(modelIn, modelOut) and
    (modelIn.isParameter(parameterIn) or modelIn.isParameterDeref(parameterIn)) and
    modelOut.isReturnValueDeref()
  )
  or
  // Taint flow from one argument to another and data flow from an argument to a
  // return value. This happens in functions like `strcat` and `memcpy`. We
  // could model this flow in two separate steps, but that would add reverse
  // flow from the write side-effect to the call instruction, which may not be
  // desirable.
  exists(int parameterMid, InParameter modelMid, OutReturnValue returnOut |
    modelTaintToParameter(f, parameterIn, parameterMid) and
    modelMid.isParameter(parameterMid) and
    f.(DataFlowFunction).hasDataFlow(modelMid, returnOut)
  )
}

private Element adjustedSink(DataFlow::Node sink) {
  // TODO: is it more appropriate to use asConvertedExpr here and avoid
  // `getConversion*`? Or will that cause us to miss some cases where there's
  // flow to a conversion (like a `ReferenceDereferenceExpr`) and we want to
  // pretend there was flow to the converted `Expr` for the sake of
  // compatibility.
  sink.asExpr().getConversion*() = result
  or
  // For compatibility, send flow from arguments to parameters, even for
  // functions with no body.
  exists(FunctionCall call, int i |
    sink.asExpr() = call.getArgument(i) and
    result = resolveCall(call).getParameter(i)
  )
  or
  // For compatibility, send flow into a `Variable` if there is flow to any
  // Load or Store of that variable.
  exists(CopyInstruction copy |
    copy.getSourceValue() = sink.asInstruction() and
    (
      readsVariable(copy, result) or
      writesVariable(copy, result)
    ) and
    not hasUpperBoundsCheck(result)
  )
  or
  // For compatibility, send flow into a `NotExpr` even if it's part of a
  // short-circuiting condition and thus might get skipped.
  result.(NotExpr).getOperand() = sink.asExpr()
  or
  // Taint postfix and prefix crement operations when their operand is tainted.
  result.(CrementOperation).getAnOperand() = sink.asExpr()
  or
  // Taint `e1 += e2`, `e &= e2` and friends when `e1` or `e2` is tainted.
  result.(AssignOperation).getAnOperand() = sink.asExpr()
  or
  result =
    sink
        .asOperand()
        .(SideEffectOperand)
        .getUse()
        .(ReadSideEffectInstruction)
        .getArgumentDef()
        .getUnconvertedResultExpression()
}

/**
 * Holds if `tainted` may contain taint from `source`.
 *
 * A tainted expression is either directly user input, or is
 * computed from user input in a way that users can probably
 * control the exact output of the computation.
 *
 * This doesn't include data flow through global variables.
 * If you need that you must call `taintedIncludingGlobalVars`.
 */
cached
predicate tainted(Expr source, Element tainted) {
  exists(DefaultTaintTrackingCfg cfg, DataFlow::Node sink |
    cfg.hasFlow(getNodeForSource(source), sink) and
    tainted = adjustedSink(sink)
  )
}

/**
 * Holds if `tainted` may contain taint from `source`, where the taint passed
 * through a global variable named `globalVar`.
 *
 * A tainted expression is either directly user input, or is
 * computed from user input in a way that users can probably
 * control the exact output of the computation.
 *
 * This version gives the same results as tainted but also includes
 * data flow through global variables.
 *
 * The parameter `globalVar` is the qualified name of the last global variable
 * used to move the value from source to tainted. If the taint did not pass
 * through a global variable, then `globalVar = ""`.
 */
cached
predicate taintedIncludingGlobalVars(Expr source, Element tainted, string globalVar) {
  tainted(source, tainted) and
  globalVar = ""
  or
  exists(
    ToGlobalVarTaintTrackingCfg toCfg, FromGlobalVarTaintTrackingCfg fromCfg,
    DataFlow::VariableNode variableNode, GlobalOrNamespaceVariable global, DataFlow::Node sink
  |
    global = variableNode.getVariable() and
    toCfg.hasFlow(getNodeForSource(source), variableNode) and
    fromCfg.hasFlow(variableNode, sink) and
    tainted = adjustedSink(sink) and
    global = globalVarFromId(globalVar)
  )
}

/**
 * Gets the global variable whose qualified name is `id`. Use this predicate
 * together with `taintedIncludingGlobalVars`. Example:
 *
 * ```
 * exists(string varName |
 *   taintedIncludingGlobalVars(source, tainted, varName) and
 *   var = globalVarFromId(varName)
 * )
 * ```
 */
GlobalOrNamespaceVariable globalVarFromId(string id) { id = result.getQualifiedName() }

/**
 * Resolve potential target function(s) for `call`.
 *
 * If `call` is a call through a function pointer (`ExprCall`) or
 * targets a virtual method, simple data flow analysis is performed
 * in order to identify target(s).
 */
Function resolveCall(Call call) {
  exists(CallInstruction callInstruction |
    callInstruction.getAST() = call and
    result = Dispatch::viableCallable(callInstruction)
  )
}

/**
 * Provides definitions for augmenting source/sink pairs with data-flow paths
 * between them. From a `@kind path-problem` query, import this module in the
 * global scope, extend `TaintTrackingConfiguration`, and use `taintedWithPath`
 * in place of `tainted`.
 *
 * Importing this module will also import the query predicates that contain the
 * taint paths.
 */
module TaintedWithPath {
  private newtype TSingleton = MkSingleton()

  /**
   * A taint-tracking configuration that matches sources and sinks in the same
   * way as the `tainted` predicate.
   *
   * Override `isSink` and `taintThroughGlobals` as needed, but do not provide
   * a characteristic predicate.
   */
  class TaintTrackingConfiguration extends TSingleton {
    /** Override this to specify which elements are sources in this configuration. */
    predicate isSource(Expr source) { exists(getNodeForSource(source)) }

    /** Override this to specify which elements are sinks in this configuration. */
    abstract predicate isSink(Element e);

    /** Override this to specify which expressions are barriers in this configuration. */
    predicate isBarrier(Expr e) { nodeIsBarrier(getNodeForExpr(e)) }

    /**
     * Override this predicate to `any()` to allow taint to flow through global
     * variables.
     */
    predicate taintThroughGlobals() { none() }

    /** Gets a textual representation of this element. */
    string toString() { result = "TaintTrackingConfiguration" }
  }

  private class AdjustedConfiguration extends TaintTracking2::Configuration {
    AdjustedConfiguration() { this = "AdjustedConfiguration" }

    override predicate isSource(DataFlow::Node source) {
      exists(TaintTrackingConfiguration cfg, Expr e |
        cfg.isSource(e) and source = getNodeForExpr(e)
      )
    }

    override predicate isSink(DataFlow::Node sink) {
      exists(TaintTrackingConfiguration cfg | cfg.isSink(adjustedSink(sink)))
    }

    override predicate isAdditionalTaintStep(DataFlow::Node n1, DataFlow::Node n2) {
      // Steps into and out of global variables
      exists(TaintTrackingConfiguration cfg | cfg.taintThroughGlobals() |
        writesVariable(n1.asInstruction(), n2.asVariable().(GlobalOrNamespaceVariable))
        or
        readsVariable(n2.asInstruction(), n1.asVariable().(GlobalOrNamespaceVariable))
      )
      or
      // Step to return value of a modeled function when an input taints the
      // dereference of the return value
      exists(CallInstruction call, Function func, FunctionInput modelIn, FunctionOutput modelOut |
        n1 = callInput(call, modelIn) and
        (
          func.(TaintFunction).hasTaintFlow(modelIn, modelOut)
          or
          func.(DataFlowFunction).hasDataFlow(modelIn, modelOut)
        ) and
        call.getStaticCallTarget() = func and
        modelOut.isReturnValueDeref() and
        call = n2.asInstruction()
      )
    }

<<<<<<< HEAD
    override predicate isSanitizer(DataFlow::Node node) { nodeIsBarrier(node) }
=======
    override predicate isBarrier(DataFlow::Node node) {
      exists(TaintTrackingConfiguration cfg, Expr e | cfg.isBarrier(e) and node = getNodeForExpr(e))
    }
>>>>>>> cee96775

    override predicate isSanitizerIn(DataFlow::Node node) { nodeIsBarrierIn(node) }
  }

  /*
   * A sink `Element` may map to multiple `DataFlowX::PathNode`s via (the
   * inverse of) `adjustedSink`. For example, an `Expr` maps to all its
   * conversions, and a `Variable` maps to all loads and stores from it. Because
   * the path node is part of the tuple that constitutes the alert, this leads
   * to duplicate alerts.
   *
   * To avoid showing duplicates, we edit the graph to replace the final node
   * coming from the data-flow library with a node that matches exactly the
   * `Element` sink that's requested.
   *
   * The same is done for sources.
   */

  private newtype TPathNode =
    TWrapPathNode(DataFlow2::PathNode n) or
    // There's a single newtype constructor for both sources and sinks since
    // that makes it easiest to deal with the case where source = sink.
    TEndpointPathNode(Element e) {
      exists(AdjustedConfiguration cfg, DataFlow2::Node sourceNode, DataFlow2::Node sinkNode |
        cfg.hasFlow(sourceNode, sinkNode)
      |
        sourceNode = getNodeForExpr(e) and
        exists(TaintTrackingConfiguration ttCfg | ttCfg.isSource(e))
        or
        e = adjustedSink(sinkNode) and
        exists(TaintTrackingConfiguration ttCfg | ttCfg.isSink(e))
      )
    }

  /** An opaque type used for the nodes of a data-flow path. */
  class PathNode extends TPathNode {
    /** Gets a textual representation of this element. */
    string toString() { none() }

    /**
     * Holds if this element is at the specified location.
     * The location spans column `startcolumn` of line `startline` to
     * column `endcolumn` of line `endline` in file `filepath`.
     * For more information, see
     * [Locations](https://help.semmle.com/QL/learn-ql/ql/locations.html).
     */
    predicate hasLocationInfo(
      string filepath, int startline, int startcolumn, int endline, int endcolumn
    ) {
      none()
    }
  }

  private class WrapPathNode extends PathNode, TWrapPathNode {
    DataFlow2::PathNode inner() { this = TWrapPathNode(result) }

    override string toString() { result = this.inner().toString() }

    override predicate hasLocationInfo(
      string filepath, int startline, int startcolumn, int endline, int endcolumn
    ) {
      this.inner().hasLocationInfo(filepath, startline, startcolumn, endline, endcolumn)
    }
  }

  private class EndpointPathNode extends PathNode, TEndpointPathNode {
    Expr inner() { this = TEndpointPathNode(result) }

    override string toString() { result = this.inner().toString() }

    override predicate hasLocationInfo(
      string filepath, int startline, int startcolumn, int endline, int endcolumn
    ) {
      this.inner()
          .getLocation()
          .hasLocationInfo(filepath, startline, startcolumn, endline, endcolumn)
    }
  }

  /** A PathNode whose `Element` is a source. It may also be a sink. */
  private class InitialPathNode extends EndpointPathNode {
    InitialPathNode() { exists(TaintTrackingConfiguration cfg | cfg.isSource(this.inner())) }
  }

  /** A PathNode whose `Element` is a sink. It may also be a source. */
  private class FinalPathNode extends EndpointPathNode {
    FinalPathNode() { exists(TaintTrackingConfiguration cfg | cfg.isSink(this.inner())) }
  }

  /** Holds if `(a,b)` is an edge in the graph of data flow path explanations. */
  query predicate edges(PathNode a, PathNode b) {
    DataFlow2::PathGraph::edges(a.(WrapPathNode).inner(), b.(WrapPathNode).inner())
    or
    // To avoid showing trivial-looking steps, we _replace_ the last node instead
    // of adding an edge out of it.
    exists(WrapPathNode sinkNode |
      DataFlow2::PathGraph::edges(a.(WrapPathNode).inner(), sinkNode.inner()) and
      b.(FinalPathNode).inner() = adjustedSink(sinkNode.inner().getNode())
    )
    or
    // Same for the first node
    exists(WrapPathNode sourceNode |
<<<<<<< HEAD
      DataFlow2::PathGraph::edges(sourceNode.inner(), b.(WrapPathNode).inner()) and
      sourceNode.inner().getNode() = getNodeForSource(a.(InitialPathNode).inner())
=======
      DataFlow3::PathGraph::edges(sourceNode.inner(), b.(WrapPathNode).inner()) and
      sourceNode.inner().getNode() = getNodeForExpr(a.(InitialPathNode).inner())
>>>>>>> cee96775
    )
    or
    // Finally, handle the case where the path goes directly from a source to a
    // sink, meaning that they both need to be translated.
    exists(WrapPathNode sinkNode, WrapPathNode sourceNode |
<<<<<<< HEAD
      DataFlow2::PathGraph::edges(sourceNode.inner(), sinkNode.inner()) and
      sourceNode.inner().getNode() = getNodeForSource(a.(InitialPathNode).inner()) and
=======
      DataFlow3::PathGraph::edges(sourceNode.inner(), sinkNode.inner()) and
      sourceNode.inner().getNode() = getNodeForExpr(a.(InitialPathNode).inner()) and
>>>>>>> cee96775
      b.(FinalPathNode).inner() = adjustedSink(sinkNode.inner().getNode())
    )
  }

  /** Holds if `n` is a node in the graph of data flow path explanations. */
  query predicate nodes(PathNode n, string key, string val) {
    key = "semmle.label" and val = n.toString()
  }

  /**
   * Holds if `tainted` may contain taint from `source`, where `sourceNode` and
   * `sinkNode` are the corresponding `PathNode`s that can be used in a query
   * to provide path explanations. Extend `TaintTrackingConfiguration` to use
   * this predicate.
   *
   * A tainted expression is either directly user input, or is computed from
   * user input in a way that users can probably control the exact output of
   * the computation.
   */
  predicate taintedWithPath(Expr source, Element tainted, PathNode sourceNode, PathNode sinkNode) {
    exists(AdjustedConfiguration cfg, DataFlow2::Node flowSource, DataFlow2::Node flowSink |
      source = sourceNode.(InitialPathNode).inner() and
      flowSource = getNodeForExpr(source) and
      cfg.hasFlow(flowSource, flowSink) and
      tainted = adjustedSink(flowSink) and
      tainted = sinkNode.(FinalPathNode).inner()
    )
  }

  private predicate isGlobalVariablePathNode(WrapPathNode n) {
    n.inner().getNode().asVariable() instanceof GlobalOrNamespaceVariable
  }

  private predicate edgesWithoutGlobals(PathNode a, PathNode b) {
    edges(a, b) and
    not isGlobalVariablePathNode(a) and
    not isGlobalVariablePathNode(b)
  }

  /**
   * Holds if `tainted` can be reached from a taint source without passing
   * through a global variable.
   */
  predicate taintedWithoutGlobals(Element tainted) {
    exists(AdjustedConfiguration cfg, PathNode sourceNode, FinalPathNode sinkNode |
      cfg.isSource(sourceNode.(WrapPathNode).inner().getNode()) and
      edgesWithoutGlobals+(sourceNode, sinkNode) and
      tainted = sinkNode.inner()
    )
  }
}<|MERGE_RESOLUTION|>--- conflicted
+++ resolved
@@ -465,8 +465,7 @@
   result.(AssignOperation).getAnOperand() = sink.asExpr()
   or
   result =
-    sink
-        .asOperand()
+    sink.asOperand()
         .(SideEffectOperand)
         .getUse()
         .(ReadSideEffectInstruction)
@@ -626,13 +625,9 @@
       )
     }
 
-<<<<<<< HEAD
-    override predicate isSanitizer(DataFlow::Node node) { nodeIsBarrier(node) }
-=======
-    override predicate isBarrier(DataFlow::Node node) {
+    override predicate isSanitizer(DataFlow::Node node) {
       exists(TaintTrackingConfiguration cfg, Expr e | cfg.isBarrier(e) and node = getNodeForExpr(e))
     }
->>>>>>> cee96775
 
     override predicate isSanitizerIn(DataFlow::Node node) { nodeIsBarrierIn(node) }
   }
@@ -735,25 +730,15 @@
     or
     // Same for the first node
     exists(WrapPathNode sourceNode |
-<<<<<<< HEAD
       DataFlow2::PathGraph::edges(sourceNode.inner(), b.(WrapPathNode).inner()) and
-      sourceNode.inner().getNode() = getNodeForSource(a.(InitialPathNode).inner())
-=======
-      DataFlow3::PathGraph::edges(sourceNode.inner(), b.(WrapPathNode).inner()) and
       sourceNode.inner().getNode() = getNodeForExpr(a.(InitialPathNode).inner())
->>>>>>> cee96775
     )
     or
     // Finally, handle the case where the path goes directly from a source to a
     // sink, meaning that they both need to be translated.
     exists(WrapPathNode sinkNode, WrapPathNode sourceNode |
-<<<<<<< HEAD
       DataFlow2::PathGraph::edges(sourceNode.inner(), sinkNode.inner()) and
-      sourceNode.inner().getNode() = getNodeForSource(a.(InitialPathNode).inner()) and
-=======
-      DataFlow3::PathGraph::edges(sourceNode.inner(), sinkNode.inner()) and
       sourceNode.inner().getNode() = getNodeForExpr(a.(InitialPathNode).inner()) and
->>>>>>> cee96775
       b.(FinalPathNode).inner() = adjustedSink(sinkNode.inner().getNode())
     )
   }
