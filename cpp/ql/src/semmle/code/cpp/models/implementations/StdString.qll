--- conflicted
+++ resolved
@@ -88,18 +88,14 @@
   /**
    * Gets the index of a parameter to this function that is an iterator.
    */
-  int getAnIteratorParameter() { getParameter(result).getType() instanceof Iterator }
+  int getAnIteratorParameterIndex() { getParameter(result).getType() instanceof Iterator }
 
   override predicate hasTaintFlow(FunctionInput input, FunctionOutput output) {
     // flow from string and parameter to string (qualifier) and return value
     (
       input.isQualifierObject() or
-<<<<<<< HEAD
-      input.isParameterDeref(getAStringParameter()) or
-      input.isParameter(getAnIteratorParameter())
-=======
-      input.isParameterDeref(getAStringParameterIndex())
->>>>>>> 35494ab9
+      input.isParameterDeref(getAStringParameterIndex()) or
+      input.isParameter(getAnIteratorParameterIndex())
     ) and
     (
       output.isQualifierObject() or
