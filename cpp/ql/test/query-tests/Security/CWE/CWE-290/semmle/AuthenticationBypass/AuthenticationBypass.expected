--- conflicted
+++ resolved
@@ -9,33 +9,20 @@
 | test.cpp:27:25:27:42 | call to getenv | test.cpp:31:14:31:20 | address |
 | test.cpp:38:25:38:30 | call to getenv | test.cpp:42:14:42:20 | address |
 | test.cpp:38:25:38:30 | call to getenv | test.cpp:42:14:42:20 | address |
-<<<<<<< HEAD
 | test.cpp:38:25:38:42 | call to getenv | test.cpp:42:14:42:20 | address |
 | test.cpp:38:25:38:42 | call to getenv | test.cpp:42:14:42:20 | address |
-=======
-| test.cpp:38:25:38:30 | call to getenv | test.cpp:42:14:42:20 | address indirection |
-| test.cpp:38:25:38:42 | (const char *)... | test.cpp:42:14:42:20 | address |
-| test.cpp:38:25:38:42 | (const char *)... | test.cpp:42:14:42:20 | address |
-| test.cpp:38:25:38:42 | (const char *)... | test.cpp:42:14:42:20 | address indirection |
 | test.cpp:49:25:49:30 | call to getenv | test.cpp:52:14:52:20 | address |
 | test.cpp:49:25:49:30 | call to getenv | test.cpp:52:14:52:20 | address |
-| test.cpp:49:25:49:30 | call to getenv | test.cpp:52:14:52:20 | address indirection |
 | test.cpp:49:25:49:30 | call to getenv | test.cpp:56:14:56:20 | address |
 | test.cpp:49:25:49:30 | call to getenv | test.cpp:56:14:56:20 | address |
-| test.cpp:49:25:49:30 | call to getenv | test.cpp:56:14:56:20 | address indirection |
 | test.cpp:49:25:49:30 | call to getenv | test.cpp:60:14:60:20 | address |
 | test.cpp:49:25:49:30 | call to getenv | test.cpp:60:14:60:20 | address |
-| test.cpp:49:25:49:30 | call to getenv | test.cpp:60:14:60:20 | address indirection |
-| test.cpp:49:25:49:42 | (const char *)... | test.cpp:52:14:52:20 | address |
-| test.cpp:49:25:49:42 | (const char *)... | test.cpp:52:14:52:20 | address |
-| test.cpp:49:25:49:42 | (const char *)... | test.cpp:52:14:52:20 | address indirection |
-| test.cpp:49:25:49:42 | (const char *)... | test.cpp:56:14:56:20 | address |
-| test.cpp:49:25:49:42 | (const char *)... | test.cpp:56:14:56:20 | address |
-| test.cpp:49:25:49:42 | (const char *)... | test.cpp:56:14:56:20 | address indirection |
-| test.cpp:49:25:49:42 | (const char *)... | test.cpp:60:14:60:20 | address |
-| test.cpp:49:25:49:42 | (const char *)... | test.cpp:60:14:60:20 | address |
-| test.cpp:49:25:49:42 | (const char *)... | test.cpp:60:14:60:20 | address indirection |
->>>>>>> 0a0d6d08
+| test.cpp:49:25:49:42 | call to getenv | test.cpp:52:14:52:20 | address |
+| test.cpp:49:25:49:42 | call to getenv | test.cpp:52:14:52:20 | address |
+| test.cpp:49:25:49:42 | call to getenv | test.cpp:56:14:56:20 | address |
+| test.cpp:49:25:49:42 | call to getenv | test.cpp:56:14:56:20 | address |
+| test.cpp:49:25:49:42 | call to getenv | test.cpp:60:14:60:20 | address |
+| test.cpp:49:25:49:42 | call to getenv | test.cpp:60:14:60:20 | address |
 subpaths
 nodes
 | test.cpp:16:25:16:30 | call to getenv | semmle.label | call to getenv |
@@ -50,21 +37,14 @@
 | test.cpp:38:25:38:42 | call to getenv | semmle.label | call to getenv |
 | test.cpp:42:14:42:20 | address | semmle.label | address |
 | test.cpp:42:14:42:20 | address | semmle.label | address |
-<<<<<<< HEAD
-=======
-| test.cpp:42:14:42:20 | address indirection | semmle.label | address indirection |
 | test.cpp:49:25:49:30 | call to getenv | semmle.label | call to getenv |
-| test.cpp:49:25:49:42 | (const char *)... | semmle.label | (const char *)... |
+| test.cpp:49:25:49:42 | call to getenv | semmle.label | call to getenv |
 | test.cpp:52:14:52:20 | address | semmle.label | address |
 | test.cpp:52:14:52:20 | address | semmle.label | address |
-| test.cpp:52:14:52:20 | address indirection | semmle.label | address indirection |
 | test.cpp:56:14:56:20 | address | semmle.label | address |
 | test.cpp:56:14:56:20 | address | semmle.label | address |
-| test.cpp:56:14:56:20 | address indirection | semmle.label | address indirection |
 | test.cpp:60:14:60:20 | address | semmle.label | address |
 | test.cpp:60:14:60:20 | address | semmle.label | address |
-| test.cpp:60:14:60:20 | address indirection | semmle.label | address indirection |
->>>>>>> 0a0d6d08
 #select
 | test.cpp:20:7:20:12 | call to strcmp | test.cpp:16:25:16:30 | call to getenv | test.cpp:20:14:20:20 | address | Untrusted input $@ might be vulnerable to a spoofing attack. | test.cpp:16:25:16:30 | call to getenv | call to getenv |
 | test.cpp:31:7:31:12 | call to strcmp | test.cpp:27:25:27:30 | call to getenv | test.cpp:31:14:31:20 | address | Untrusted input $@ might be vulnerable to a spoofing attack. | test.cpp:27:25:27:30 | call to getenv | call to getenv |
