edges
<<<<<<< HEAD
| overflowdestination.cpp:27:9:27:12 | argv | overflowdestination.cpp:30:17:30:20 | arg1 |
| overflowdestination.cpp:27:9:27:12 | argv indirection | overflowdestination.cpp:30:17:30:20 | arg1 |
| overflowdestination.cpp:27:9:27:12 | argv indirection | overflowdestination.cpp:30:17:30:20 | arg1 |
| overflowdestination.cpp:43:8:43:10 | fgets output argument | overflowdestination.cpp:46:15:46:17 | src |
| overflowdestination.cpp:50:52:50:54 | src | overflowdestination.cpp:52:9:52:12 | memcpy output argument |
| overflowdestination.cpp:50:52:50:54 | src | overflowdestination.cpp:53:9:53:12 | memcpy output argument |
| overflowdestination.cpp:50:52:50:54 | src | overflowdestination.cpp:53:15:53:17 | src |
| overflowdestination.cpp:50:52:50:54 | src | overflowdestination.cpp:54:9:54:12 | memcpy output argument |
| overflowdestination.cpp:50:52:50:54 | src indirection | overflowdestination.cpp:52:9:52:12 | memcpy output argument |
| overflowdestination.cpp:50:52:50:54 | src indirection | overflowdestination.cpp:53:9:53:12 | memcpy output argument |
| overflowdestination.cpp:50:52:50:54 | src indirection | overflowdestination.cpp:53:15:53:17 | src |
| overflowdestination.cpp:50:52:50:54 | src indirection | overflowdestination.cpp:54:9:54:12 | memcpy output argument |
| overflowdestination.cpp:52:9:52:12 | memcpy output argument | overflowdestination.cpp:54:9:54:12 | memcpy output argument |
| overflowdestination.cpp:52:9:52:12 | memcpy output argument | overflowdestination.cpp:54:9:54:12 | memcpy output argument |
| overflowdestination.cpp:53:9:53:12 | memcpy output argument | overflowdestination.cpp:54:9:54:12 | memcpy output argument |
| overflowdestination.cpp:53:9:53:12 | memcpy output argument | overflowdestination.cpp:54:9:54:12 | memcpy output argument |
| overflowdestination.cpp:57:40:57:43 | dest | overflowdestination.cpp:65:9:65:13 | memcpy output argument |
| overflowdestination.cpp:57:40:57:43 | dest indirection | overflowdestination.cpp:65:9:65:13 | memcpy output argument |
| overflowdestination.cpp:57:52:57:54 | src | overflowdestination.cpp:63:9:63:13 | memcpy output argument |
| overflowdestination.cpp:57:52:57:54 | src | overflowdestination.cpp:64:9:64:13 | memcpy output argument |
| overflowdestination.cpp:57:52:57:54 | src | overflowdestination.cpp:64:16:64:19 | src2 |
| overflowdestination.cpp:57:52:57:54 | src | overflowdestination.cpp:65:9:65:13 | memcpy output argument |
| overflowdestination.cpp:57:52:57:54 | src indirection | overflowdestination.cpp:63:9:63:13 | memcpy output argument |
| overflowdestination.cpp:57:52:57:54 | src indirection | overflowdestination.cpp:64:9:64:13 | memcpy output argument |
| overflowdestination.cpp:57:52:57:54 | src indirection | overflowdestination.cpp:64:16:64:19 | src2 |
| overflowdestination.cpp:57:52:57:54 | src indirection | overflowdestination.cpp:65:9:65:13 | memcpy output argument |
| overflowdestination.cpp:63:9:63:13 | memcpy output argument | overflowdestination.cpp:65:9:65:13 | memcpy output argument |
| overflowdestination.cpp:63:9:63:13 | memcpy output argument | overflowdestination.cpp:65:9:65:13 | memcpy output argument |
| overflowdestination.cpp:64:9:64:13 | memcpy output argument | overflowdestination.cpp:65:9:65:13 | memcpy output argument |
| overflowdestination.cpp:64:9:64:13 | memcpy output argument | overflowdestination.cpp:65:9:65:13 | memcpy output argument |
| overflowdestination.cpp:65:9:65:13 | memcpy output argument | overflowdestination.cpp:65:9:65:13 | memcpy output argument |
| overflowdestination.cpp:65:9:65:13 | memcpy output argument | overflowdestination.cpp:65:9:65:13 | memcpy output argument |
| overflowdestination.cpp:65:9:65:13 | memcpy output argument | overflowdestination.cpp:65:9:65:13 | memcpy output argument |
| overflowdestination.cpp:65:9:65:13 | memcpy output argument | overflowdestination.cpp:65:9:65:13 | memcpy output argument |
| overflowdestination.cpp:73:8:73:10 | fgets output argument | overflowdestination.cpp:75:30:75:32 | Convert indirection |
=======
| main.cpp:6:27:6:30 | argv | main.cpp:7:33:7:36 | argv |
| main.cpp:6:27:6:30 | argv | main.cpp:7:33:7:36 | argv indirection |
| main.cpp:7:33:7:36 | argv | overflowdestination.cpp:23:45:23:48 | argv |
| main.cpp:7:33:7:36 | argv indirection | overflowdestination.cpp:23:45:23:48 | *argv |
| overflowdestination.cpp:23:45:23:48 | *argv | overflowdestination.cpp:30:17:30:20 | (const char *)... |
| overflowdestination.cpp:23:45:23:48 | argv | overflowdestination.cpp:30:17:30:20 | (const char *)... |
| overflowdestination.cpp:43:8:43:10 | fgets output argument | overflowdestination.cpp:46:15:46:17 | (const void *)... |
| overflowdestination.cpp:50:52:50:54 | *src | overflowdestination.cpp:50:52:50:54 | ReturnIndirection |
| overflowdestination.cpp:50:52:50:54 | src | overflowdestination.cpp:53:15:53:17 | (const void *)... |
| overflowdestination.cpp:57:52:57:54 | *src | overflowdestination.cpp:64:16:64:19 | (const void *)... |
| overflowdestination.cpp:57:52:57:54 | src | overflowdestination.cpp:64:16:64:19 | (const void *)... |
>>>>>>> 149cae96
| overflowdestination.cpp:73:8:73:10 | fgets output argument | overflowdestination.cpp:75:30:75:32 | src |
| overflowdestination.cpp:73:8:73:10 | fgets output argument | overflowdestination.cpp:76:30:76:32 | Convert indirection |
| overflowdestination.cpp:73:8:73:10 | fgets output argument | overflowdestination.cpp:76:30:76:32 | src |
| overflowdestination.cpp:75:24:75:27 | overflowdest_test2 output argument | overflowdestination.cpp:76:24:76:27 | Convert indirection |
| overflowdestination.cpp:75:24:75:27 | overflowdest_test2 output argument | overflowdestination.cpp:76:24:76:27 | dest |
| overflowdestination.cpp:75:30:75:32 | Convert indirection | overflowdestination.cpp:50:52:50:54 | src indirection |
| overflowdestination.cpp:75:30:75:32 | Convert indirection | overflowdestination.cpp:75:24:75:27 | overflowdest_test2 output argument |
| overflowdestination.cpp:75:30:75:32 | overflowdest_test2 output argument | overflowdestination.cpp:76:30:76:32 | Convert indirection |
| overflowdestination.cpp:75:30:75:32 | overflowdest_test2 output argument | overflowdestination.cpp:76:30:76:32 | src |
| overflowdestination.cpp:75:30:75:32 | src | overflowdestination.cpp:50:52:50:54 | src |
| overflowdestination.cpp:75:30:75:32 | src | overflowdestination.cpp:75:24:75:27 | overflowdest_test2 output argument |
| overflowdestination.cpp:75:30:75:32 | src | overflowdestination.cpp:75:30:75:32 | overflowdest_test2 output argument |
| overflowdestination.cpp:76:24:76:27 | Convert indirection | overflowdestination.cpp:57:40:57:43 | dest indirection |
| overflowdestination.cpp:76:24:76:27 | Convert indirection | overflowdestination.cpp:76:30:76:32 | overflowdest_test3 output argument |
| overflowdestination.cpp:76:24:76:27 | dest | overflowdestination.cpp:57:40:57:43 | dest |
| overflowdestination.cpp:76:24:76:27 | dest | overflowdestination.cpp:76:24:76:27 | overflowdest_test3 output argument |
| overflowdestination.cpp:76:24:76:27 | dest | overflowdestination.cpp:76:30:76:32 | overflowdest_test3 output argument |
| overflowdestination.cpp:76:24:76:27 | overflowdest_test3 output argument | overflowdestination.cpp:76:24:76:27 | Convert indirection |
| overflowdestination.cpp:76:24:76:27 | overflowdest_test3 output argument | overflowdestination.cpp:76:24:76:27 | dest |
| overflowdestination.cpp:76:30:76:32 | Convert indirection | overflowdestination.cpp:57:52:57:54 | src indirection |
| overflowdestination.cpp:76:30:76:32 | Convert indirection | overflowdestination.cpp:76:24:76:27 | overflowdest_test3 output argument |
| overflowdestination.cpp:76:30:76:32 | overflowdest_test3 output argument | overflowdestination.cpp:76:30:76:32 | Convert indirection |
| overflowdestination.cpp:76:30:76:32 | overflowdest_test3 output argument | overflowdestination.cpp:76:30:76:32 | src |
| overflowdestination.cpp:76:30:76:32 | src | overflowdestination.cpp:57:52:57:54 | src |
| overflowdestination.cpp:76:30:76:32 | src | overflowdestination.cpp:76:24:76:27 | overflowdest_test3 output argument |
| overflowdestination.cpp:76:30:76:32 | src | overflowdestination.cpp:76:30:76:32 | overflowdest_test3 output argument |
nodes
<<<<<<< HEAD
| overflowdestination.cpp:27:9:27:12 | argv | semmle.label | argv |
| overflowdestination.cpp:27:9:27:12 | argv indirection | semmle.label | argv indirection |
| overflowdestination.cpp:27:9:27:12 | argv indirection | semmle.label | argv indirection |
| overflowdestination.cpp:30:17:30:20 | arg1 | semmle.label | arg1 |
=======
| main.cpp:6:27:6:30 | argv | semmle.label | argv |
| main.cpp:7:33:7:36 | argv | semmle.label | argv |
| main.cpp:7:33:7:36 | argv indirection | semmle.label | argv indirection |
| overflowdestination.cpp:23:45:23:48 | *argv | semmle.label | *argv |
| overflowdestination.cpp:23:45:23:48 | argv | semmle.label | argv |
| overflowdestination.cpp:30:17:30:20 | (const char *)... | semmle.label | (const char *)... |
>>>>>>> 149cae96
| overflowdestination.cpp:43:8:43:10 | fgets output argument | semmle.label | fgets output argument |
| overflowdestination.cpp:46:15:46:17 | src | semmle.label | src |
| overflowdestination.cpp:50:52:50:54 | src | semmle.label | src |
| overflowdestination.cpp:50:52:50:54 | src indirection | semmle.label | src indirection |
| overflowdestination.cpp:52:9:52:12 | memcpy output argument | semmle.label | memcpy output argument |
| overflowdestination.cpp:52:9:52:12 | memcpy output argument | semmle.label | memcpy output argument |
| overflowdestination.cpp:53:9:53:12 | memcpy output argument | semmle.label | memcpy output argument |
| overflowdestination.cpp:53:9:53:12 | memcpy output argument | semmle.label | memcpy output argument |
| overflowdestination.cpp:53:15:53:17 | src | semmle.label | src |
| overflowdestination.cpp:54:9:54:12 | memcpy output argument | semmle.label | memcpy output argument |
| overflowdestination.cpp:54:9:54:12 | memcpy output argument | semmle.label | memcpy output argument |
| overflowdestination.cpp:57:40:57:43 | dest | semmle.label | dest |
| overflowdestination.cpp:57:40:57:43 | dest indirection | semmle.label | dest indirection |
| overflowdestination.cpp:57:52:57:54 | src | semmle.label | src |
| overflowdestination.cpp:57:52:57:54 | src indirection | semmle.label | src indirection |
| overflowdestination.cpp:63:9:63:13 | memcpy output argument | semmle.label | memcpy output argument |
| overflowdestination.cpp:63:9:63:13 | memcpy output argument | semmle.label | memcpy output argument |
| overflowdestination.cpp:64:9:64:13 | memcpy output argument | semmle.label | memcpy output argument |
| overflowdestination.cpp:64:9:64:13 | memcpy output argument | semmle.label | memcpy output argument |
| overflowdestination.cpp:64:16:64:19 | src2 | semmle.label | src2 |
| overflowdestination.cpp:65:9:65:13 | memcpy output argument | semmle.label | memcpy output argument |
| overflowdestination.cpp:65:9:65:13 | memcpy output argument | semmle.label | memcpy output argument |
| overflowdestination.cpp:65:9:65:13 | memcpy output argument | semmle.label | memcpy output argument |
| overflowdestination.cpp:65:9:65:13 | memcpy output argument | semmle.label | memcpy output argument |
| overflowdestination.cpp:73:8:73:10 | fgets output argument | semmle.label | fgets output argument |
| overflowdestination.cpp:75:24:75:27 | overflowdest_test2 output argument | semmle.label | overflowdest_test2 output argument |
| overflowdestination.cpp:75:30:75:32 | Convert indirection | semmle.label | Convert indirection |
| overflowdestination.cpp:75:30:75:32 | overflowdest_test2 output argument | semmle.label | overflowdest_test2 output argument |
| overflowdestination.cpp:75:30:75:32 | src | semmle.label | src |
| overflowdestination.cpp:76:24:76:27 | Convert indirection | semmle.label | Convert indirection |
| overflowdestination.cpp:76:24:76:27 | dest | semmle.label | dest |
| overflowdestination.cpp:76:24:76:27 | overflowdest_test3 output argument | semmle.label | overflowdest_test3 output argument |
| overflowdestination.cpp:76:30:76:32 | Convert indirection | semmle.label | Convert indirection |
| overflowdestination.cpp:76:30:76:32 | overflowdest_test3 output argument | semmle.label | overflowdest_test3 output argument |
| overflowdestination.cpp:76:30:76:32 | src | semmle.label | src |
subpaths
| overflowdestination.cpp:75:30:75:32 | Convert indirection | overflowdestination.cpp:50:52:50:54 | src indirection | overflowdestination.cpp:52:9:52:12 | memcpy output argument | overflowdestination.cpp:75:24:75:27 | overflowdest_test2 output argument |
| overflowdestination.cpp:75:30:75:32 | Convert indirection | overflowdestination.cpp:50:52:50:54 | src indirection | overflowdestination.cpp:53:9:53:12 | memcpy output argument | overflowdestination.cpp:75:24:75:27 | overflowdest_test2 output argument |
| overflowdestination.cpp:75:30:75:32 | Convert indirection | overflowdestination.cpp:50:52:50:54 | src indirection | overflowdestination.cpp:54:9:54:12 | memcpy output argument | overflowdestination.cpp:75:24:75:27 | overflowdest_test2 output argument |
| overflowdestination.cpp:75:30:75:32 | src | overflowdestination.cpp:50:52:50:54 | src | overflowdestination.cpp:52:9:52:12 | memcpy output argument | overflowdestination.cpp:75:24:75:27 | overflowdest_test2 output argument |
| overflowdestination.cpp:75:30:75:32 | src | overflowdestination.cpp:50:52:50:54 | src | overflowdestination.cpp:53:9:53:12 | memcpy output argument | overflowdestination.cpp:75:24:75:27 | overflowdest_test2 output argument |
| overflowdestination.cpp:75:30:75:32 | src | overflowdestination.cpp:50:52:50:54 | src | overflowdestination.cpp:53:9:53:12 | memcpy output argument | overflowdestination.cpp:75:30:75:32 | overflowdest_test2 output argument |
| overflowdestination.cpp:75:30:75:32 | src | overflowdestination.cpp:50:52:50:54 | src | overflowdestination.cpp:54:9:54:12 | memcpy output argument | overflowdestination.cpp:75:24:75:27 | overflowdest_test2 output argument |
| overflowdestination.cpp:75:30:75:32 | src | overflowdestination.cpp:50:52:50:54 | src | overflowdestination.cpp:54:9:54:12 | memcpy output argument | overflowdestination.cpp:75:30:75:32 | overflowdest_test2 output argument |
| overflowdestination.cpp:76:24:76:27 | Convert indirection | overflowdestination.cpp:57:40:57:43 | dest indirection | overflowdestination.cpp:65:9:65:13 | memcpy output argument | overflowdestination.cpp:76:30:76:32 | overflowdest_test3 output argument |
| overflowdestination.cpp:76:24:76:27 | dest | overflowdestination.cpp:57:40:57:43 | dest | overflowdestination.cpp:65:9:65:13 | memcpy output argument | overflowdestination.cpp:76:24:76:27 | overflowdest_test3 output argument |
| overflowdestination.cpp:76:24:76:27 | dest | overflowdestination.cpp:57:40:57:43 | dest | overflowdestination.cpp:65:9:65:13 | memcpy output argument | overflowdestination.cpp:76:30:76:32 | overflowdest_test3 output argument |
| overflowdestination.cpp:76:30:76:32 | Convert indirection | overflowdestination.cpp:57:52:57:54 | src indirection | overflowdestination.cpp:63:9:63:13 | memcpy output argument | overflowdestination.cpp:76:24:76:27 | overflowdest_test3 output argument |
| overflowdestination.cpp:76:30:76:32 | Convert indirection | overflowdestination.cpp:57:52:57:54 | src indirection | overflowdestination.cpp:64:9:64:13 | memcpy output argument | overflowdestination.cpp:76:24:76:27 | overflowdest_test3 output argument |
| overflowdestination.cpp:76:30:76:32 | Convert indirection | overflowdestination.cpp:57:52:57:54 | src indirection | overflowdestination.cpp:65:9:65:13 | memcpy output argument | overflowdestination.cpp:76:24:76:27 | overflowdest_test3 output argument |
| overflowdestination.cpp:76:30:76:32 | src | overflowdestination.cpp:57:52:57:54 | src | overflowdestination.cpp:63:9:63:13 | memcpy output argument | overflowdestination.cpp:76:24:76:27 | overflowdest_test3 output argument |
| overflowdestination.cpp:76:30:76:32 | src | overflowdestination.cpp:57:52:57:54 | src | overflowdestination.cpp:64:9:64:13 | memcpy output argument | overflowdestination.cpp:76:24:76:27 | overflowdest_test3 output argument |
| overflowdestination.cpp:76:30:76:32 | src | overflowdestination.cpp:57:52:57:54 | src | overflowdestination.cpp:64:9:64:13 | memcpy output argument | overflowdestination.cpp:76:30:76:32 | overflowdest_test3 output argument |
| overflowdestination.cpp:76:30:76:32 | src | overflowdestination.cpp:57:52:57:54 | src | overflowdestination.cpp:65:9:65:13 | memcpy output argument | overflowdestination.cpp:76:24:76:27 | overflowdest_test3 output argument |
| overflowdestination.cpp:76:30:76:32 | src | overflowdestination.cpp:57:52:57:54 | src | overflowdestination.cpp:65:9:65:13 | memcpy output argument | overflowdestination.cpp:76:30:76:32 | overflowdest_test3 output argument |
#select
<<<<<<< HEAD
| overflowdestination.cpp:30:2:30:8 | call to strncpy | overflowdestination.cpp:27:9:27:12 | argv | overflowdestination.cpp:30:17:30:20 | arg1 | To avoid overflow, this operation should be bounded by destination-buffer size, not source-buffer size. |
| overflowdestination.cpp:30:2:30:8 | call to strncpy | overflowdestination.cpp:27:9:27:12 | argv indirection | overflowdestination.cpp:30:17:30:20 | arg1 | To avoid overflow, this operation should be bounded by destination-buffer size, not source-buffer size. |
| overflowdestination.cpp:30:2:30:8 | call to strncpy | overflowdestination.cpp:27:9:27:12 | argv indirection | overflowdestination.cpp:30:17:30:20 | arg1 | To avoid overflow, this operation should be bounded by destination-buffer size, not source-buffer size. |
| overflowdestination.cpp:46:2:46:7 | call to memcpy | overflowdestination.cpp:43:8:43:10 | fgets output argument | overflowdestination.cpp:46:15:46:17 | src | To avoid overflow, this operation should be bounded by destination-buffer size, not source-buffer size. |
| overflowdestination.cpp:53:2:53:7 | call to memcpy | overflowdestination.cpp:73:8:73:10 | fgets output argument | overflowdestination.cpp:53:15:53:17 | src | To avoid overflow, this operation should be bounded by destination-buffer size, not source-buffer size. |
| overflowdestination.cpp:64:2:64:7 | call to memcpy | overflowdestination.cpp:73:8:73:10 | fgets output argument | overflowdestination.cpp:64:16:64:19 | src2 | To avoid overflow, this operation should be bounded by destination-buffer size, not source-buffer size. |
=======
| overflowdestination.cpp:30:2:30:8 | call to strncpy | main.cpp:6:27:6:30 | argv | overflowdestination.cpp:30:17:30:20 | (const char *)... | To avoid overflow, this operation should be bounded by destination-buffer size, not source-buffer size. |
| overflowdestination.cpp:46:2:46:7 | call to memcpy | overflowdestination.cpp:43:8:43:10 | fgets output argument | overflowdestination.cpp:46:15:46:17 | (const void *)... | To avoid overflow, this operation should be bounded by destination-buffer size, not source-buffer size. |
| overflowdestination.cpp:53:2:53:7 | call to memcpy | overflowdestination.cpp:73:8:73:10 | fgets output argument | overflowdestination.cpp:53:15:53:17 | (const void *)... | To avoid overflow, this operation should be bounded by destination-buffer size, not source-buffer size. |
| overflowdestination.cpp:64:2:64:7 | call to memcpy | overflowdestination.cpp:73:8:73:10 | fgets output argument | overflowdestination.cpp:64:16:64:19 | (const void *)... | To avoid overflow, this operation should be bounded by destination-buffer size, not source-buffer size. |
>>>>>>> 149cae96
<|MERGE_RESOLUTION|>--- conflicted
+++ resolved
@@ -1,8 +1,16 @@
 edges
-<<<<<<< HEAD
-| overflowdestination.cpp:27:9:27:12 | argv | overflowdestination.cpp:30:17:30:20 | arg1 |
-| overflowdestination.cpp:27:9:27:12 | argv indirection | overflowdestination.cpp:30:17:30:20 | arg1 |
-| overflowdestination.cpp:27:9:27:12 | argv indirection | overflowdestination.cpp:30:17:30:20 | arg1 |
+| main.cpp:6:27:6:30 | argv | main.cpp:7:33:7:36 | argv |
+| main.cpp:6:27:6:30 | argv indirection | main.cpp:7:33:7:36 | Load indirection |
+| main.cpp:6:27:6:30 | argv indirection | main.cpp:7:33:7:36 | Load indirection |
+| main.cpp:6:27:6:30 | argv indirection | main.cpp:7:33:7:36 | Load indirection |
+| main.cpp:6:27:6:30 | argv indirection | main.cpp:7:33:7:36 | argv |
+| main.cpp:6:27:6:30 | argv indirection | main.cpp:7:33:7:36 | argv |
+| main.cpp:7:33:7:36 | Load indirection | overflowdestination.cpp:23:45:23:48 | argv indirection |
+| main.cpp:7:33:7:36 | Load indirection | overflowdestination.cpp:23:45:23:48 | argv indirection |
+| main.cpp:7:33:7:36 | argv | overflowdestination.cpp:23:45:23:48 | argv |
+| overflowdestination.cpp:23:45:23:48 | argv | overflowdestination.cpp:30:17:30:20 | arg1 |
+| overflowdestination.cpp:23:45:23:48 | argv indirection | overflowdestination.cpp:30:17:30:20 | arg1 |
+| overflowdestination.cpp:23:45:23:48 | argv indirection | overflowdestination.cpp:30:17:30:20 | arg1 |
 | overflowdestination.cpp:43:8:43:10 | fgets output argument | overflowdestination.cpp:46:15:46:17 | src |
 | overflowdestination.cpp:50:52:50:54 | src | overflowdestination.cpp:52:9:52:12 | memcpy output argument |
 | overflowdestination.cpp:50:52:50:54 | src | overflowdestination.cpp:53:9:53:12 | memcpy output argument |
@@ -35,19 +43,6 @@
 | overflowdestination.cpp:65:9:65:13 | memcpy output argument | overflowdestination.cpp:65:9:65:13 | memcpy output argument |
 | overflowdestination.cpp:65:9:65:13 | memcpy output argument | overflowdestination.cpp:65:9:65:13 | memcpy output argument |
 | overflowdestination.cpp:73:8:73:10 | fgets output argument | overflowdestination.cpp:75:30:75:32 | Convert indirection |
-=======
-| main.cpp:6:27:6:30 | argv | main.cpp:7:33:7:36 | argv |
-| main.cpp:6:27:6:30 | argv | main.cpp:7:33:7:36 | argv indirection |
-| main.cpp:7:33:7:36 | argv | overflowdestination.cpp:23:45:23:48 | argv |
-| main.cpp:7:33:7:36 | argv indirection | overflowdestination.cpp:23:45:23:48 | *argv |
-| overflowdestination.cpp:23:45:23:48 | *argv | overflowdestination.cpp:30:17:30:20 | (const char *)... |
-| overflowdestination.cpp:23:45:23:48 | argv | overflowdestination.cpp:30:17:30:20 | (const char *)... |
-| overflowdestination.cpp:43:8:43:10 | fgets output argument | overflowdestination.cpp:46:15:46:17 | (const void *)... |
-| overflowdestination.cpp:50:52:50:54 | *src | overflowdestination.cpp:50:52:50:54 | ReturnIndirection |
-| overflowdestination.cpp:50:52:50:54 | src | overflowdestination.cpp:53:15:53:17 | (const void *)... |
-| overflowdestination.cpp:57:52:57:54 | *src | overflowdestination.cpp:64:16:64:19 | (const void *)... |
-| overflowdestination.cpp:57:52:57:54 | src | overflowdestination.cpp:64:16:64:19 | (const void *)... |
->>>>>>> 149cae96
 | overflowdestination.cpp:73:8:73:10 | fgets output argument | overflowdestination.cpp:75:30:75:32 | src |
 | overflowdestination.cpp:73:8:73:10 | fgets output argument | overflowdestination.cpp:76:30:76:32 | Convert indirection |
 | overflowdestination.cpp:73:8:73:10 | fgets output argument | overflowdestination.cpp:76:30:76:32 | src |
@@ -75,19 +70,16 @@
 | overflowdestination.cpp:76:30:76:32 | src | overflowdestination.cpp:76:24:76:27 | overflowdest_test3 output argument |
 | overflowdestination.cpp:76:30:76:32 | src | overflowdestination.cpp:76:30:76:32 | overflowdest_test3 output argument |
 nodes
-<<<<<<< HEAD
-| overflowdestination.cpp:27:9:27:12 | argv | semmle.label | argv |
-| overflowdestination.cpp:27:9:27:12 | argv indirection | semmle.label | argv indirection |
-| overflowdestination.cpp:27:9:27:12 | argv indirection | semmle.label | argv indirection |
+| main.cpp:6:27:6:30 | argv | semmle.label | argv |
+| main.cpp:6:27:6:30 | argv indirection | semmle.label | argv indirection |
+| main.cpp:6:27:6:30 | argv indirection | semmle.label | argv indirection |
+| main.cpp:7:33:7:36 | Load indirection | semmle.label | Load indirection |
+| main.cpp:7:33:7:36 | Load indirection | semmle.label | Load indirection |
+| main.cpp:7:33:7:36 | argv | semmle.label | argv |
+| overflowdestination.cpp:23:45:23:48 | argv | semmle.label | argv |
+| overflowdestination.cpp:23:45:23:48 | argv indirection | semmle.label | argv indirection |
+| overflowdestination.cpp:23:45:23:48 | argv indirection | semmle.label | argv indirection |
 | overflowdestination.cpp:30:17:30:20 | arg1 | semmle.label | arg1 |
-=======
-| main.cpp:6:27:6:30 | argv | semmle.label | argv |
-| main.cpp:7:33:7:36 | argv | semmle.label | argv |
-| main.cpp:7:33:7:36 | argv indirection | semmle.label | argv indirection |
-| overflowdestination.cpp:23:45:23:48 | *argv | semmle.label | *argv |
-| overflowdestination.cpp:23:45:23:48 | argv | semmle.label | argv |
-| overflowdestination.cpp:30:17:30:20 | (const char *)... | semmle.label | (const char *)... |
->>>>>>> 149cae96
 | overflowdestination.cpp:43:8:43:10 | fgets output argument | semmle.label | fgets output argument |
 | overflowdestination.cpp:46:15:46:17 | src | semmle.label | src |
 | overflowdestination.cpp:50:52:50:54 | src | semmle.label | src |
@@ -144,16 +136,9 @@
 | overflowdestination.cpp:76:30:76:32 | src | overflowdestination.cpp:57:52:57:54 | src | overflowdestination.cpp:65:9:65:13 | memcpy output argument | overflowdestination.cpp:76:24:76:27 | overflowdest_test3 output argument |
 | overflowdestination.cpp:76:30:76:32 | src | overflowdestination.cpp:57:52:57:54 | src | overflowdestination.cpp:65:9:65:13 | memcpy output argument | overflowdestination.cpp:76:30:76:32 | overflowdest_test3 output argument |
 #select
-<<<<<<< HEAD
-| overflowdestination.cpp:30:2:30:8 | call to strncpy | overflowdestination.cpp:27:9:27:12 | argv | overflowdestination.cpp:30:17:30:20 | arg1 | To avoid overflow, this operation should be bounded by destination-buffer size, not source-buffer size. |
-| overflowdestination.cpp:30:2:30:8 | call to strncpy | overflowdestination.cpp:27:9:27:12 | argv indirection | overflowdestination.cpp:30:17:30:20 | arg1 | To avoid overflow, this operation should be bounded by destination-buffer size, not source-buffer size. |
-| overflowdestination.cpp:30:2:30:8 | call to strncpy | overflowdestination.cpp:27:9:27:12 | argv indirection | overflowdestination.cpp:30:17:30:20 | arg1 | To avoid overflow, this operation should be bounded by destination-buffer size, not source-buffer size. |
+| overflowdestination.cpp:30:2:30:8 | call to strncpy | main.cpp:6:27:6:30 | argv | overflowdestination.cpp:30:17:30:20 | arg1 | To avoid overflow, this operation should be bounded by destination-buffer size, not source-buffer size. |
+| overflowdestination.cpp:30:2:30:8 | call to strncpy | main.cpp:6:27:6:30 | argv indirection | overflowdestination.cpp:30:17:30:20 | arg1 | To avoid overflow, this operation should be bounded by destination-buffer size, not source-buffer size. |
+| overflowdestination.cpp:30:2:30:8 | call to strncpy | main.cpp:6:27:6:30 | argv indirection | overflowdestination.cpp:30:17:30:20 | arg1 | To avoid overflow, this operation should be bounded by destination-buffer size, not source-buffer size. |
 | overflowdestination.cpp:46:2:46:7 | call to memcpy | overflowdestination.cpp:43:8:43:10 | fgets output argument | overflowdestination.cpp:46:15:46:17 | src | To avoid overflow, this operation should be bounded by destination-buffer size, not source-buffer size. |
 | overflowdestination.cpp:53:2:53:7 | call to memcpy | overflowdestination.cpp:73:8:73:10 | fgets output argument | overflowdestination.cpp:53:15:53:17 | src | To avoid overflow, this operation should be bounded by destination-buffer size, not source-buffer size. |
-| overflowdestination.cpp:64:2:64:7 | call to memcpy | overflowdestination.cpp:73:8:73:10 | fgets output argument | overflowdestination.cpp:64:16:64:19 | src2 | To avoid overflow, this operation should be bounded by destination-buffer size, not source-buffer size. |
-=======
-| overflowdestination.cpp:30:2:30:8 | call to strncpy | main.cpp:6:27:6:30 | argv | overflowdestination.cpp:30:17:30:20 | (const char *)... | To avoid overflow, this operation should be bounded by destination-buffer size, not source-buffer size. |
-| overflowdestination.cpp:46:2:46:7 | call to memcpy | overflowdestination.cpp:43:8:43:10 | fgets output argument | overflowdestination.cpp:46:15:46:17 | (const void *)... | To avoid overflow, this operation should be bounded by destination-buffer size, not source-buffer size. |
-| overflowdestination.cpp:53:2:53:7 | call to memcpy | overflowdestination.cpp:73:8:73:10 | fgets output argument | overflowdestination.cpp:53:15:53:17 | (const void *)... | To avoid overflow, this operation should be bounded by destination-buffer size, not source-buffer size. |
-| overflowdestination.cpp:64:2:64:7 | call to memcpy | overflowdestination.cpp:73:8:73:10 | fgets output argument | overflowdestination.cpp:64:16:64:19 | (const void *)... | To avoid overflow, this operation should be bounded by destination-buffer size, not source-buffer size. |
->>>>>>> 149cae96
+| overflowdestination.cpp:64:2:64:7 | call to memcpy | overflowdestination.cpp:73:8:73:10 | fgets output argument | overflowdestination.cpp:64:16:64:19 | src2 | To avoid overflow, this operation should be bounded by destination-buffer size, not source-buffer size. |