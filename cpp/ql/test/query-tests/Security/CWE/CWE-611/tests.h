// library/common functions for rule CWE-611

class SecurityManager;
class InputSource;

<<<<<<< HEAD
class AbstractDOMParser {
public:
	AbstractDOMParser();

	void setDisableDefaultEntityResolution(bool); // default is false
	void setCreateEntityReferenceNodes(bool); // default is true
	void setSecurityManager(SecurityManager *const manager);
	void parse(const InputSource &data);
};

typedef unsigned int XMLCh;

class XMLUni
{
public:
	static const XMLCh fgXercesDisableDefaultEntityResolution[];
};
=======
#define NULL (0)
>>>>>>> b8fd07c0
<|MERGE_RESOLUTION|>--- conflicted
+++ resolved
@@ -1,9 +1,10 @@
 // library/common functions for rule CWE-611
+
+#define NULL (0)
 
 class SecurityManager;
 class InputSource;
 
-<<<<<<< HEAD
 class AbstractDOMParser {
 public:
 	AbstractDOMParser();
@@ -21,6 +22,3 @@
 public:
 	static const XMLCh fgXercesDisableDefaultEntityResolution[];
 };
-=======
-#define NULL (0)
->>>>>>> b8fd07c0
