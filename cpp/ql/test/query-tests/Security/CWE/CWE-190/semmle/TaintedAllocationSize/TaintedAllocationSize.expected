edges
| test.cpp:40:21:40:24 | argv | test.cpp:43:38:43:44 | tainted |
| test.cpp:40:21:40:24 | argv | test.cpp:44:38:44:63 | ... * ... |
| test.cpp:40:21:40:24 | argv | test.cpp:46:38:46:63 | ... + ... |
| test.cpp:40:21:40:24 | argv | test.cpp:49:32:49:35 | size |
| test.cpp:40:21:40:24 | argv | test.cpp:50:26:50:29 | size |
| test.cpp:40:21:40:24 | argv | test.cpp:53:35:53:60 | ... * ... |
<<<<<<< HEAD
| test.cpp:76:25:76:29 | start indirection | test.cpp:80:18:80:28 | ... - ... |
| test.cpp:76:38:76:40 | end indirection | test.cpp:80:18:80:28 | ... - ... |
| test.cpp:98:18:98:23 | fread output argument | test.cpp:102:17:102:22 | buffer indirection |
| test.cpp:98:18:98:23 | fread output argument | test.cpp:102:25:102:39 | ... + ... indirection |
| test.cpp:102:17:102:22 | buffer indirection | test.cpp:76:25:76:29 | start indirection |
| test.cpp:102:25:102:39 | ... + ... indirection | test.cpp:76:38:76:40 | end indirection |
=======
>>>>>>> 70a9e490
| test.cpp:124:18:124:23 | call to getenv | test.cpp:125:29:125:32 | size |
| test.cpp:124:18:124:23 | call to getenv | test.cpp:128:24:128:41 | ... * ... |
| test.cpp:124:18:124:31 | call to getenv indirection | test.cpp:125:29:125:32 | size |
| test.cpp:124:18:124:31 | call to getenv indirection | test.cpp:128:24:128:41 | ... * ... |
| test.cpp:125:29:125:32 | size | test.cpp:127:24:127:49 | ... * ... |
| test.cpp:133:19:133:24 | call to getenv | test.cpp:135:10:135:27 | ... * ... |
| test.cpp:133:19:133:32 | call to getenv indirection | test.cpp:135:10:135:27 | ... * ... |
| test.cpp:148:20:148:25 | call to getenv | test.cpp:152:11:152:28 | ... * ... |
| test.cpp:148:20:148:33 | call to getenv indirection | test.cpp:152:11:152:28 | ... * ... |
| test.cpp:157:19:157:24 | call to getenv | test.cpp:161:11:161:28 | ... * ... |
| test.cpp:157:19:157:32 | call to getenv indirection | test.cpp:161:11:161:28 | ... * ... |
| test.cpp:184:19:184:24 | call to getenv | test.cpp:186:10:186:27 | ... * ... |
| test.cpp:184:19:184:32 | call to getenv indirection | test.cpp:186:10:186:27 | ... * ... |
| test.cpp:209:8:209:23 | VariableAddress indirection | test.cpp:241:9:241:24 | call to get_tainted_size |
| test.cpp:211:14:211:19 | call to getenv | test.cpp:209:8:209:23 | VariableAddress indirection |
| test.cpp:211:14:211:27 | call to getenv indirection | test.cpp:209:8:209:23 | VariableAddress indirection |
| test.cpp:214:8:214:23 | VariableAddress indirection | test.cpp:242:9:242:24 | call to get_bounded_size |
| test.cpp:216:18:216:23 | call to getenv | test.cpp:214:8:214:23 | VariableAddress indirection |
| test.cpp:216:18:216:31 | call to getenv indirection | test.cpp:214:8:214:23 | VariableAddress indirection |
| test.cpp:224:23:224:23 | s | test.cpp:225:21:225:21 | s |
| test.cpp:230:21:230:21 | s | test.cpp:231:21:231:21 | s |
| test.cpp:237:24:237:29 | call to getenv | test.cpp:239:9:239:18 | local_size |
| test.cpp:237:24:237:29 | call to getenv | test.cpp:245:11:245:20 | local_size |
| test.cpp:237:24:237:29 | call to getenv | test.cpp:247:10:247:19 | local_size |
| test.cpp:237:24:237:37 | call to getenv indirection | test.cpp:239:9:239:18 | local_size |
| test.cpp:237:24:237:37 | call to getenv indirection | test.cpp:245:11:245:20 | local_size |
| test.cpp:237:24:237:37 | call to getenv indirection | test.cpp:247:10:247:19 | local_size |
| test.cpp:245:11:245:20 | local_size | test.cpp:224:23:224:23 | s |
| test.cpp:247:10:247:19 | local_size | test.cpp:230:21:230:21 | s |
| test.cpp:250:20:250:27 | Load indirection | test.cpp:289:17:289:20 | get_size output argument |
| test.cpp:250:20:250:27 | Load indirection | test.cpp:305:18:305:21 | get_size output argument |
| test.cpp:251:18:251:23 | call to getenv | test.cpp:250:20:250:27 | Load indirection |
| test.cpp:251:18:251:31 | call to getenv indirection | test.cpp:250:20:250:27 | Load indirection |
| test.cpp:259:20:259:25 | call to getenv | test.cpp:263:11:263:29 | ... * ... |
| test.cpp:259:20:259:33 | call to getenv indirection | test.cpp:263:11:263:29 | ... * ... |
| test.cpp:289:17:289:20 | get_size output argument | test.cpp:291:11:291:28 | ... * ... |
| test.cpp:305:18:305:21 | get_size output argument | test.cpp:308:10:308:27 | ... * ... |
nodes
| test.cpp:40:21:40:24 | argv | semmle.label | argv |
| test.cpp:43:38:43:44 | tainted | semmle.label | tainted |
| test.cpp:44:38:44:63 | ... * ... | semmle.label | ... * ... |
| test.cpp:46:38:46:63 | ... + ... | semmle.label | ... + ... |
| test.cpp:49:32:49:35 | size | semmle.label | size |
| test.cpp:50:26:50:29 | size | semmle.label | size |
| test.cpp:53:35:53:60 | ... * ... | semmle.label | ... * ... |
<<<<<<< HEAD
| test.cpp:76:25:76:29 | start indirection | semmle.label | start indirection |
| test.cpp:76:38:76:40 | end indirection | semmle.label | end indirection |
| test.cpp:80:18:80:28 | ... - ... | semmle.label | ... - ... |
| test.cpp:98:18:98:23 | fread output argument | semmle.label | fread output argument |
| test.cpp:102:17:102:22 | buffer indirection | semmle.label | buffer indirection |
| test.cpp:102:25:102:39 | ... + ... indirection | semmle.label | ... + ... indirection |
=======
>>>>>>> 70a9e490
| test.cpp:124:18:124:23 | call to getenv | semmle.label | call to getenv |
| test.cpp:124:18:124:31 | call to getenv indirection | semmle.label | call to getenv indirection |
| test.cpp:125:29:125:32 | size | semmle.label | size |
| test.cpp:127:24:127:49 | ... * ... | semmle.label | ... * ... |
| test.cpp:128:24:128:41 | ... * ... | semmle.label | ... * ... |
| test.cpp:133:19:133:24 | call to getenv | semmle.label | call to getenv |
| test.cpp:133:19:133:32 | call to getenv indirection | semmle.label | call to getenv indirection |
| test.cpp:135:10:135:27 | ... * ... | semmle.label | ... * ... |
| test.cpp:148:20:148:25 | call to getenv | semmle.label | call to getenv |
| test.cpp:148:20:148:33 | call to getenv indirection | semmle.label | call to getenv indirection |
| test.cpp:152:11:152:28 | ... * ... | semmle.label | ... * ... |
| test.cpp:157:19:157:24 | call to getenv | semmle.label | call to getenv |
| test.cpp:157:19:157:32 | call to getenv indirection | semmle.label | call to getenv indirection |
| test.cpp:161:11:161:28 | ... * ... | semmle.label | ... * ... |
| test.cpp:184:19:184:24 | call to getenv | semmle.label | call to getenv |
| test.cpp:184:19:184:32 | call to getenv indirection | semmle.label | call to getenv indirection |
| test.cpp:186:10:186:27 | ... * ... | semmle.label | ... * ... |
| test.cpp:209:8:209:23 | VariableAddress indirection | semmle.label | VariableAddress indirection |
| test.cpp:211:14:211:19 | call to getenv | semmle.label | call to getenv |
| test.cpp:211:14:211:27 | call to getenv indirection | semmle.label | call to getenv indirection |
| test.cpp:214:8:214:23 | VariableAddress indirection | semmle.label | VariableAddress indirection |
| test.cpp:216:18:216:23 | call to getenv | semmle.label | call to getenv |
| test.cpp:216:18:216:31 | call to getenv indirection | semmle.label | call to getenv indirection |
| test.cpp:224:23:224:23 | s | semmle.label | s |
| test.cpp:225:21:225:21 | s | semmle.label | s |
| test.cpp:230:21:230:21 | s | semmle.label | s |
| test.cpp:231:21:231:21 | s | semmle.label | s |
| test.cpp:237:24:237:29 | call to getenv | semmle.label | call to getenv |
| test.cpp:237:24:237:37 | call to getenv indirection | semmle.label | call to getenv indirection |
| test.cpp:239:9:239:18 | local_size | semmle.label | local_size |
| test.cpp:241:9:241:24 | call to get_tainted_size | semmle.label | call to get_tainted_size |
| test.cpp:242:9:242:24 | call to get_bounded_size | semmle.label | call to get_bounded_size |
| test.cpp:245:11:245:20 | local_size | semmle.label | local_size |
| test.cpp:247:10:247:19 | local_size | semmle.label | local_size |
| test.cpp:250:20:250:27 | Load indirection | semmle.label | Load indirection |
| test.cpp:251:18:251:23 | call to getenv | semmle.label | call to getenv |
| test.cpp:251:18:251:31 | call to getenv indirection | semmle.label | call to getenv indirection |
| test.cpp:259:20:259:25 | call to getenv | semmle.label | call to getenv |
| test.cpp:259:20:259:33 | call to getenv indirection | semmle.label | call to getenv indirection |
| test.cpp:263:11:263:29 | ... * ... | semmle.label | ... * ... |
| test.cpp:289:17:289:20 | get_size output argument | semmle.label | get_size output argument |
| test.cpp:291:11:291:28 | ... * ... | semmle.label | ... * ... |
| test.cpp:305:18:305:21 | get_size output argument | semmle.label | get_size output argument |
| test.cpp:308:10:308:27 | ... * ... | semmle.label | ... * ... |
subpaths
#select
| test.cpp:43:31:43:36 | call to malloc | test.cpp:40:21:40:24 | argv | test.cpp:43:38:43:44 | tainted | This allocation size is derived from $@ and might overflow. | test.cpp:40:21:40:24 | argv | user input (a command-line argument) |
| test.cpp:44:31:44:36 | call to malloc | test.cpp:40:21:40:24 | argv | test.cpp:44:38:44:63 | ... * ... | This allocation size is derived from $@ and might overflow. | test.cpp:40:21:40:24 | argv | user input (a command-line argument) |
| test.cpp:46:31:46:36 | call to malloc | test.cpp:40:21:40:24 | argv | test.cpp:46:38:46:63 | ... + ... | This allocation size is derived from $@ and might overflow. | test.cpp:40:21:40:24 | argv | user input (a command-line argument) |
| test.cpp:49:25:49:30 | call to malloc | test.cpp:40:21:40:24 | argv | test.cpp:49:32:49:35 | size | This allocation size is derived from $@ and might overflow. | test.cpp:40:21:40:24 | argv | user input (a command-line argument) |
| test.cpp:50:17:50:30 | new[] | test.cpp:40:21:40:24 | argv | test.cpp:50:26:50:29 | size | This allocation size is derived from $@ and might overflow. | test.cpp:40:21:40:24 | argv | user input (a command-line argument) |
| test.cpp:53:21:53:27 | call to realloc | test.cpp:40:21:40:24 | argv | test.cpp:53:35:53:60 | ... * ... | This allocation size is derived from $@ and might overflow. | test.cpp:40:21:40:24 | argv | user input (a command-line argument) |
| test.cpp:127:17:127:22 | call to malloc | test.cpp:124:18:124:23 | call to getenv | test.cpp:127:24:127:49 | ... * ... | This allocation size is derived from $@ and might overflow. | test.cpp:124:18:124:23 | call to getenv | user input (an environment variable) |
| test.cpp:127:17:127:22 | call to malloc | test.cpp:124:18:124:31 | call to getenv indirection | test.cpp:127:24:127:49 | ... * ... | This allocation size is derived from $@ and might overflow. | test.cpp:124:18:124:31 | call to getenv indirection | user input (an environment variable) |
| test.cpp:128:17:128:22 | call to malloc | test.cpp:124:18:124:23 | call to getenv | test.cpp:128:24:128:41 | ... * ... | This allocation size is derived from $@ and might overflow. | test.cpp:124:18:124:23 | call to getenv | user input (an environment variable) |
| test.cpp:128:17:128:22 | call to malloc | test.cpp:124:18:124:31 | call to getenv indirection | test.cpp:128:24:128:41 | ... * ... | This allocation size is derived from $@ and might overflow. | test.cpp:124:18:124:31 | call to getenv indirection | user input (an environment variable) |
| test.cpp:135:3:135:8 | call to malloc | test.cpp:133:19:133:24 | call to getenv | test.cpp:135:10:135:27 | ... * ... | This allocation size is derived from $@ and might overflow. | test.cpp:133:19:133:24 | call to getenv | user input (an environment variable) |
| test.cpp:135:3:135:8 | call to malloc | test.cpp:133:19:133:32 | call to getenv indirection | test.cpp:135:10:135:27 | ... * ... | This allocation size is derived from $@ and might overflow. | test.cpp:133:19:133:32 | call to getenv indirection | user input (an environment variable) |
| test.cpp:152:4:152:9 | call to malloc | test.cpp:148:20:148:25 | call to getenv | test.cpp:152:11:152:28 | ... * ... | This allocation size is derived from $@ and might overflow. | test.cpp:148:20:148:25 | call to getenv | user input (an environment variable) |
| test.cpp:152:4:152:9 | call to malloc | test.cpp:148:20:148:33 | call to getenv indirection | test.cpp:152:11:152:28 | ... * ... | This allocation size is derived from $@ and might overflow. | test.cpp:148:20:148:33 | call to getenv indirection | user input (an environment variable) |
| test.cpp:161:4:161:9 | call to malloc | test.cpp:157:19:157:24 | call to getenv | test.cpp:161:11:161:28 | ... * ... | This allocation size is derived from $@ and might overflow. | test.cpp:157:19:157:24 | call to getenv | user input (an environment variable) |
| test.cpp:161:4:161:9 | call to malloc | test.cpp:157:19:157:32 | call to getenv indirection | test.cpp:161:11:161:28 | ... * ... | This allocation size is derived from $@ and might overflow. | test.cpp:157:19:157:32 | call to getenv indirection | user input (an environment variable) |
| test.cpp:186:3:186:8 | call to malloc | test.cpp:184:19:184:24 | call to getenv | test.cpp:186:10:186:27 | ... * ... | This allocation size is derived from $@ and might overflow. | test.cpp:184:19:184:24 | call to getenv | user input (an environment variable) |
| test.cpp:186:3:186:8 | call to malloc | test.cpp:184:19:184:32 | call to getenv indirection | test.cpp:186:10:186:27 | ... * ... | This allocation size is derived from $@ and might overflow. | test.cpp:184:19:184:32 | call to getenv indirection | user input (an environment variable) |
| test.cpp:225:14:225:19 | call to malloc | test.cpp:237:24:237:29 | call to getenv | test.cpp:225:21:225:21 | s | This allocation size is derived from $@ and might overflow. | test.cpp:237:24:237:29 | call to getenv | user input (an environment variable) |
| test.cpp:225:14:225:19 | call to malloc | test.cpp:237:24:237:37 | call to getenv indirection | test.cpp:225:21:225:21 | s | This allocation size is derived from $@ and might overflow. | test.cpp:237:24:237:37 | call to getenv indirection | user input (an environment variable) |
| test.cpp:231:14:231:19 | call to malloc | test.cpp:237:24:237:29 | call to getenv | test.cpp:231:21:231:21 | s | This allocation size is derived from $@ and might overflow. | test.cpp:237:24:237:29 | call to getenv | user input (an environment variable) |
| test.cpp:231:14:231:19 | call to malloc | test.cpp:237:24:237:37 | call to getenv indirection | test.cpp:231:21:231:21 | s | This allocation size is derived from $@ and might overflow. | test.cpp:237:24:237:37 | call to getenv indirection | user input (an environment variable) |
| test.cpp:239:2:239:7 | call to malloc | test.cpp:237:24:237:29 | call to getenv | test.cpp:239:9:239:18 | local_size | This allocation size is derived from $@ and might overflow. | test.cpp:237:24:237:29 | call to getenv | user input (an environment variable) |
| test.cpp:239:2:239:7 | call to malloc | test.cpp:237:24:237:37 | call to getenv indirection | test.cpp:239:9:239:18 | local_size | This allocation size is derived from $@ and might overflow. | test.cpp:237:24:237:37 | call to getenv indirection | user input (an environment variable) |
| test.cpp:241:2:241:7 | call to malloc | test.cpp:211:14:211:19 | call to getenv | test.cpp:241:9:241:24 | call to get_tainted_size | This allocation size is derived from $@ and might overflow. | test.cpp:211:14:211:19 | call to getenv | user input (an environment variable) |
| test.cpp:241:2:241:7 | call to malloc | test.cpp:211:14:211:27 | call to getenv indirection | test.cpp:241:9:241:24 | call to get_tainted_size | This allocation size is derived from $@ and might overflow. | test.cpp:211:14:211:27 | call to getenv indirection | user input (an environment variable) |
| test.cpp:242:2:242:7 | call to malloc | test.cpp:216:18:216:23 | call to getenv | test.cpp:242:9:242:24 | call to get_bounded_size | This allocation size is derived from $@ and might overflow. | test.cpp:216:18:216:23 | call to getenv | user input (an environment variable) |
| test.cpp:242:2:242:7 | call to malloc | test.cpp:216:18:216:31 | call to getenv indirection | test.cpp:242:9:242:24 | call to get_bounded_size | This allocation size is derived from $@ and might overflow. | test.cpp:216:18:216:31 | call to getenv indirection | user input (an environment variable) |
| test.cpp:263:4:263:9 | call to malloc | test.cpp:259:20:259:25 | call to getenv | test.cpp:263:11:263:29 | ... * ... | This allocation size is derived from $@ and might overflow. | test.cpp:259:20:259:25 | call to getenv | user input (an environment variable) |
| test.cpp:263:4:263:9 | call to malloc | test.cpp:259:20:259:33 | call to getenv indirection | test.cpp:263:11:263:29 | ... * ... | This allocation size is derived from $@ and might overflow. | test.cpp:259:20:259:33 | call to getenv indirection | user input (an environment variable) |
| test.cpp:291:4:291:9 | call to malloc | test.cpp:251:18:251:23 | call to getenv | test.cpp:291:11:291:28 | ... * ... | This allocation size is derived from $@ and might overflow. | test.cpp:251:18:251:23 | call to getenv | user input (an environment variable) |
| test.cpp:291:4:291:9 | call to malloc | test.cpp:251:18:251:31 | call to getenv indirection | test.cpp:291:11:291:28 | ... * ... | This allocation size is derived from $@ and might overflow. | test.cpp:251:18:251:31 | call to getenv indirection | user input (an environment variable) |
| test.cpp:308:3:308:8 | call to malloc | test.cpp:251:18:251:23 | call to getenv | test.cpp:308:10:308:27 | ... * ... | This allocation size is derived from $@ and might overflow. | test.cpp:251:18:251:23 | call to getenv | user input (an environment variable) |
| test.cpp:308:3:308:8 | call to malloc | test.cpp:251:18:251:31 | call to getenv indirection | test.cpp:308:10:308:27 | ... * ... | This allocation size is derived from $@ and might overflow. | test.cpp:251:18:251:31 | call to getenv indirection | user input (an environment variable) |<|MERGE_RESOLUTION|>--- conflicted
+++ resolved
@@ -5,15 +5,6 @@
 | test.cpp:40:21:40:24 | argv | test.cpp:49:32:49:35 | size |
 | test.cpp:40:21:40:24 | argv | test.cpp:50:26:50:29 | size |
 | test.cpp:40:21:40:24 | argv | test.cpp:53:35:53:60 | ... * ... |
-<<<<<<< HEAD
-| test.cpp:76:25:76:29 | start indirection | test.cpp:80:18:80:28 | ... - ... |
-| test.cpp:76:38:76:40 | end indirection | test.cpp:80:18:80:28 | ... - ... |
-| test.cpp:98:18:98:23 | fread output argument | test.cpp:102:17:102:22 | buffer indirection |
-| test.cpp:98:18:98:23 | fread output argument | test.cpp:102:25:102:39 | ... + ... indirection |
-| test.cpp:102:17:102:22 | buffer indirection | test.cpp:76:25:76:29 | start indirection |
-| test.cpp:102:25:102:39 | ... + ... indirection | test.cpp:76:38:76:40 | end indirection |
-=======
->>>>>>> 70a9e490
 | test.cpp:124:18:124:23 | call to getenv | test.cpp:125:29:125:32 | size |
 | test.cpp:124:18:124:23 | call to getenv | test.cpp:128:24:128:41 | ... * ... |
 | test.cpp:124:18:124:31 | call to getenv indirection | test.cpp:125:29:125:32 | size |
@@ -59,15 +50,6 @@
 | test.cpp:49:32:49:35 | size | semmle.label | size |
 | test.cpp:50:26:50:29 | size | semmle.label | size |
 | test.cpp:53:35:53:60 | ... * ... | semmle.label | ... * ... |
-<<<<<<< HEAD
-| test.cpp:76:25:76:29 | start indirection | semmle.label | start indirection |
-| test.cpp:76:38:76:40 | end indirection | semmle.label | end indirection |
-| test.cpp:80:18:80:28 | ... - ... | semmle.label | ... - ... |
-| test.cpp:98:18:98:23 | fread output argument | semmle.label | fread output argument |
-| test.cpp:102:17:102:22 | buffer indirection | semmle.label | buffer indirection |
-| test.cpp:102:25:102:39 | ... + ... indirection | semmle.label | ... + ... indirection |
-=======
->>>>>>> 70a9e490
 | test.cpp:124:18:124:23 | call to getenv | semmle.label | call to getenv |
 | test.cpp:124:18:124:31 | call to getenv indirection | semmle.label | call to getenv indirection |
 | test.cpp:125:29:125:32 | size | semmle.label | size |
