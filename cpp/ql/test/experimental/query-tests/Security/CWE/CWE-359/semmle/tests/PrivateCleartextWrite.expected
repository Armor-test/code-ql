edges
| test.cpp:45:18:45:23 | buffer | test.cpp:45:7:45:10 | func indirection |
| test.cpp:57:9:57:18 | theZipcode | test.cpp:57:9:57:18 | theZipcode |
| test.cpp:57:9:57:18 | theZipcode | test.cpp:57:9:57:18 | theZipcode |
| test.cpp:57:9:57:18 | theZipcode | test.cpp:57:9:57:18 | theZipcode |
| test.cpp:74:24:74:30 | medical | test.cpp:74:11:74:15 | buff1 |
| test.cpp:74:24:74:30 | medical | test.cpp:78:11:78:15 | buff2 |
| test.cpp:74:24:74:30 | medical | test.cpp:78:24:78:27 | temp |
| test.cpp:74:24:74:30 | medical | test.cpp:81:22:81:28 | medical |
| test.cpp:77:16:77:22 | medical | test.cpp:78:11:78:15 | buff2 |
| test.cpp:77:16:77:22 | medical | test.cpp:78:24:78:27 | temp |
| test.cpp:77:16:77:22 | medical | test.cpp:81:22:81:28 | medical |
<<<<<<< HEAD
| test.cpp:81:22:81:28 | medical | test.cpp:82:11:82:15 | buff3 |
| test.cpp:81:22:81:28 | medical | test.cpp:82:24:82:28 | buff5 |
=======
| test.cpp:81:17:81:20 | call to func | test.cpp:82:24:82:28 | buff5 |
| test.cpp:81:22:81:28 | medical | test.cpp:45:18:45:23 | buffer |
| test.cpp:81:22:81:28 | medical | test.cpp:81:17:81:20 | call to func |
>>>>>>> ce8a84ab
| test.cpp:96:37:96:46 | theZipcode | test.cpp:96:37:96:46 | theZipcode |
| test.cpp:96:37:96:46 | theZipcode | test.cpp:96:37:96:46 | theZipcode |
| test.cpp:96:37:96:46 | theZipcode | test.cpp:96:37:96:46 | theZipcode |
| test.cpp:96:37:96:46 | theZipcode | test.cpp:96:37:96:46 | theZipcode |
| test.cpp:96:37:96:46 | theZipcode | test.cpp:99:42:99:51 | theZipcode |
| test.cpp:96:37:96:46 | theZipcode | test.cpp:99:42:99:51 | theZipcode |
| test.cpp:96:37:96:46 | theZipcode | test.cpp:99:42:99:51 | theZipcode |
| test.cpp:96:37:96:46 | theZipcode | test.cpp:99:42:99:51 | theZipcode |
| test.cpp:96:37:96:46 | theZipcode | test.cpp:99:42:99:51 | theZipcode |
| test.cpp:96:37:96:46 | theZipcode | test.cpp:99:42:99:51 | theZipcode |
| test.cpp:99:42:99:51 | theZipcode | test.cpp:99:42:99:51 | theZipcode |
| test.cpp:99:42:99:51 | theZipcode | test.cpp:99:42:99:51 | theZipcode |
| test.cpp:99:42:99:51 | theZipcode | test.cpp:99:42:99:51 | theZipcode |
| test.cpp:99:61:99:70 | theZipcode | test.cpp:99:42:99:51 | theZipcode |
| test.cpp:99:61:99:70 | theZipcode | test.cpp:99:42:99:51 | theZipcode |
nodes
| test.cpp:45:7:45:10 | func indirection | semmle.label | func indirection |
| test.cpp:45:18:45:23 | buffer | semmle.label | buffer |
| test.cpp:57:9:57:18 | theZipcode | semmle.label | theZipcode |
| test.cpp:57:9:57:18 | theZipcode | semmle.label | theZipcode |
| test.cpp:57:9:57:18 | theZipcode | semmle.label | theZipcode |
| test.cpp:74:11:74:15 | buff1 | semmle.label | buff1 |
| test.cpp:74:24:74:30 | medical | semmle.label | medical |
| test.cpp:74:24:74:30 | medical | semmle.label | medical |
| test.cpp:77:16:77:22 | medical | semmle.label | medical |
| test.cpp:78:11:78:15 | buff2 | semmle.label | buff2 |
| test.cpp:78:24:78:27 | temp | semmle.label | temp |
| test.cpp:81:17:81:20 | call to func | semmle.label | call to func |
| test.cpp:81:22:81:28 | medical | semmle.label | medical |
| test.cpp:82:11:82:15 | buff3 | semmle.label | buff3 |
| test.cpp:82:24:82:28 | buff5 | semmle.label | buff5 |
| test.cpp:96:37:96:46 | theZipcode | semmle.label | theZipcode |
| test.cpp:96:37:96:46 | theZipcode | semmle.label | theZipcode |
| test.cpp:96:37:96:46 | theZipcode | semmle.label | theZipcode |
| test.cpp:96:37:96:46 | theZipcode | semmle.label | theZipcode |
| test.cpp:99:42:99:51 | theZipcode | semmle.label | theZipcode |
| test.cpp:99:42:99:51 | theZipcode | semmle.label | theZipcode |
| test.cpp:99:42:99:51 | theZipcode | semmle.label | theZipcode |
| test.cpp:99:61:99:70 | theZipcode | semmle.label | theZipcode |
| test.cpp:99:61:99:70 | theZipcode | semmle.label | theZipcode |
subpaths
| test.cpp:81:22:81:28 | medical | test.cpp:45:18:45:23 | buffer | test.cpp:45:7:45:10 | func indirection | test.cpp:81:17:81:20 | call to func |
#select
| test.cpp:57:9:57:18 | theZipcode | test.cpp:57:9:57:18 | theZipcode | test.cpp:57:9:57:18 | theZipcode | This write into the external location 'theZipcode' may contain unencrypted data from $@. | test.cpp:57:9:57:18 | theZipcode | this source of private data. |
| test.cpp:57:9:57:18 | theZipcode | test.cpp:57:9:57:18 | theZipcode | test.cpp:57:9:57:18 | theZipcode | This write into the external location 'theZipcode' may contain unencrypted data from $@. | test.cpp:57:9:57:18 | theZipcode | this source of private data. |
| test.cpp:57:9:57:18 | theZipcode | test.cpp:57:9:57:18 | theZipcode | test.cpp:57:9:57:18 | theZipcode | This write into the external location 'theZipcode' may contain unencrypted data from $@. | test.cpp:57:9:57:18 | theZipcode | this source of private data. |
| test.cpp:57:9:57:18 | theZipcode | test.cpp:57:9:57:18 | theZipcode | test.cpp:57:9:57:18 | theZipcode | This write into the external location 'theZipcode' may contain unencrypted data from $@. | test.cpp:57:9:57:18 | theZipcode | this source of private data. |
| test.cpp:74:11:74:15 | buff1 | test.cpp:74:24:74:30 | medical | test.cpp:74:11:74:15 | buff1 | This write into the external location 'buff1' may contain unencrypted data from $@. | test.cpp:74:24:74:30 | medical | this source of private data. |
| test.cpp:74:24:74:30 | medical | test.cpp:74:24:74:30 | medical | test.cpp:74:24:74:30 | medical | This write into the external location 'medical' may contain unencrypted data from $@. | test.cpp:74:24:74:30 | medical | this source of private data. |
| test.cpp:78:11:78:15 | buff2 | test.cpp:74:24:74:30 | medical | test.cpp:78:11:78:15 | buff2 | This write into the external location 'buff2' may contain unencrypted data from $@. | test.cpp:74:24:74:30 | medical | this source of private data. |
| test.cpp:78:11:78:15 | buff2 | test.cpp:77:16:77:22 | medical | test.cpp:78:11:78:15 | buff2 | This write into the external location 'buff2' may contain unencrypted data from $@. | test.cpp:77:16:77:22 | medical | this source of private data. |
| test.cpp:78:24:78:27 | temp | test.cpp:74:24:74:30 | medical | test.cpp:78:24:78:27 | temp | This write into the external location 'temp' may contain unencrypted data from $@. | test.cpp:74:24:74:30 | medical | this source of private data. |
| test.cpp:78:24:78:27 | temp | test.cpp:77:16:77:22 | medical | test.cpp:78:24:78:27 | temp | This write into the external location 'temp' may contain unencrypted data from $@. | test.cpp:77:16:77:22 | medical | this source of private data. |
| test.cpp:82:11:82:15 | buff3 | test.cpp:74:24:74:30 | medical | test.cpp:82:11:82:15 | buff3 | This write into the external location 'buff3' may contain unencrypted data from $@. | test.cpp:74:24:74:30 | medical | this source of private data. |
| test.cpp:82:11:82:15 | buff3 | test.cpp:77:16:77:22 | medical | test.cpp:82:11:82:15 | buff3 | This write into the external location 'buff3' may contain unencrypted data from $@. | test.cpp:77:16:77:22 | medical | this source of private data. |
| test.cpp:82:11:82:15 | buff3 | test.cpp:81:22:81:28 | medical | test.cpp:82:11:82:15 | buff3 | This write into the external location 'buff3' may contain unencrypted data from $@. | test.cpp:81:22:81:28 | medical | this source of private data. |
| test.cpp:82:24:82:28 | buff5 | test.cpp:74:24:74:30 | medical | test.cpp:82:24:82:28 | buff5 | This write into the external location 'buff5' may contain unencrypted data from $@. | test.cpp:74:24:74:30 | medical | this source of private data. |
| test.cpp:82:24:82:28 | buff5 | test.cpp:77:16:77:22 | medical | test.cpp:82:24:82:28 | buff5 | This write into the external location 'buff5' may contain unencrypted data from $@. | test.cpp:77:16:77:22 | medical | this source of private data. |
| test.cpp:82:24:82:28 | buff5 | test.cpp:81:22:81:28 | medical | test.cpp:82:24:82:28 | buff5 | This write into the external location 'buff5' may contain unencrypted data from $@. | test.cpp:81:22:81:28 | medical | this source of private data. |
| test.cpp:96:37:96:46 | theZipcode | test.cpp:96:37:96:46 | theZipcode | test.cpp:96:37:96:46 | theZipcode | This write into the external location 'theZipcode' may contain unencrypted data from $@. | test.cpp:96:37:96:46 | theZipcode | this source of private data. |
| test.cpp:96:37:96:46 | theZipcode | test.cpp:96:37:96:46 | theZipcode | test.cpp:96:37:96:46 | theZipcode | This write into the external location 'theZipcode' may contain unencrypted data from $@. | test.cpp:96:37:96:46 | theZipcode | this source of private data. |
| test.cpp:96:37:96:46 | theZipcode | test.cpp:96:37:96:46 | theZipcode | test.cpp:96:37:96:46 | theZipcode | This write into the external location 'theZipcode' may contain unencrypted data from $@. | test.cpp:96:37:96:46 | theZipcode | this source of private data. |
| test.cpp:96:37:96:46 | theZipcode | test.cpp:96:37:96:46 | theZipcode | test.cpp:96:37:96:46 | theZipcode | This write into the external location 'theZipcode' may contain unencrypted data from $@. | test.cpp:96:37:96:46 | theZipcode | this source of private data. |
| test.cpp:99:42:99:51 | theZipcode | test.cpp:96:37:96:46 | theZipcode | test.cpp:99:42:99:51 | theZipcode | This write into the external location 'theZipcode' may contain unencrypted data from $@. | test.cpp:96:37:96:46 | theZipcode | this source of private data. |
| test.cpp:99:42:99:51 | theZipcode | test.cpp:96:37:96:46 | theZipcode | test.cpp:99:42:99:51 | theZipcode | This write into the external location 'theZipcode' may contain unencrypted data from $@. | test.cpp:96:37:96:46 | theZipcode | this source of private data. |
| test.cpp:99:42:99:51 | theZipcode | test.cpp:96:37:96:46 | theZipcode | test.cpp:99:42:99:51 | theZipcode | This write into the external location 'theZipcode' may contain unencrypted data from $@. | test.cpp:96:37:96:46 | theZipcode | this source of private data. |
| test.cpp:99:42:99:51 | theZipcode | test.cpp:96:37:96:46 | theZipcode | test.cpp:99:42:99:51 | theZipcode | This write into the external location 'theZipcode' may contain unencrypted data from $@. | test.cpp:96:37:96:46 | theZipcode | this source of private data. |
| test.cpp:99:42:99:51 | theZipcode | test.cpp:99:42:99:51 | theZipcode | test.cpp:99:42:99:51 | theZipcode | This write into the external location 'theZipcode' may contain unencrypted data from $@. | test.cpp:99:42:99:51 | theZipcode | this source of private data. |
| test.cpp:99:42:99:51 | theZipcode | test.cpp:99:42:99:51 | theZipcode | test.cpp:99:42:99:51 | theZipcode | This write into the external location 'theZipcode' may contain unencrypted data from $@. | test.cpp:99:42:99:51 | theZipcode | this source of private data. |
| test.cpp:99:42:99:51 | theZipcode | test.cpp:99:42:99:51 | theZipcode | test.cpp:99:42:99:51 | theZipcode | This write into the external location 'theZipcode' may contain unencrypted data from $@. | test.cpp:99:42:99:51 | theZipcode | this source of private data. |
| test.cpp:99:42:99:51 | theZipcode | test.cpp:99:42:99:51 | theZipcode | test.cpp:99:42:99:51 | theZipcode | This write into the external location 'theZipcode' may contain unencrypted data from $@. | test.cpp:99:42:99:51 | theZipcode | this source of private data. |
| test.cpp:99:42:99:51 | theZipcode | test.cpp:99:61:99:70 | theZipcode | test.cpp:99:42:99:51 | theZipcode | This write into the external location 'theZipcode' may contain unencrypted data from $@. | test.cpp:99:61:99:70 | theZipcode | this source of private data. |
| test.cpp:99:42:99:51 | theZipcode | test.cpp:99:61:99:70 | theZipcode | test.cpp:99:42:99:51 | theZipcode | This write into the external location 'theZipcode' may contain unencrypted data from $@. | test.cpp:99:61:99:70 | theZipcode | this source of private data. |<|MERGE_RESOLUTION|>--- conflicted
+++ resolved
@@ -10,14 +10,10 @@
 | test.cpp:77:16:77:22 | medical | test.cpp:78:11:78:15 | buff2 |
 | test.cpp:77:16:77:22 | medical | test.cpp:78:24:78:27 | temp |
 | test.cpp:77:16:77:22 | medical | test.cpp:81:22:81:28 | medical |
-<<<<<<< HEAD
-| test.cpp:81:22:81:28 | medical | test.cpp:82:11:82:15 | buff3 |
-| test.cpp:81:22:81:28 | medical | test.cpp:82:24:82:28 | buff5 |
-=======
+| test.cpp:81:17:81:20 | call to func | test.cpp:82:11:82:15 | buff3 |
 | test.cpp:81:17:81:20 | call to func | test.cpp:82:24:82:28 | buff5 |
 | test.cpp:81:22:81:28 | medical | test.cpp:45:18:45:23 | buffer |
 | test.cpp:81:22:81:28 | medical | test.cpp:81:17:81:20 | call to func |
->>>>>>> ce8a84ab
 | test.cpp:96:37:96:46 | theZipcode | test.cpp:96:37:96:46 | theZipcode |
 | test.cpp:96:37:96:46 | theZipcode | test.cpp:96:37:96:46 | theZipcode |
 | test.cpp:96:37:96:46 | theZipcode | test.cpp:96:37:96:46 | theZipcode |
