--- conflicted
+++ resolved
@@ -79,7 +79,6 @@
     addToPointerAndAssign(arr->buf);
 }
 
-<<<<<<< HEAD
 #define MAX_SIZE_BYTES 4096
 
 void testCharIndex(BigArray *arr) {
@@ -87,7 +86,8 @@
 
     charBuf[MAX_SIZE_BYTES - 1] = 0; // GOOD
     charBuf[MAX_SIZE_BYTES] = 0; // BAD [FALSE NEGATIVE]
-=======
+}
+
 void testEqRefinement() {
     int arr[MAX_SIZE];
 
@@ -119,5 +119,4 @@
             n = arr[i]; // GOOD
         }
     }
->>>>>>> f9a46460
 }