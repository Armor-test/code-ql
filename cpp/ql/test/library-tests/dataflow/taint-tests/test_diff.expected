| arrayassignment.cpp:16:7:16:7 | arrayassignment.cpp:14:9:14:14 | IR only |
| arrayassignment.cpp:18:7:18:11 | arrayassignment.cpp:14:9:14:14 | IR only |
| arrayassignment.cpp:19:7:19:9 | arrayassignment.cpp:14:9:14:14 | IR only |
| arrayassignment.cpp:31:7:31:7 | arrayassignment.cpp:29:8:29:13 | IR only |
| arrayassignment.cpp:32:7:32:10 | arrayassignment.cpp:29:8:29:13 | IR only |
| arrayassignment.cpp:34:7:34:10 | arrayassignment.cpp:29:8:29:13 | IR only |
| arrayassignment.cpp:56:7:56:8 | arrayassignment.cpp:54:9:54:14 | IR only |
| arrayassignment.cpp:57:10:57:12 | arrayassignment.cpp:54:9:54:14 | AST only |
| arrayassignment.cpp:57:10:57:15 | arrayassignment.cpp:54:9:54:14 | IR only |
| arrayassignment.cpp:66:7:66:8 | arrayassignment.cpp:64:13:64:18 | IR only |
| arrayassignment.cpp:67:10:67:12 | arrayassignment.cpp:64:13:64:18 | AST only |
| arrayassignment.cpp:67:10:67:15 | arrayassignment.cpp:64:13:64:18 | IR only |
| arrayassignment.cpp:136:7:136:13 | arrayassignment.cpp:134:9:134:14 | IR only |
| arrayassignment.cpp:141:7:141:13 | arrayassignment.cpp:139:10:139:15 | IR only |
| arrayassignment.cpp:146:7:146:13 | arrayassignment.cpp:144:12:144:17 | IR only |
| copyableclass.cpp:67:11:67:11 | copyableclass.cpp:67:13:67:18 | AST only |
| copyableclass.cpp:67:11:67:21 | copyableclass.cpp:67:13:67:18 | IR only |
| copyableclass_declonly.cpp:42:8:42:9 | copyableclass_declonly.cpp:34:30:34:35 | AST only |
| copyableclass_declonly.cpp:67:11:67:11 | copyableclass_declonly.cpp:67:13:67:18 | AST only |
<<<<<<< HEAD
| map.cpp:42:9:42:14 | map.cpp:40:30:40:35 | IR only |
=======
>>>>>>> 297f1c75
| map.cpp:46:9:46:13 | map.cpp:45:37:45:42 | IR only |
| map.cpp:51:9:51:13 | map.cpp:45:37:45:42 | IR only |
| map.cpp:57:9:57:13 | map.cpp:45:37:45:42 | IR only |
| map.cpp:67:9:67:13 | map.cpp:62:37:62:42 | IR only |
| map.cpp:68:9:68:14 | map.cpp:62:37:62:42 | IR only |
| map.cpp:70:9:70:13 | map.cpp:62:37:62:42 | IR only |
| map.cpp:73:9:73:13 | map.cpp:63:37:63:42 | IR only |
| map.cpp:76:9:76:13 | map.cpp:63:37:63:42 | IR only |
| map.cpp:77:9:77:14 | map.cpp:63:37:63:42 | IR only |
<<<<<<< HEAD
| map.cpp:84:34:84:38 | map.cpp:84:17:84:22 | IR only |
| map.cpp:85:34:85:39 | map.cpp:85:17:85:22 | IR only |
| map.cpp:87:34:87:38 | map.cpp:87:24:87:29 | IR only |
| map.cpp:88:34:88:39 | map.cpp:88:24:88:29 | IR only |
| map.cpp:92:7:92:7 | map.cpp:91:33:91:38 | AST only |
| map.cpp:93:9:93:13 | map.cpp:91:33:91:38 | IR only |
| map.cpp:94:15:94:19 | map.cpp:91:33:91:38 | IR only |
| map.cpp:95:15:95:20 | map.cpp:91:33:91:38 | IR only |
| map.cpp:96:9:96:14 | map.cpp:91:33:91:38 | IR only |
| map.cpp:105:7:105:54 | map.cpp:105:39:105:44 | IR only |
| map.cpp:106:7:106:54 | map.cpp:106:32:106:37 | IR only |
| map.cpp:108:7:108:48 | map.cpp:108:34:108:39 | IR only |
| map.cpp:111:7:111:8 | map.cpp:105:39:105:44 | AST only |
| map.cpp:112:7:112:8 | map.cpp:106:32:106:37 | AST only |
=======
| map.cpp:87:34:87:38 | map.cpp:87:24:87:29 | IR only |
| map.cpp:88:34:88:39 | map.cpp:88:24:88:29 | IR only |
| map.cpp:105:7:105:54 | map.cpp:105:39:105:44 | IR only |
| map.cpp:108:7:108:48 | map.cpp:108:34:108:39 | IR only |
| map.cpp:111:7:111:8 | map.cpp:105:39:105:44 | AST only |
>>>>>>> 297f1c75
| map.cpp:113:7:113:8 | map.cpp:107:62:107:67 | AST only |
| map.cpp:114:7:114:8 | map.cpp:108:34:108:39 | AST only |
| map.cpp:115:7:115:8 | map.cpp:109:46:109:51 | AST only |
| map.cpp:120:10:120:13 | map.cpp:108:34:108:39 | AST only |
| map.cpp:121:10:121:13 | map.cpp:109:46:109:51 | AST only |
| map.cpp:126:10:126:13 | map.cpp:108:34:108:39 | AST only |
| map.cpp:127:10:127:13 | map.cpp:109:46:109:51 | AST only |
| map.cpp:134:7:134:8 | map.cpp:105:39:105:44 | AST only |
| map.cpp:135:7:135:8 | map.cpp:105:39:105:44 | AST only |
| map.cpp:136:7:136:8 | map.cpp:105:39:105:44 | AST only |
| map.cpp:137:10:137:13 | map.cpp:105:39:105:44 | AST only |
| map.cpp:138:10:138:13 | map.cpp:105:39:105:44 | AST only |
| map.cpp:152:12:152:16 | map.cpp:105:39:105:44 | IR only |
| map.cpp:153:12:153:17 | map.cpp:105:39:105:44 | IR only |
| map.cpp:158:12:158:16 | map.cpp:105:39:105:44 | IR only |
| map.cpp:159:12:159:17 | map.cpp:105:39:105:44 | IR only |
| map.cpp:169:10:169:10 | map.cpp:165:20:165:25 | AST only |
| map.cpp:171:10:171:10 | map.cpp:167:23:167:28 | AST only |
<<<<<<< HEAD
| map.cpp:190:7:190:9 | map.cpp:188:39:188:44 | AST only |
| map.cpp:190:7:190:9 | map.cpp:188:49:188:54 | AST only |
| map.cpp:193:7:193:9 | map.cpp:189:39:189:44 | AST only |
| map.cpp:193:7:193:9 | map.cpp:189:49:189:54 | AST only |
| map.cpp:196:7:196:9 | map.cpp:188:39:188:44 | AST only |
| map.cpp:196:7:196:9 | map.cpp:188:49:188:54 | AST only |
| map.cpp:197:7:197:9 | map.cpp:188:39:188:44 | AST only |
| map.cpp:197:7:197:9 | map.cpp:188:49:188:54 | AST only |
| map.cpp:198:7:198:9 | map.cpp:189:39:189:44 | AST only |
| map.cpp:198:7:198:9 | map.cpp:189:49:189:54 | AST only |
| map.cpp:199:7:199:9 | map.cpp:189:39:189:44 | AST only |
| map.cpp:199:7:199:9 | map.cpp:189:49:189:54 | AST only |
| map.cpp:207:7:207:9 | map.cpp:203:39:203:44 | AST only |
| map.cpp:207:7:207:9 | map.cpp:203:49:203:54 | AST only |
| map.cpp:210:7:210:9 | map.cpp:206:39:206:44 | AST only |
| map.cpp:210:7:210:9 | map.cpp:206:49:206:54 | AST only |
| map.cpp:213:7:213:9 | map.cpp:203:39:203:44 | AST only |
| map.cpp:213:7:213:9 | map.cpp:203:49:203:54 | AST only |
| map.cpp:216:7:216:9 | map.cpp:206:39:206:44 | AST only |
| map.cpp:216:7:216:9 | map.cpp:206:49:206:54 | AST only |
| map.cpp:222:7:222:9 | map.cpp:220:39:220:44 | AST only |
| map.cpp:222:7:222:9 | map.cpp:220:49:220:54 | AST only |
| map.cpp:222:7:222:9 | map.cpp:221:39:221:44 | AST only |
| map.cpp:222:7:222:9 | map.cpp:221:49:221:54 | AST only |
| map.cpp:224:7:224:9 | map.cpp:220:39:220:44 | AST only |
| map.cpp:224:7:224:9 | map.cpp:220:49:220:54 | AST only |
| map.cpp:224:7:224:9 | map.cpp:221:39:221:44 | AST only |
| map.cpp:224:7:224:9 | map.cpp:221:49:221:54 | AST only |
| map.cpp:226:7:226:9 | map.cpp:220:39:220:44 | AST only |
| map.cpp:226:7:226:9 | map.cpp:220:49:220:54 | AST only |
| map.cpp:226:7:226:9 | map.cpp:221:39:221:44 | AST only |
| map.cpp:226:7:226:9 | map.cpp:221:49:221:54 | AST only |
| map.cpp:257:7:257:54 | map.cpp:257:39:257:44 | IR only |
| map.cpp:258:7:258:54 | map.cpp:258:32:258:37 | IR only |
| map.cpp:260:7:260:48 | map.cpp:260:34:260:39 | IR only |
| map.cpp:263:7:263:8 | map.cpp:257:39:257:44 | AST only |
| map.cpp:264:7:264:8 | map.cpp:258:32:258:37 | AST only |
=======
| map.cpp:190:7:190:9 | map.cpp:188:49:188:54 | AST only |
| map.cpp:193:7:193:9 | map.cpp:189:49:189:54 | AST only |
| map.cpp:196:7:196:9 | map.cpp:188:49:188:54 | AST only |
| map.cpp:197:7:197:9 | map.cpp:188:49:188:54 | AST only |
| map.cpp:198:7:198:9 | map.cpp:189:49:189:54 | AST only |
| map.cpp:199:7:199:9 | map.cpp:189:49:189:54 | AST only |
| map.cpp:207:7:207:9 | map.cpp:203:49:203:54 | AST only |
| map.cpp:210:7:210:9 | map.cpp:206:49:206:54 | AST only |
| map.cpp:213:7:213:9 | map.cpp:203:49:203:54 | AST only |
| map.cpp:216:7:216:9 | map.cpp:206:49:206:54 | AST only |
| map.cpp:222:7:222:9 | map.cpp:220:49:220:54 | AST only |
| map.cpp:222:7:222:9 | map.cpp:221:49:221:54 | AST only |
| map.cpp:224:7:224:9 | map.cpp:220:49:220:54 | AST only |
| map.cpp:224:7:224:9 | map.cpp:221:49:221:54 | AST only |
| map.cpp:226:7:226:9 | map.cpp:220:49:220:54 | AST only |
| map.cpp:226:7:226:9 | map.cpp:221:49:221:54 | AST only |
| map.cpp:257:7:257:54 | map.cpp:257:39:257:44 | IR only |
| map.cpp:260:7:260:48 | map.cpp:260:34:260:39 | IR only |
| map.cpp:263:7:263:8 | map.cpp:257:39:257:44 | AST only |
>>>>>>> 297f1c75
| map.cpp:265:7:265:8 | map.cpp:259:62:259:67 | AST only |
| map.cpp:266:7:266:8 | map.cpp:260:34:260:39 | AST only |
| map.cpp:267:7:267:8 | map.cpp:261:46:261:51 | AST only |
| map.cpp:272:10:272:13 | map.cpp:260:34:260:39 | AST only |
| map.cpp:273:10:273:13 | map.cpp:261:46:261:51 | AST only |
| map.cpp:278:10:278:13 | map.cpp:260:34:260:39 | AST only |
| map.cpp:279:10:279:13 | map.cpp:261:46:261:51 | AST only |
| map.cpp:286:7:286:8 | map.cpp:257:39:257:44 | AST only |
| map.cpp:287:7:287:8 | map.cpp:257:39:257:44 | AST only |
| map.cpp:288:7:288:8 | map.cpp:257:39:257:44 | AST only |
| map.cpp:289:10:289:13 | map.cpp:257:39:257:44 | AST only |
| map.cpp:290:10:290:13 | map.cpp:257:39:257:44 | AST only |
| map.cpp:304:12:304:16 | map.cpp:257:39:257:44 | IR only |
| map.cpp:305:12:305:17 | map.cpp:257:39:257:44 | IR only |
| map.cpp:310:12:310:16 | map.cpp:257:39:257:44 | IR only |
| map.cpp:311:12:311:17 | map.cpp:257:39:257:44 | IR only |
| map.cpp:321:10:321:10 | map.cpp:317:20:317:25 | AST only |
| map.cpp:323:10:323:10 | map.cpp:319:23:319:28 | AST only |
<<<<<<< HEAD
| map.cpp:339:7:339:9 | map.cpp:337:39:337:44 | AST only |
| map.cpp:339:7:339:9 | map.cpp:337:49:337:54 | AST only |
| map.cpp:342:7:342:9 | map.cpp:338:39:338:44 | AST only |
| map.cpp:342:7:342:9 | map.cpp:338:49:338:54 | AST only |
| map.cpp:345:7:345:9 | map.cpp:337:39:337:44 | AST only |
| map.cpp:345:7:345:9 | map.cpp:337:49:337:54 | AST only |
| map.cpp:346:7:346:9 | map.cpp:337:39:337:44 | AST only |
| map.cpp:346:7:346:9 | map.cpp:337:49:337:54 | AST only |
| map.cpp:347:7:347:9 | map.cpp:338:39:338:44 | AST only |
| map.cpp:347:7:347:9 | map.cpp:338:49:338:54 | AST only |
| map.cpp:348:7:348:9 | map.cpp:338:39:338:44 | AST only |
| map.cpp:348:7:348:9 | map.cpp:338:49:338:54 | AST only |
| map.cpp:356:7:356:9 | map.cpp:352:39:352:44 | AST only |
| map.cpp:356:7:356:9 | map.cpp:352:49:352:54 | AST only |
| map.cpp:359:7:359:9 | map.cpp:355:39:355:44 | AST only |
| map.cpp:359:7:359:9 | map.cpp:355:49:355:54 | AST only |
| map.cpp:362:7:362:9 | map.cpp:352:39:352:44 | AST only |
| map.cpp:362:7:362:9 | map.cpp:352:49:352:54 | AST only |
| map.cpp:365:7:365:9 | map.cpp:355:39:355:44 | AST only |
| map.cpp:365:7:365:9 | map.cpp:355:49:355:54 | AST only |
| map.cpp:371:7:371:9 | map.cpp:369:39:369:44 | AST only |
| map.cpp:371:7:371:9 | map.cpp:369:49:369:54 | AST only |
| map.cpp:371:7:371:9 | map.cpp:370:39:370:44 | AST only |
| map.cpp:371:7:371:9 | map.cpp:370:49:370:54 | AST only |
| map.cpp:373:7:373:9 | map.cpp:369:39:369:44 | AST only |
| map.cpp:373:7:373:9 | map.cpp:369:49:369:54 | AST only |
| map.cpp:373:7:373:9 | map.cpp:370:39:370:44 | AST only |
| map.cpp:373:7:373:9 | map.cpp:370:49:370:54 | AST only |
| map.cpp:375:7:375:9 | map.cpp:369:39:369:44 | AST only |
| map.cpp:375:7:375:9 | map.cpp:369:49:369:54 | AST only |
| map.cpp:375:7:375:9 | map.cpp:370:39:370:44 | AST only |
=======
| map.cpp:339:7:339:9 | map.cpp:337:49:337:54 | AST only |
| map.cpp:342:7:342:9 | map.cpp:338:49:338:54 | AST only |
| map.cpp:345:7:345:9 | map.cpp:337:49:337:54 | AST only |
| map.cpp:346:7:346:9 | map.cpp:337:49:337:54 | AST only |
| map.cpp:347:7:347:9 | map.cpp:338:49:338:54 | AST only |
| map.cpp:348:7:348:9 | map.cpp:338:49:338:54 | AST only |
| map.cpp:356:7:356:9 | map.cpp:352:49:352:54 | AST only |
| map.cpp:359:7:359:9 | map.cpp:355:49:355:54 | AST only |
| map.cpp:362:7:362:9 | map.cpp:352:49:352:54 | AST only |
| map.cpp:365:7:365:9 | map.cpp:355:49:355:54 | AST only |
| map.cpp:371:7:371:9 | map.cpp:369:49:369:54 | AST only |
| map.cpp:371:7:371:9 | map.cpp:370:49:370:54 | AST only |
| map.cpp:373:7:373:9 | map.cpp:369:49:369:54 | AST only |
| map.cpp:373:7:373:9 | map.cpp:370:49:370:54 | AST only |
| map.cpp:375:7:375:9 | map.cpp:369:49:369:54 | AST only |
>>>>>>> 297f1c75
| map.cpp:375:7:375:9 | map.cpp:370:49:370:54 | AST only |
| movableclass.cpp:65:11:65:11 | movableclass.cpp:65:13:65:18 | AST only |
| movableclass.cpp:65:11:65:21 | movableclass.cpp:65:13:65:18 | IR only |
| set.cpp:20:7:20:31 | set.cpp:20:17:20:22 | IR only |
| set.cpp:26:7:26:8 | set.cpp:20:17:20:22 | AST only |
| set.cpp:28:7:28:8 | set.cpp:22:29:22:34 | AST only |
| set.cpp:30:7:30:8 | set.cpp:20:17:20:22 | AST only |
| set.cpp:44:7:44:8 | set.cpp:20:17:20:22 | AST only |
| set.cpp:45:7:45:8 | set.cpp:20:17:20:22 | AST only |
| set.cpp:46:7:46:8 | set.cpp:20:17:20:22 | AST only |
| set.cpp:47:7:47:9 | set.cpp:20:17:20:22 | AST only |
| set.cpp:48:10:48:13 | set.cpp:20:17:20:22 | AST only |
| set.cpp:49:10:49:13 | set.cpp:20:17:20:22 | AST only |
| set.cpp:61:8:61:11 | set.cpp:20:17:20:22 | IR only |
| set.cpp:78:7:78:9 | set.cpp:76:13:76:18 | AST only |
| set.cpp:81:7:81:9 | set.cpp:77:13:77:18 | AST only |
| set.cpp:84:7:84:9 | set.cpp:76:13:76:18 | AST only |
| set.cpp:85:7:85:9 | set.cpp:76:13:76:18 | AST only |
| set.cpp:86:7:86:9 | set.cpp:77:13:77:18 | AST only |
| set.cpp:87:7:87:9 | set.cpp:77:13:77:18 | AST only |
| set.cpp:95:7:95:9 | set.cpp:91:13:91:18 | AST only |
| set.cpp:98:7:98:9 | set.cpp:94:13:94:18 | AST only |
| set.cpp:101:7:101:9 | set.cpp:91:13:91:18 | AST only |
| set.cpp:104:7:104:9 | set.cpp:94:13:94:18 | AST only |
| set.cpp:110:7:110:9 | set.cpp:108:13:108:18 | AST only |
| set.cpp:110:7:110:9 | set.cpp:109:13:109:18 | AST only |
| set.cpp:112:7:112:9 | set.cpp:108:13:108:18 | AST only |
| set.cpp:112:7:112:9 | set.cpp:109:13:109:18 | AST only |
| set.cpp:114:7:114:9 | set.cpp:108:13:108:18 | AST only |
| set.cpp:114:7:114:9 | set.cpp:109:13:109:18 | AST only |
| set.cpp:134:7:134:31 | set.cpp:134:17:134:22 | IR only |
| set.cpp:140:7:140:8 | set.cpp:134:17:134:22 | AST only |
| set.cpp:142:7:142:8 | set.cpp:136:29:136:34 | AST only |
| set.cpp:144:7:144:8 | set.cpp:134:17:134:22 | AST only |
| set.cpp:158:7:158:8 | set.cpp:134:17:134:22 | AST only |
| set.cpp:159:7:159:8 | set.cpp:134:17:134:22 | AST only |
| set.cpp:160:7:160:8 | set.cpp:134:17:134:22 | AST only |
| set.cpp:161:7:161:9 | set.cpp:134:17:134:22 | AST only |
| set.cpp:162:10:162:13 | set.cpp:134:17:134:22 | AST only |
| set.cpp:163:10:163:13 | set.cpp:134:17:134:22 | AST only |
| set.cpp:175:8:175:11 | set.cpp:134:17:134:22 | IR only |
| set.cpp:190:7:190:9 | set.cpp:188:13:188:18 | AST only |
| set.cpp:193:7:193:9 | set.cpp:189:13:189:18 | AST only |
| set.cpp:196:7:196:9 | set.cpp:188:13:188:18 | AST only |
| set.cpp:197:7:197:9 | set.cpp:188:13:188:18 | AST only |
| set.cpp:198:7:198:9 | set.cpp:189:13:189:18 | AST only |
| set.cpp:199:7:199:9 | set.cpp:189:13:189:18 | AST only |
| set.cpp:207:7:207:9 | set.cpp:203:13:203:18 | AST only |
| set.cpp:210:7:210:9 | set.cpp:206:13:206:18 | AST only |
| set.cpp:213:7:213:9 | set.cpp:203:13:203:18 | AST only |
| set.cpp:216:7:216:9 | set.cpp:206:13:206:18 | AST only |
| set.cpp:222:7:222:9 | set.cpp:220:13:220:18 | AST only |
| set.cpp:222:7:222:9 | set.cpp:221:13:221:18 | AST only |
| set.cpp:224:7:224:9 | set.cpp:220:13:220:18 | AST only |
| set.cpp:224:7:224:9 | set.cpp:221:13:221:18 | AST only |
| set.cpp:226:7:226:9 | set.cpp:220:13:220:18 | AST only |
| set.cpp:226:7:226:9 | set.cpp:221:13:221:18 | AST only |
| smart_pointer.cpp:12:10:12:10 | smart_pointer.cpp:11:52:11:57 | AST only |
| smart_pointer.cpp:24:10:24:10 | smart_pointer.cpp:23:52:23:57 | AST only |
| standalone_iterators.cpp:41:10:41:10 | standalone_iterators.cpp:39:45:39:51 | AST only |
| standalone_iterators.cpp:42:10:42:10 | standalone_iterators.cpp:39:45:39:51 | AST only |
| standalone_iterators.cpp:47:10:47:10 | standalone_iterators.cpp:45:39:45:45 | AST only |
| standalone_iterators.cpp:48:10:48:10 | standalone_iterators.cpp:45:39:45:45 | AST only |
| string.cpp:33:9:33:13 | string.cpp:27:16:27:21 | AST only |
| string.cpp:39:13:39:17 | string.cpp:14:10:14:15 | AST only |
| string.cpp:43:13:43:17 | string.cpp:14:10:14:15 | AST only |
| string.cpp:46:13:46:17 | string.cpp:14:10:14:15 | AST only |
| string.cpp:70:7:70:8 | string.cpp:62:19:62:24 | AST only |
| string.cpp:126:8:126:11 | string.cpp:120:16:120:21 | IR only |
| string.cpp:162:11:162:11 | string.cpp:155:18:155:23 | AST only |
| string.cpp:166:11:166:11 | string.cpp:166:14:166:19 | AST only |
| string.cpp:167:11:167:11 | string.cpp:166:14:166:19 | AST only |
| string.cpp:199:10:199:15 | string.cpp:191:17:191:22 | AST only |
| string.cpp:202:10:202:15 | string.cpp:192:11:192:25 | AST only |
| string.cpp:220:10:220:15 | string.cpp:211:17:211:22 | AST only |
| string.cpp:224:10:224:15 | string.cpp:211:17:211:22 | AST only |
| string.cpp:228:10:228:15 | string.cpp:212:11:212:25 | AST only |
| string.cpp:243:10:243:16 | string.cpp:234:17:234:22 | AST only |
| string.cpp:247:10:247:16 | string.cpp:234:17:234:22 | AST only |
| string.cpp:251:10:251:16 | string.cpp:235:11:235:25 | AST only |
| string.cpp:312:9:312:12 | string.cpp:309:16:309:21 | AST only |
| string.cpp:340:7:340:7 | string.cpp:336:9:336:23 | AST only |
| string.cpp:341:7:341:7 | string.cpp:337:12:337:26 | AST only |
| string.cpp:342:7:342:7 | string.cpp:336:9:336:23 | AST only |
| string.cpp:350:7:350:9 | string.cpp:349:18:349:32 | AST only |
| string.cpp:351:11:351:14 | string.cpp:349:18:349:32 | AST only |
| string.cpp:363:11:363:16 | string.cpp:358:18:358:23 | AST only |
| string.cpp:382:8:382:14 | string.cpp:374:18:374:23 | IR only |
| string.cpp:383:13:383:15 | string.cpp:374:18:374:23 | IR only |
| string.cpp:396:8:396:8 | string.cpp:389:18:389:23 | AST only |
| string.cpp:397:8:397:8 | string.cpp:389:18:389:23 | AST only |
| string.cpp:399:8:399:8 | string.cpp:389:18:389:23 | AST only |
| string.cpp:401:8:401:8 | string.cpp:389:18:389:23 | AST only |
| string.cpp:404:8:404:11 | string.cpp:389:18:389:23 | IR only |
| string.cpp:407:8:407:11 | string.cpp:389:18:389:23 | IR only |
| string.cpp:409:8:409:8 | string.cpp:389:18:389:23 | AST only |
| string.cpp:411:8:411:8 | string.cpp:389:18:389:23 | AST only |
| string.cpp:415:8:415:11 | string.cpp:389:18:389:23 | IR only |
| string.cpp:418:8:418:8 | string.cpp:389:18:389:23 | AST only |
| string.cpp:419:8:419:10 | string.cpp:389:18:389:23 | AST only |
| string.cpp:421:8:421:8 | string.cpp:389:18:389:23 | AST only |
| string.cpp:422:8:422:10 | string.cpp:389:18:389:23 | AST only |
| string.cpp:436:10:436:15 | string.cpp:431:14:431:19 | AST only |
| string.cpp:449:10:449:15 | string.cpp:449:32:449:46 | AST only |
| string.cpp:462:10:462:15 | string.cpp:457:18:457:23 | AST only |
| string.cpp:465:11:465:16 | string.cpp:457:18:457:23 | AST only |
| string.cpp:478:10:478:15 | string.cpp:473:18:473:23 | AST only |
| string.cpp:481:11:481:16 | string.cpp:473:18:473:23 | AST only |
| string.cpp:494:10:494:15 | string.cpp:489:18:489:23 | AST only |
| string.cpp:522:9:522:13 | string.cpp:521:14:521:28 | AST only |
| string.cpp:523:9:523:12 | string.cpp:521:14:521:28 | AST only |
| string.cpp:536:11:536:11 | string.cpp:536:20:536:25 | AST only |
| string.cpp:537:21:537:21 | string.cpp:537:24:537:29 | AST only |
| string.cpp:538:25:538:25 | string.cpp:538:15:538:20 | AST only |
| string.cpp:541:8:541:8 | string.cpp:536:20:536:25 | AST only |
| string.cpp:543:8:543:8 | string.cpp:537:24:537:29 | AST only |
| string.cpp:556:11:556:16 | string.cpp:556:27:556:32 | AST only |
| string.cpp:557:24:557:29 | string.cpp:557:31:557:36 | AST only |
| string.cpp:561:8:561:8 | string.cpp:556:27:556:32 | AST only |
| string.cpp:563:8:563:8 | string.cpp:557:31:557:36 | AST only |
| stringstream.cpp:32:11:32:22 | stringstream.cpp:32:14:32:19 | IR only |
| stringstream.cpp:33:20:33:31 | stringstream.cpp:33:23:33:28 | IR only |
| stringstream.cpp:34:23:34:31 | stringstream.cpp:34:14:34:19 | IR only |
| stringstream.cpp:35:11:35:11 | stringstream.cpp:29:16:29:21 | AST only |
| stringstream.cpp:39:7:39:9 | stringstream.cpp:33:23:33:28 | AST only |
| stringstream.cpp:41:7:41:9 | stringstream.cpp:29:16:29:21 | AST only |
| stringstream.cpp:44:11:44:13 | stringstream.cpp:33:23:33:28 | AST only |
| stringstream.cpp:46:11:46:13 | stringstream.cpp:29:16:29:21 | AST only |
| stringstream.cpp:56:11:56:13 | stringstream.cpp:56:15:56:29 | AST only |
| stringstream.cpp:57:44:57:46 | stringstream.cpp:57:25:57:39 | AST only |
| stringstream.cpp:60:7:60:10 | stringstream.cpp:57:25:57:39 | AST only |
| stringstream.cpp:63:12:63:16 | stringstream.cpp:63:18:63:23 | AST only |
| stringstream.cpp:64:54:64:58 | stringstream.cpp:64:36:64:41 | AST only |
| stringstream.cpp:67:7:67:10 | stringstream.cpp:64:36:64:41 | AST only |
| stringstream.cpp:76:11:76:11 | stringstream.cpp:70:32:70:37 | AST only |
| stringstream.cpp:78:11:78:11 | stringstream.cpp:70:32:70:37 | AST only |
| stringstream.cpp:100:11:100:11 | stringstream.cpp:100:31:100:36 | AST only |
| stringstream.cpp:143:11:143:22 | stringstream.cpp:143:14:143:19 | IR only |
| stringstream.cpp:146:11:146:11 | stringstream.cpp:143:14:143:19 | AST only |
| stringstream.cpp:147:17:147:17 | stringstream.cpp:143:14:143:19 | AST only |
| stringstream.cpp:151:7:151:8 | stringstream.cpp:143:14:143:19 | AST only |
| stringstream.cpp:154:11:154:11 | stringstream.cpp:143:14:143:19 | AST only |
| stringstream.cpp:155:17:155:17 | stringstream.cpp:143:14:143:19 | AST only |
| stringstream.cpp:159:7:159:8 | stringstream.cpp:143:14:143:19 | AST only |
| stringstream.cpp:162:11:162:14 | stringstream.cpp:143:14:143:19 | AST only |
| stringstream.cpp:166:11:166:13 | stringstream.cpp:143:14:143:19 | AST only |
| stringstream.cpp:179:11:179:13 | stringstream.cpp:143:14:143:19 | AST only |
| stringstream.cpp:196:10:196:16 | stringstream.cpp:196:18:196:32 | AST only |
| stringstream.cpp:215:11:215:17 | stringstream.cpp:203:24:203:29 | AST only |
| stringstream.cpp:216:11:216:17 | stringstream.cpp:203:24:203:29 | AST only |
| stringstream.cpp:223:11:223:17 | stringstream.cpp:203:24:203:29 | AST only |
| stringstream.cpp:224:11:224:17 | stringstream.cpp:203:24:203:29 | AST only |
| stringstream.cpp:230:29:230:35 | stringstream.cpp:203:24:203:29 | AST only |
| stringstream.cpp:232:7:232:8 | stringstream.cpp:203:24:203:29 | AST only |
| stringstream.cpp:235:7:235:13 | stringstream.cpp:203:24:203:29 | AST only |
| stringstream.cpp:236:7:236:13 | stringstream.cpp:203:24:203:29 | AST only |
| stringstream.cpp:243:7:243:13 | stringstream.cpp:203:24:203:29 | AST only |
| stringstream.cpp:244:7:244:13 | stringstream.cpp:203:24:203:29 | AST only |
| stringstream.cpp:250:7:250:13 | stringstream.cpp:203:24:203:29 | AST only |
| stringstream.cpp:252:7:252:8 | stringstream.cpp:203:24:203:29 | AST only |
| stringstream.cpp:262:32:262:34 | stringstream.cpp:257:24:257:29 | AST only |
| stringstream.cpp:264:7:264:8 | stringstream.cpp:257:24:257:29 | AST only |
| stringstream.cpp:266:62:266:66 | stringstream.cpp:266:41:266:46 | AST only |
| stringstream.cpp:267:7:267:9 | stringstream.cpp:266:41:266:46 | AST only |
| swap1.cpp:78:12:78:16 | swap1.cpp:69:23:69:23 | AST only |
| swap1.cpp:87:13:87:17 | swap1.cpp:82:16:82:21 | AST only |
| swap1.cpp:88:13:88:17 | swap1.cpp:81:27:81:28 | AST only |
| swap1.cpp:102:12:102:16 | swap1.cpp:93:23:93:23 | AST only |
| swap1.cpp:115:18:115:22 | swap1.cpp:108:23:108:31 | AST only |
| swap1.cpp:129:12:129:16 | swap1.cpp:120:23:120:23 | AST only |
| swap1.cpp:144:12:144:16 | swap1.cpp:135:23:135:23 | AST only |
| swap2.cpp:78:12:78:16 | swap2.cpp:69:23:69:23 | AST only |
| swap2.cpp:88:13:88:17 | swap2.cpp:81:27:81:28 | AST only |
| swap2.cpp:102:12:102:16 | swap2.cpp:93:23:93:23 | AST only |
| swap2.cpp:115:18:115:22 | swap2.cpp:108:23:108:31 | AST only |
| swap2.cpp:129:12:129:16 | swap2.cpp:120:23:120:23 | AST only |
| swap2.cpp:144:12:144:16 | swap2.cpp:135:23:135:23 | AST only |
| taint.cpp:41:7:41:13 | taint.cpp:35:12:35:17 | AST only |
| taint.cpp:42:7:42:13 | taint.cpp:35:12:35:17 | AST only |
| taint.cpp:43:7:43:13 | taint.cpp:37:22:37:27 | AST only |
| taint.cpp:137:7:137:9 | taint.cpp:120:11:120:16 | AST only |
| taint.cpp:195:7:195:7 | taint.cpp:192:23:192:28 | AST only |
| taint.cpp:195:7:195:7 | taint.cpp:193:6:193:6 | AST only |
| taint.cpp:236:3:236:6 | taint.cpp:223:10:223:15 | AST only |
| taint.cpp:372:7:372:7 | taint.cpp:365:24:365:29 | AST only |
| taint.cpp:374:7:374:7 | taint.cpp:365:24:365:29 | AST only |
| taint.cpp:391:7:391:7 | taint.cpp:385:27:385:32 | AST only |
| taint.cpp:429:7:429:7 | taint.cpp:428:13:428:18 | IR only |
| taint.cpp:431:9:431:17 | taint.cpp:428:13:428:18 | IR only |
| taint.cpp:447:9:447:17 | taint.cpp:445:14:445:28 | AST only |
| vector.cpp:24:8:24:11 | vector.cpp:16:43:16:49 | IR only |
| vector.cpp:52:7:52:8 | vector.cpp:51:10:51:15 | AST only |
| vector.cpp:53:9:53:9 | vector.cpp:51:10:51:15 | AST only |
| vector.cpp:54:9:54:9 | vector.cpp:51:10:51:15 | AST only |
| vector.cpp:55:9:55:9 | vector.cpp:51:10:51:15 | AST only |
| vector.cpp:58:7:58:8 | vector.cpp:51:10:51:15 | AST only |
| vector.cpp:59:9:59:9 | vector.cpp:51:10:51:15 | AST only |
| vector.cpp:60:9:60:9 | vector.cpp:51:10:51:15 | AST only |
| vector.cpp:61:9:61:9 | vector.cpp:51:10:51:15 | AST only |
| vector.cpp:64:7:64:8 | vector.cpp:63:10:63:15 | AST only |
| vector.cpp:65:9:65:9 | vector.cpp:63:10:63:15 | AST only |
| vector.cpp:66:9:66:9 | vector.cpp:63:10:63:15 | AST only |
| vector.cpp:67:9:67:9 | vector.cpp:63:10:63:15 | AST only |
| vector.cpp:71:10:71:14 | vector.cpp:69:15:69:20 | AST only |
| vector.cpp:72:10:72:13 | vector.cpp:69:15:69:20 | AST only |
| vector.cpp:75:7:75:8 | vector.cpp:74:17:74:22 | AST only |
| vector.cpp:76:7:76:18 | vector.cpp:74:17:74:22 | AST only |
| vector.cpp:84:10:84:14 | vector.cpp:81:17:81:22 | AST only |
| vector.cpp:85:10:85:13 | vector.cpp:81:17:81:22 | AST only |
| vector.cpp:97:7:97:8 | vector.cpp:96:13:96:18 | AST only |
| vector.cpp:98:10:98:11 | vector.cpp:96:13:96:18 | AST only |
| vector.cpp:99:10:99:11 | vector.cpp:96:13:96:18 | AST only |
| vector.cpp:100:10:100:11 | vector.cpp:96:13:96:18 | AST only |
| vector.cpp:171:13:171:13 | vector.cpp:170:14:170:19 | AST only |
| vector.cpp:180:13:180:13 | vector.cpp:179:14:179:19 | AST only |
| vector.cpp:201:13:201:13 | vector.cpp:200:14:200:19 | AST only |
| vector.cpp:261:8:261:9 | vector.cpp:239:15:239:20 | AST only |
| vector.cpp:286:10:286:13 | vector.cpp:284:15:284:20 | AST only |
| vector.cpp:287:7:287:18 | vector.cpp:284:15:284:20 | AST only |
| vector.cpp:290:7:290:8 | vector.cpp:289:17:289:30 | AST only |
| vector.cpp:291:10:291:13 | vector.cpp:289:17:289:30 | AST only |
| vector.cpp:292:7:292:18 | vector.cpp:289:17:289:30 | AST only |
| vector.cpp:308:9:308:14 | vector.cpp:303:14:303:19 | AST only |
| vector.cpp:311:9:311:14 | vector.cpp:303:14:303:19 | AST only |
| vector.cpp:342:7:342:8 | vector.cpp:341:8:341:13 | AST only |
| vector.cpp:347:7:347:8 | vector.cpp:345:9:345:14 | AST only |
| vector.cpp:357:7:357:8 | vector.cpp:330:10:330:15 | AST only |
| vector.cpp:361:7:361:8 | vector.cpp:360:8:360:13 | AST only |
| vector.cpp:363:7:363:8 | vector.cpp:360:8:360:13 | AST only |
| vector.cpp:367:7:367:8 | vector.cpp:366:8:366:13 | AST only |
| vector.cpp:369:7:369:8 | vector.cpp:366:8:366:13 | AST only |
| vector.cpp:374:8:374:9 | vector.cpp:373:9:373:14 | AST only |
| vector.cpp:379:7:379:8 | vector.cpp:373:9:373:14 | AST only |
| vector.cpp:383:7:383:8 | vector.cpp:382:8:382:13 | AST only |
| vector.cpp:385:7:385:8 | vector.cpp:382:8:382:13 | AST only |
| vector.cpp:392:7:392:8 | vector.cpp:330:10:330:15 | AST only |
| vector.cpp:392:7:392:8 | vector.cpp:389:8:389:13 | AST only |
| vector.cpp:400:7:400:9 | vector.cpp:399:38:399:43 | AST only |<|MERGE_RESOLUTION|>--- conflicted
+++ resolved
@@ -17,10 +17,6 @@
 | copyableclass.cpp:67:11:67:21 | copyableclass.cpp:67:13:67:18 | IR only |
 | copyableclass_declonly.cpp:42:8:42:9 | copyableclass_declonly.cpp:34:30:34:35 | AST only |
 | copyableclass_declonly.cpp:67:11:67:11 | copyableclass_declonly.cpp:67:13:67:18 | AST only |
-<<<<<<< HEAD
-| map.cpp:42:9:42:14 | map.cpp:40:30:40:35 | IR only |
-=======
->>>>>>> 297f1c75
 | map.cpp:46:9:46:13 | map.cpp:45:37:45:42 | IR only |
 | map.cpp:51:9:51:13 | map.cpp:45:37:45:42 | IR only |
 | map.cpp:57:9:57:13 | map.cpp:45:37:45:42 | IR only |
@@ -30,28 +26,11 @@
 | map.cpp:73:9:73:13 | map.cpp:63:37:63:42 | IR only |
 | map.cpp:76:9:76:13 | map.cpp:63:37:63:42 | IR only |
 | map.cpp:77:9:77:14 | map.cpp:63:37:63:42 | IR only |
-<<<<<<< HEAD
-| map.cpp:84:34:84:38 | map.cpp:84:17:84:22 | IR only |
-| map.cpp:85:34:85:39 | map.cpp:85:17:85:22 | IR only |
-| map.cpp:87:34:87:38 | map.cpp:87:24:87:29 | IR only |
-| map.cpp:88:34:88:39 | map.cpp:88:24:88:29 | IR only |
-| map.cpp:92:7:92:7 | map.cpp:91:33:91:38 | AST only |
-| map.cpp:93:9:93:13 | map.cpp:91:33:91:38 | IR only |
-| map.cpp:94:15:94:19 | map.cpp:91:33:91:38 | IR only |
-| map.cpp:95:15:95:20 | map.cpp:91:33:91:38 | IR only |
-| map.cpp:96:9:96:14 | map.cpp:91:33:91:38 | IR only |
-| map.cpp:105:7:105:54 | map.cpp:105:39:105:44 | IR only |
-| map.cpp:106:7:106:54 | map.cpp:106:32:106:37 | IR only |
-| map.cpp:108:7:108:48 | map.cpp:108:34:108:39 | IR only |
-| map.cpp:111:7:111:8 | map.cpp:105:39:105:44 | AST only |
-| map.cpp:112:7:112:8 | map.cpp:106:32:106:37 | AST only |
-=======
 | map.cpp:87:34:87:38 | map.cpp:87:24:87:29 | IR only |
 | map.cpp:88:34:88:39 | map.cpp:88:24:88:29 | IR only |
 | map.cpp:105:7:105:54 | map.cpp:105:39:105:44 | IR only |
 | map.cpp:108:7:108:48 | map.cpp:108:34:108:39 | IR only |
 | map.cpp:111:7:111:8 | map.cpp:105:39:105:44 | AST only |
->>>>>>> 297f1c75
 | map.cpp:113:7:113:8 | map.cpp:107:62:107:67 | AST only |
 | map.cpp:114:7:114:8 | map.cpp:108:34:108:39 | AST only |
 | map.cpp:115:7:115:8 | map.cpp:109:46:109:51 | AST only |
@@ -70,45 +49,6 @@
 | map.cpp:159:12:159:17 | map.cpp:105:39:105:44 | IR only |
 | map.cpp:169:10:169:10 | map.cpp:165:20:165:25 | AST only |
 | map.cpp:171:10:171:10 | map.cpp:167:23:167:28 | AST only |
-<<<<<<< HEAD
-| map.cpp:190:7:190:9 | map.cpp:188:39:188:44 | AST only |
-| map.cpp:190:7:190:9 | map.cpp:188:49:188:54 | AST only |
-| map.cpp:193:7:193:9 | map.cpp:189:39:189:44 | AST only |
-| map.cpp:193:7:193:9 | map.cpp:189:49:189:54 | AST only |
-| map.cpp:196:7:196:9 | map.cpp:188:39:188:44 | AST only |
-| map.cpp:196:7:196:9 | map.cpp:188:49:188:54 | AST only |
-| map.cpp:197:7:197:9 | map.cpp:188:39:188:44 | AST only |
-| map.cpp:197:7:197:9 | map.cpp:188:49:188:54 | AST only |
-| map.cpp:198:7:198:9 | map.cpp:189:39:189:44 | AST only |
-| map.cpp:198:7:198:9 | map.cpp:189:49:189:54 | AST only |
-| map.cpp:199:7:199:9 | map.cpp:189:39:189:44 | AST only |
-| map.cpp:199:7:199:9 | map.cpp:189:49:189:54 | AST only |
-| map.cpp:207:7:207:9 | map.cpp:203:39:203:44 | AST only |
-| map.cpp:207:7:207:9 | map.cpp:203:49:203:54 | AST only |
-| map.cpp:210:7:210:9 | map.cpp:206:39:206:44 | AST only |
-| map.cpp:210:7:210:9 | map.cpp:206:49:206:54 | AST only |
-| map.cpp:213:7:213:9 | map.cpp:203:39:203:44 | AST only |
-| map.cpp:213:7:213:9 | map.cpp:203:49:203:54 | AST only |
-| map.cpp:216:7:216:9 | map.cpp:206:39:206:44 | AST only |
-| map.cpp:216:7:216:9 | map.cpp:206:49:206:54 | AST only |
-| map.cpp:222:7:222:9 | map.cpp:220:39:220:44 | AST only |
-| map.cpp:222:7:222:9 | map.cpp:220:49:220:54 | AST only |
-| map.cpp:222:7:222:9 | map.cpp:221:39:221:44 | AST only |
-| map.cpp:222:7:222:9 | map.cpp:221:49:221:54 | AST only |
-| map.cpp:224:7:224:9 | map.cpp:220:39:220:44 | AST only |
-| map.cpp:224:7:224:9 | map.cpp:220:49:220:54 | AST only |
-| map.cpp:224:7:224:9 | map.cpp:221:39:221:44 | AST only |
-| map.cpp:224:7:224:9 | map.cpp:221:49:221:54 | AST only |
-| map.cpp:226:7:226:9 | map.cpp:220:39:220:44 | AST only |
-| map.cpp:226:7:226:9 | map.cpp:220:49:220:54 | AST only |
-| map.cpp:226:7:226:9 | map.cpp:221:39:221:44 | AST only |
-| map.cpp:226:7:226:9 | map.cpp:221:49:221:54 | AST only |
-| map.cpp:257:7:257:54 | map.cpp:257:39:257:44 | IR only |
-| map.cpp:258:7:258:54 | map.cpp:258:32:258:37 | IR only |
-| map.cpp:260:7:260:48 | map.cpp:260:34:260:39 | IR only |
-| map.cpp:263:7:263:8 | map.cpp:257:39:257:44 | AST only |
-| map.cpp:264:7:264:8 | map.cpp:258:32:258:37 | AST only |
-=======
 | map.cpp:190:7:190:9 | map.cpp:188:49:188:54 | AST only |
 | map.cpp:193:7:193:9 | map.cpp:189:49:189:54 | AST only |
 | map.cpp:196:7:196:9 | map.cpp:188:49:188:54 | AST only |
@@ -128,7 +68,6 @@
 | map.cpp:257:7:257:54 | map.cpp:257:39:257:44 | IR only |
 | map.cpp:260:7:260:48 | map.cpp:260:34:260:39 | IR only |
 | map.cpp:263:7:263:8 | map.cpp:257:39:257:44 | AST only |
->>>>>>> 297f1c75
 | map.cpp:265:7:265:8 | map.cpp:259:62:259:67 | AST only |
 | map.cpp:266:7:266:8 | map.cpp:260:34:260:39 | AST only |
 | map.cpp:267:7:267:8 | map.cpp:261:46:261:51 | AST only |
@@ -147,39 +86,6 @@
 | map.cpp:311:12:311:17 | map.cpp:257:39:257:44 | IR only |
 | map.cpp:321:10:321:10 | map.cpp:317:20:317:25 | AST only |
 | map.cpp:323:10:323:10 | map.cpp:319:23:319:28 | AST only |
-<<<<<<< HEAD
-| map.cpp:339:7:339:9 | map.cpp:337:39:337:44 | AST only |
-| map.cpp:339:7:339:9 | map.cpp:337:49:337:54 | AST only |
-| map.cpp:342:7:342:9 | map.cpp:338:39:338:44 | AST only |
-| map.cpp:342:7:342:9 | map.cpp:338:49:338:54 | AST only |
-| map.cpp:345:7:345:9 | map.cpp:337:39:337:44 | AST only |
-| map.cpp:345:7:345:9 | map.cpp:337:49:337:54 | AST only |
-| map.cpp:346:7:346:9 | map.cpp:337:39:337:44 | AST only |
-| map.cpp:346:7:346:9 | map.cpp:337:49:337:54 | AST only |
-| map.cpp:347:7:347:9 | map.cpp:338:39:338:44 | AST only |
-| map.cpp:347:7:347:9 | map.cpp:338:49:338:54 | AST only |
-| map.cpp:348:7:348:9 | map.cpp:338:39:338:44 | AST only |
-| map.cpp:348:7:348:9 | map.cpp:338:49:338:54 | AST only |
-| map.cpp:356:7:356:9 | map.cpp:352:39:352:44 | AST only |
-| map.cpp:356:7:356:9 | map.cpp:352:49:352:54 | AST only |
-| map.cpp:359:7:359:9 | map.cpp:355:39:355:44 | AST only |
-| map.cpp:359:7:359:9 | map.cpp:355:49:355:54 | AST only |
-| map.cpp:362:7:362:9 | map.cpp:352:39:352:44 | AST only |
-| map.cpp:362:7:362:9 | map.cpp:352:49:352:54 | AST only |
-| map.cpp:365:7:365:9 | map.cpp:355:39:355:44 | AST only |
-| map.cpp:365:7:365:9 | map.cpp:355:49:355:54 | AST only |
-| map.cpp:371:7:371:9 | map.cpp:369:39:369:44 | AST only |
-| map.cpp:371:7:371:9 | map.cpp:369:49:369:54 | AST only |
-| map.cpp:371:7:371:9 | map.cpp:370:39:370:44 | AST only |
-| map.cpp:371:7:371:9 | map.cpp:370:49:370:54 | AST only |
-| map.cpp:373:7:373:9 | map.cpp:369:39:369:44 | AST only |
-| map.cpp:373:7:373:9 | map.cpp:369:49:369:54 | AST only |
-| map.cpp:373:7:373:9 | map.cpp:370:39:370:44 | AST only |
-| map.cpp:373:7:373:9 | map.cpp:370:49:370:54 | AST only |
-| map.cpp:375:7:375:9 | map.cpp:369:39:369:44 | AST only |
-| map.cpp:375:7:375:9 | map.cpp:369:49:369:54 | AST only |
-| map.cpp:375:7:375:9 | map.cpp:370:39:370:44 | AST only |
-=======
 | map.cpp:339:7:339:9 | map.cpp:337:49:337:54 | AST only |
 | map.cpp:342:7:342:9 | map.cpp:338:49:338:54 | AST only |
 | map.cpp:345:7:345:9 | map.cpp:337:49:337:54 | AST only |
@@ -195,7 +101,6 @@
 | map.cpp:373:7:373:9 | map.cpp:369:49:369:54 | AST only |
 | map.cpp:373:7:373:9 | map.cpp:370:49:370:54 | AST only |
 | map.cpp:375:7:375:9 | map.cpp:369:49:369:54 | AST only |
->>>>>>> 297f1c75
 | map.cpp:375:7:375:9 | map.cpp:370:49:370:54 | AST only |
 | movableclass.cpp:65:11:65:11 | movableclass.cpp:65:13:65:18 | AST only |
 | movableclass.cpp:65:11:65:21 | movableclass.cpp:65:13:65:18 | IR only |
