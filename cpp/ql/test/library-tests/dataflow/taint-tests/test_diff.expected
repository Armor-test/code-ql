| arrayassignment.cpp:16:7:16:7 | arrayassignment.cpp:14:9:14:14 | IR only |
| arrayassignment.cpp:18:7:18:11 | arrayassignment.cpp:14:9:14:14 | IR only |
| arrayassignment.cpp:19:7:19:9 | arrayassignment.cpp:14:9:14:14 | IR only |
| arrayassignment.cpp:31:7:31:7 | arrayassignment.cpp:29:8:29:13 | IR only |
| arrayassignment.cpp:32:7:32:10 | arrayassignment.cpp:29:8:29:13 | IR only |
| arrayassignment.cpp:34:7:34:10 | arrayassignment.cpp:29:8:29:13 | IR only |
| arrayassignment.cpp:56:7:56:8 | arrayassignment.cpp:54:9:54:14 | IR only |
| arrayassignment.cpp:57:10:57:12 | arrayassignment.cpp:54:9:54:14 | AST only |
| arrayassignment.cpp:57:10:57:15 | arrayassignment.cpp:54:9:54:14 | IR only |
| arrayassignment.cpp:66:7:66:8 | arrayassignment.cpp:64:13:64:18 | IR only |
| arrayassignment.cpp:67:10:67:12 | arrayassignment.cpp:64:13:64:18 | AST only |
| arrayassignment.cpp:67:10:67:15 | arrayassignment.cpp:64:13:64:18 | IR only |
| arrayassignment.cpp:136:7:136:13 | arrayassignment.cpp:134:9:134:14 | IR only |
| arrayassignment.cpp:141:7:141:13 | arrayassignment.cpp:139:10:139:15 | IR only |
| arrayassignment.cpp:146:7:146:13 | arrayassignment.cpp:144:12:144:17 | IR only |
| copyableclass.cpp:67:11:67:11 | copyableclass.cpp:67:13:67:18 | AST only |
| copyableclass.cpp:67:11:67:21 | copyableclass.cpp:67:13:67:18 | IR only |
| copyableclass_declonly.cpp:42:8:42:9 | copyableclass_declonly.cpp:34:30:34:35 | AST only |
| copyableclass_declonly.cpp:67:11:67:11 | copyableclass_declonly.cpp:67:13:67:18 | AST only |
| movableclass.cpp:65:11:65:11 | movableclass.cpp:65:13:65:18 | AST only |
| movableclass.cpp:65:11:65:21 | movableclass.cpp:65:13:65:18 | IR only |
| smart_pointer.cpp:12:10:12:10 | smart_pointer.cpp:11:52:11:57 | AST only |
| smart_pointer.cpp:24:10:24:10 | smart_pointer.cpp:23:52:23:57 | AST only |
| standalone_iterators.cpp:41:10:41:10 | standalone_iterators.cpp:39:45:39:51 | AST only |
| standalone_iterators.cpp:42:10:42:10 | standalone_iterators.cpp:39:45:39:51 | AST only |
| standalone_iterators.cpp:47:10:47:10 | standalone_iterators.cpp:45:39:45:45 | AST only |
| standalone_iterators.cpp:48:10:48:10 | standalone_iterators.cpp:45:39:45:45 | AST only |
| string.cpp:32:9:32:13 | string.cpp:26:16:26:21 | AST only |
| string.cpp:38:13:38:17 | string.cpp:14:10:14:15 | AST only |
| string.cpp:42:13:42:17 | string.cpp:14:10:14:15 | AST only |
| string.cpp:45:13:45:17 | string.cpp:14:10:14:15 | AST only |
| string.cpp:69:7:69:8 | string.cpp:61:19:61:24 | AST only |
| string.cpp:125:8:125:11 | string.cpp:119:16:119:21 | IR only |
| string.cpp:161:11:161:11 | string.cpp:154:18:154:23 | AST only |
| string.cpp:165:11:165:11 | string.cpp:165:14:165:19 | AST only |
| string.cpp:166:11:166:11 | string.cpp:165:14:165:19 | AST only |
| string.cpp:198:10:198:15 | string.cpp:190:17:190:22 | AST only |
| string.cpp:201:10:201:15 | string.cpp:191:11:191:25 | AST only |
| string.cpp:219:10:219:15 | string.cpp:210:17:210:22 | AST only |
| string.cpp:223:10:223:15 | string.cpp:210:17:210:22 | AST only |
| string.cpp:227:10:227:15 | string.cpp:211:11:211:25 | AST only |
| string.cpp:242:10:242:16 | string.cpp:233:17:233:22 | AST only |
| string.cpp:246:10:246:16 | string.cpp:233:17:233:22 | AST only |
| string.cpp:250:10:250:16 | string.cpp:234:11:234:25 | AST only |
| string.cpp:311:9:311:12 | string.cpp:308:16:308:21 | AST only |
| string.cpp:339:7:339:7 | string.cpp:335:9:335:23 | AST only |
| string.cpp:340:7:340:7 | string.cpp:336:12:336:26 | AST only |
| string.cpp:341:7:341:7 | string.cpp:335:9:335:23 | AST only |
| string.cpp:349:7:349:9 | string.cpp:348:18:348:32 | AST only |
| string.cpp:350:11:350:14 | string.cpp:348:18:348:32 | AST only |
| string.cpp:361:11:361:16 | string.cpp:356:18:356:23 | AST only |
| string.cpp:380:8:380:14 | string.cpp:372:18:372:23 | IR only |
| string.cpp:381:13:381:15 | string.cpp:372:18:372:23 | IR only |
| string.cpp:394:8:394:8 | string.cpp:387:18:387:23 | AST only |
| string.cpp:395:8:395:8 | string.cpp:387:18:387:23 | AST only |
| string.cpp:397:8:397:8 | string.cpp:387:18:387:23 | AST only |
| string.cpp:399:8:399:8 | string.cpp:387:18:387:23 | AST only |
| string.cpp:402:8:402:11 | string.cpp:387:18:387:23 | IR only |
| string.cpp:405:8:405:11 | string.cpp:387:18:387:23 | IR only |
| string.cpp:407:8:407:8 | string.cpp:387:18:387:23 | AST only |
| string.cpp:409:8:409:8 | string.cpp:387:18:387:23 | AST only |
| string.cpp:413:8:413:11 | string.cpp:387:18:387:23 | IR only |
| string.cpp:427:10:427:15 | string.cpp:422:14:422:19 | AST only |
| string.cpp:442:10:442:15 | string.cpp:442:32:442:46 | AST only |
| string.cpp:455:10:455:15 | string.cpp:450:18:450:23 | AST only |
| string.cpp:458:11:458:16 | string.cpp:450:18:450:23 | AST only |
| string.cpp:471:10:471:15 | string.cpp:466:18:466:23 | AST only |
| string.cpp:474:11:474:16 | string.cpp:466:18:466:23 | AST only |
| string.cpp:487:10:487:15 | string.cpp:482:18:482:23 | AST only |
| string.cpp:515:9:515:13 | string.cpp:514:14:514:28 | AST only |
| string.cpp:516:9:516:12 | string.cpp:514:14:514:28 | AST only |
| string.cpp:529:11:529:11 | string.cpp:529:20:529:25 | AST only |
| string.cpp:530:21:530:21 | string.cpp:530:24:530:29 | AST only |
| string.cpp:531:25:531:25 | string.cpp:531:15:531:20 | AST only |
| string.cpp:534:8:534:8 | string.cpp:529:20:529:25 | AST only |
| string.cpp:536:8:536:8 | string.cpp:530:24:530:29 | AST only |
| string.cpp:549:11:549:16 | string.cpp:549:27:549:32 | AST only |
| string.cpp:550:24:550:29 | string.cpp:550:31:550:36 | AST only |
| string.cpp:554:8:554:8 | string.cpp:549:27:549:32 | AST only |
| string.cpp:556:8:556:8 | string.cpp:550:31:550:36 | AST only |
| stringstream.cpp:32:11:32:22 | stringstream.cpp:32:14:32:19 | IR only |
| stringstream.cpp:33:20:33:31 | stringstream.cpp:33:23:33:28 | IR only |
| stringstream.cpp:34:23:34:31 | stringstream.cpp:34:14:34:19 | IR only |
| stringstream.cpp:35:11:35:11 | stringstream.cpp:29:16:29:21 | AST only |
| stringstream.cpp:39:7:39:9 | stringstream.cpp:33:23:33:28 | AST only |
| stringstream.cpp:41:7:41:9 | stringstream.cpp:29:16:29:21 | AST only |
| stringstream.cpp:44:11:44:13 | stringstream.cpp:33:23:33:28 | AST only |
| stringstream.cpp:46:11:46:13 | stringstream.cpp:29:16:29:21 | AST only |
| stringstream.cpp:56:11:56:13 | stringstream.cpp:56:15:56:29 | AST only |
| stringstream.cpp:57:44:57:46 | stringstream.cpp:57:25:57:39 | AST only |
| stringstream.cpp:60:7:60:10 | stringstream.cpp:57:25:57:39 | AST only |
| stringstream.cpp:63:12:63:16 | stringstream.cpp:63:18:63:23 | AST only |
| stringstream.cpp:64:54:64:58 | stringstream.cpp:64:36:64:41 | AST only |
| stringstream.cpp:67:7:67:10 | stringstream.cpp:64:36:64:41 | AST only |
| stringstream.cpp:76:11:76:11 | stringstream.cpp:70:32:70:37 | AST only |
<<<<<<< HEAD
| stringstream.cpp:100:11:100:11 | stringstream.cpp:100:31:100:36 | AST only |
| stringstream.cpp:143:11:143:22 | stringstream.cpp:143:14:143:19 | IR only |
=======
| stringstream.cpp:78:11:78:11 | stringstream.cpp:70:32:70:37 | AST only |
| stringstream.cpp:81:7:81:9 | stringstream.cpp:70:32:70:37 | AST only |
| stringstream.cpp:83:11:83:13 | stringstream.cpp:70:32:70:37 | AST only |
| stringstream.cpp:85:7:85:8 | stringstream.cpp:70:32:70:37 | AST only |
| stringstream.cpp:100:11:100:11 | stringstream.cpp:100:31:100:36 | AST only |
| stringstream.cpp:103:7:103:9 | stringstream.cpp:91:19:91:24 | AST only |
| stringstream.cpp:105:7:105:9 | stringstream.cpp:95:44:95:49 | AST only |
| stringstream.cpp:107:7:107:9 | stringstream.cpp:100:31:100:36 | AST only |
| stringstream.cpp:120:7:120:9 | stringstream.cpp:113:24:113:29 | AST only |
| stringstream.cpp:121:7:121:9 | stringstream.cpp:113:24:113:29 | AST only |
| stringstream.cpp:122:7:122:9 | stringstream.cpp:115:24:115:29 | AST only |
| stringstream.cpp:123:7:123:9 | stringstream.cpp:115:24:115:29 | AST only |
| stringstream.cpp:143:11:143:11 | stringstream.cpp:143:14:143:21 | IR only |
| stringstream.cpp:143:11:143:22 | stringstream.cpp:143:14:143:19 | IR only |
| stringstream.cpp:143:11:143:22 | stringstream.cpp:143:14:143:21 | IR only |
| stringstream.cpp:146:11:146:11 | stringstream.cpp:143:14:143:19 | AST only |
| stringstream.cpp:147:17:147:17 | stringstream.cpp:143:14:143:19 | AST only |
| stringstream.cpp:149:7:149:8 | stringstream.cpp:143:14:143:19 | AST only |
| stringstream.cpp:150:7:150:8 | stringstream.cpp:143:14:143:19 | AST only |
| stringstream.cpp:151:7:151:8 | stringstream.cpp:143:14:143:19 | AST only |
| stringstream.cpp:154:11:154:11 | stringstream.cpp:143:14:143:19 | AST only |
| stringstream.cpp:155:17:155:17 | stringstream.cpp:143:14:143:19 | AST only |
| stringstream.cpp:157:7:157:8 | stringstream.cpp:143:14:143:21 | IR only |
| stringstream.cpp:158:7:158:8 | stringstream.cpp:143:14:143:21 | IR only |
| stringstream.cpp:159:7:159:8 | stringstream.cpp:143:14:143:19 | AST only |
| stringstream.cpp:162:11:162:14 | stringstream.cpp:143:14:143:19 | AST only |
| stringstream.cpp:166:11:166:13 | stringstream.cpp:143:14:143:19 | AST only |
| stringstream.cpp:168:7:168:8 | stringstream.cpp:143:14:143:19 | AST only |
| stringstream.cpp:170:7:170:8 | stringstream.cpp:143:14:143:19 | AST only |
| stringstream.cpp:172:7:172:9 | stringstream.cpp:143:14:143:19 | AST only |
| stringstream.cpp:175:7:175:20 | stringstream.cpp:143:14:143:19 | AST only |
| stringstream.cpp:177:7:177:21 | stringstream.cpp:143:14:143:19 | AST only |
| stringstream.cpp:179:11:179:13 | stringstream.cpp:143:14:143:19 | AST only |
| stringstream.cpp:181:7:181:8 | stringstream.cpp:143:14:143:19 | AST only |
| stringstream.cpp:183:7:183:8 | stringstream.cpp:143:14:143:19 | AST only |
| stringstream.cpp:185:7:185:8 | stringstream.cpp:143:14:143:19 | AST only |
| stringstream.cpp:196:10:196:16 | stringstream.cpp:196:18:196:32 | AST only |
| stringstream.cpp:197:10:197:12 | stringstream.cpp:196:18:196:32 | AST only |
| stringstream.cpp:215:11:215:17 | stringstream.cpp:203:24:203:29 | AST only |
| stringstream.cpp:216:11:216:17 | stringstream.cpp:203:24:203:29 | AST only |
| stringstream.cpp:219:7:219:8 | stringstream.cpp:203:24:203:29 | AST only |
| stringstream.cpp:220:7:220:8 | stringstream.cpp:203:24:203:29 | AST only |
| stringstream.cpp:223:11:223:17 | stringstream.cpp:203:24:203:29 | AST only |
| stringstream.cpp:224:11:224:17 | stringstream.cpp:203:24:203:29 | AST only |
| stringstream.cpp:227:7:227:8 | stringstream.cpp:203:24:203:29 | AST only |
| stringstream.cpp:228:7:228:8 | stringstream.cpp:203:24:203:29 | AST only |
| stringstream.cpp:230:29:230:35 | stringstream.cpp:203:24:203:29 | AST only |
| stringstream.cpp:231:7:231:8 | stringstream.cpp:203:24:203:29 | AST only |
| stringstream.cpp:232:7:232:8 | stringstream.cpp:203:24:203:29 | AST only |
| stringstream.cpp:235:7:235:13 | stringstream.cpp:203:24:203:29 | AST only |
| stringstream.cpp:236:7:236:13 | stringstream.cpp:203:24:203:29 | AST only |
| stringstream.cpp:239:7:239:8 | stringstream.cpp:203:24:203:29 | AST only |
| stringstream.cpp:240:7:240:8 | stringstream.cpp:203:24:203:29 | AST only |
| stringstream.cpp:243:7:243:13 | stringstream.cpp:203:24:203:29 | AST only |
| stringstream.cpp:244:7:244:13 | stringstream.cpp:203:24:203:29 | AST only |
| stringstream.cpp:247:7:247:8 | stringstream.cpp:203:24:203:29 | AST only |
| stringstream.cpp:248:7:248:8 | stringstream.cpp:203:24:203:29 | AST only |
| stringstream.cpp:250:7:250:13 | stringstream.cpp:203:24:203:29 | AST only |
| stringstream.cpp:251:7:251:8 | stringstream.cpp:203:24:203:29 | AST only |
| stringstream.cpp:252:7:252:8 | stringstream.cpp:203:24:203:29 | AST only |
| stringstream.cpp:262:32:262:34 | stringstream.cpp:257:24:257:29 | AST only |
| stringstream.cpp:263:7:263:8 | stringstream.cpp:257:24:257:29 | AST only |
| stringstream.cpp:264:7:264:8 | stringstream.cpp:257:24:257:29 | AST only |
| stringstream.cpp:266:62:266:66 | stringstream.cpp:266:41:266:46 | AST only |
| stringstream.cpp:267:7:267:9 | stringstream.cpp:266:41:266:46 | AST only |
>>>>>>> d867172d
| swap1.cpp:78:12:78:16 | swap1.cpp:69:23:69:23 | AST only |
| swap1.cpp:87:13:87:17 | swap1.cpp:82:16:82:21 | AST only |
| swap1.cpp:88:13:88:17 | swap1.cpp:81:27:81:28 | AST only |
| swap1.cpp:102:12:102:16 | swap1.cpp:93:23:93:23 | AST only |
| swap1.cpp:115:18:115:22 | swap1.cpp:108:23:108:31 | AST only |
| swap1.cpp:129:12:129:16 | swap1.cpp:120:23:120:23 | AST only |
| swap1.cpp:144:12:144:16 | swap1.cpp:135:23:135:23 | AST only |
| swap2.cpp:78:12:78:16 | swap2.cpp:69:23:69:23 | AST only |
| swap2.cpp:88:13:88:17 | swap2.cpp:81:27:81:28 | AST only |
| swap2.cpp:102:12:102:16 | swap2.cpp:93:23:93:23 | AST only |
| swap2.cpp:115:18:115:22 | swap2.cpp:108:23:108:31 | AST only |
| swap2.cpp:129:12:129:16 | swap2.cpp:120:23:120:23 | AST only |
| swap2.cpp:144:12:144:16 | swap2.cpp:135:23:135:23 | AST only |
| taint.cpp:41:7:41:13 | taint.cpp:35:12:35:17 | AST only |
| taint.cpp:42:7:42:13 | taint.cpp:35:12:35:17 | AST only |
| taint.cpp:43:7:43:13 | taint.cpp:37:22:37:27 | AST only |
| taint.cpp:137:7:137:9 | taint.cpp:120:11:120:16 | AST only |
| taint.cpp:195:7:195:7 | taint.cpp:192:23:192:28 | AST only |
| taint.cpp:195:7:195:7 | taint.cpp:193:6:193:6 | AST only |
| taint.cpp:236:3:236:6 | taint.cpp:223:10:223:15 | AST only |
| taint.cpp:372:7:372:7 | taint.cpp:365:24:365:29 | AST only |
| taint.cpp:374:7:374:7 | taint.cpp:365:24:365:29 | AST only |
| taint.cpp:391:7:391:7 | taint.cpp:385:27:385:32 | AST only |
| taint.cpp:429:7:429:7 | taint.cpp:428:13:428:18 | IR only |
| taint.cpp:431:9:431:17 | taint.cpp:428:13:428:18 | IR only |
| taint.cpp:447:9:447:17 | taint.cpp:445:14:445:28 | AST only |
<<<<<<< HEAD
| taint.cpp:471:7:471:7 | taint.cpp:462:6:462:11 | AST only |
| vector.cpp:24:8:24:11 | vector.cpp:16:43:16:49 | IR only |
=======
| vector.cpp:20:8:20:8 | vector.cpp:16:43:16:49 | AST only |
| vector.cpp:24:8:24:8 | vector.cpp:16:43:16:49 | AST only |
| vector.cpp:28:8:28:8 | vector.cpp:16:43:16:49 | AST only |
| vector.cpp:33:8:33:8 | vector.cpp:16:43:16:49 | AST only |
>>>>>>> d867172d
| vector.cpp:52:7:52:8 | vector.cpp:51:10:51:15 | AST only |
| vector.cpp:53:9:53:9 | vector.cpp:51:10:51:15 | AST only |
| vector.cpp:54:9:54:9 | vector.cpp:51:10:51:15 | AST only |
| vector.cpp:55:9:55:9 | vector.cpp:51:10:51:15 | AST only |
| vector.cpp:58:7:58:8 | vector.cpp:51:10:51:15 | AST only |
| vector.cpp:59:9:59:9 | vector.cpp:51:10:51:15 | AST only |
| vector.cpp:60:9:60:9 | vector.cpp:51:10:51:15 | AST only |
| vector.cpp:61:9:61:9 | vector.cpp:51:10:51:15 | AST only |
| vector.cpp:64:7:64:8 | vector.cpp:63:10:63:15 | AST only |
| vector.cpp:65:9:65:9 | vector.cpp:63:10:63:15 | AST only |
| vector.cpp:66:9:66:9 | vector.cpp:63:10:63:15 | AST only |
| vector.cpp:67:9:67:9 | vector.cpp:63:10:63:15 | AST only |
| vector.cpp:71:10:71:14 | vector.cpp:69:15:69:20 | AST only |
| vector.cpp:72:10:72:13 | vector.cpp:69:15:69:20 | AST only |
| vector.cpp:75:7:75:8 | vector.cpp:74:17:74:22 | AST only |
| vector.cpp:76:7:76:18 | vector.cpp:74:17:74:22 | AST only |
| vector.cpp:84:10:84:14 | vector.cpp:81:17:81:22 | AST only |
| vector.cpp:85:10:85:13 | vector.cpp:81:17:81:22 | AST only |
| vector.cpp:97:7:97:8 | vector.cpp:96:13:96:18 | AST only |
| vector.cpp:98:10:98:11 | vector.cpp:96:13:96:18 | AST only |
| vector.cpp:99:10:99:11 | vector.cpp:96:13:96:18 | AST only |
| vector.cpp:100:10:100:11 | vector.cpp:96:13:96:18 | AST only |
| vector.cpp:171:13:171:13 | vector.cpp:170:14:170:19 | AST only |
| vector.cpp:180:13:180:13 | vector.cpp:179:14:179:19 | AST only |
| vector.cpp:201:13:201:13 | vector.cpp:200:14:200:19 | AST only |
| vector.cpp:261:8:261:9 | vector.cpp:239:15:239:20 | AST only |
| vector.cpp:286:10:286:13 | vector.cpp:284:15:284:20 | AST only |
| vector.cpp:287:7:287:18 | vector.cpp:284:15:284:20 | AST only |
| vector.cpp:290:7:290:8 | vector.cpp:289:17:289:30 | AST only |
| vector.cpp:291:10:291:13 | vector.cpp:289:17:289:30 | AST only |
| vector.cpp:292:7:292:18 | vector.cpp:289:17:289:30 | AST only |
| vector.cpp:308:9:308:14 | vector.cpp:303:14:303:19 | AST only |
| vector.cpp:311:9:311:14 | vector.cpp:303:14:303:19 | AST only |<|MERGE_RESOLUTION|>--- conflicted
+++ resolved
@@ -93,76 +93,35 @@
 | stringstream.cpp:64:54:64:58 | stringstream.cpp:64:36:64:41 | AST only |
 | stringstream.cpp:67:7:67:10 | stringstream.cpp:64:36:64:41 | AST only |
 | stringstream.cpp:76:11:76:11 | stringstream.cpp:70:32:70:37 | AST only |
-<<<<<<< HEAD
+| stringstream.cpp:78:11:78:11 | stringstream.cpp:70:32:70:37 | AST only |
 | stringstream.cpp:100:11:100:11 | stringstream.cpp:100:31:100:36 | AST only |
 | stringstream.cpp:143:11:143:22 | stringstream.cpp:143:14:143:19 | IR only |
-=======
-| stringstream.cpp:78:11:78:11 | stringstream.cpp:70:32:70:37 | AST only |
-| stringstream.cpp:81:7:81:9 | stringstream.cpp:70:32:70:37 | AST only |
-| stringstream.cpp:83:11:83:13 | stringstream.cpp:70:32:70:37 | AST only |
-| stringstream.cpp:85:7:85:8 | stringstream.cpp:70:32:70:37 | AST only |
-| stringstream.cpp:100:11:100:11 | stringstream.cpp:100:31:100:36 | AST only |
-| stringstream.cpp:103:7:103:9 | stringstream.cpp:91:19:91:24 | AST only |
-| stringstream.cpp:105:7:105:9 | stringstream.cpp:95:44:95:49 | AST only |
-| stringstream.cpp:107:7:107:9 | stringstream.cpp:100:31:100:36 | AST only |
-| stringstream.cpp:120:7:120:9 | stringstream.cpp:113:24:113:29 | AST only |
-| stringstream.cpp:121:7:121:9 | stringstream.cpp:113:24:113:29 | AST only |
-| stringstream.cpp:122:7:122:9 | stringstream.cpp:115:24:115:29 | AST only |
-| stringstream.cpp:123:7:123:9 | stringstream.cpp:115:24:115:29 | AST only |
-| stringstream.cpp:143:11:143:11 | stringstream.cpp:143:14:143:21 | IR only |
-| stringstream.cpp:143:11:143:22 | stringstream.cpp:143:14:143:19 | IR only |
-| stringstream.cpp:143:11:143:22 | stringstream.cpp:143:14:143:21 | IR only |
 | stringstream.cpp:146:11:146:11 | stringstream.cpp:143:14:143:19 | AST only |
 | stringstream.cpp:147:17:147:17 | stringstream.cpp:143:14:143:19 | AST only |
-| stringstream.cpp:149:7:149:8 | stringstream.cpp:143:14:143:19 | AST only |
-| stringstream.cpp:150:7:150:8 | stringstream.cpp:143:14:143:19 | AST only |
 | stringstream.cpp:151:7:151:8 | stringstream.cpp:143:14:143:19 | AST only |
 | stringstream.cpp:154:11:154:11 | stringstream.cpp:143:14:143:19 | AST only |
 | stringstream.cpp:155:17:155:17 | stringstream.cpp:143:14:143:19 | AST only |
-| stringstream.cpp:157:7:157:8 | stringstream.cpp:143:14:143:21 | IR only |
-| stringstream.cpp:158:7:158:8 | stringstream.cpp:143:14:143:21 | IR only |
 | stringstream.cpp:159:7:159:8 | stringstream.cpp:143:14:143:19 | AST only |
 | stringstream.cpp:162:11:162:14 | stringstream.cpp:143:14:143:19 | AST only |
 | stringstream.cpp:166:11:166:13 | stringstream.cpp:143:14:143:19 | AST only |
-| stringstream.cpp:168:7:168:8 | stringstream.cpp:143:14:143:19 | AST only |
-| stringstream.cpp:170:7:170:8 | stringstream.cpp:143:14:143:19 | AST only |
-| stringstream.cpp:172:7:172:9 | stringstream.cpp:143:14:143:19 | AST only |
-| stringstream.cpp:175:7:175:20 | stringstream.cpp:143:14:143:19 | AST only |
-| stringstream.cpp:177:7:177:21 | stringstream.cpp:143:14:143:19 | AST only |
 | stringstream.cpp:179:11:179:13 | stringstream.cpp:143:14:143:19 | AST only |
-| stringstream.cpp:181:7:181:8 | stringstream.cpp:143:14:143:19 | AST only |
-| stringstream.cpp:183:7:183:8 | stringstream.cpp:143:14:143:19 | AST only |
-| stringstream.cpp:185:7:185:8 | stringstream.cpp:143:14:143:19 | AST only |
 | stringstream.cpp:196:10:196:16 | stringstream.cpp:196:18:196:32 | AST only |
-| stringstream.cpp:197:10:197:12 | stringstream.cpp:196:18:196:32 | AST only |
 | stringstream.cpp:215:11:215:17 | stringstream.cpp:203:24:203:29 | AST only |
 | stringstream.cpp:216:11:216:17 | stringstream.cpp:203:24:203:29 | AST only |
-| stringstream.cpp:219:7:219:8 | stringstream.cpp:203:24:203:29 | AST only |
-| stringstream.cpp:220:7:220:8 | stringstream.cpp:203:24:203:29 | AST only |
 | stringstream.cpp:223:11:223:17 | stringstream.cpp:203:24:203:29 | AST only |
 | stringstream.cpp:224:11:224:17 | stringstream.cpp:203:24:203:29 | AST only |
-| stringstream.cpp:227:7:227:8 | stringstream.cpp:203:24:203:29 | AST only |
-| stringstream.cpp:228:7:228:8 | stringstream.cpp:203:24:203:29 | AST only |
 | stringstream.cpp:230:29:230:35 | stringstream.cpp:203:24:203:29 | AST only |
-| stringstream.cpp:231:7:231:8 | stringstream.cpp:203:24:203:29 | AST only |
 | stringstream.cpp:232:7:232:8 | stringstream.cpp:203:24:203:29 | AST only |
 | stringstream.cpp:235:7:235:13 | stringstream.cpp:203:24:203:29 | AST only |
 | stringstream.cpp:236:7:236:13 | stringstream.cpp:203:24:203:29 | AST only |
-| stringstream.cpp:239:7:239:8 | stringstream.cpp:203:24:203:29 | AST only |
-| stringstream.cpp:240:7:240:8 | stringstream.cpp:203:24:203:29 | AST only |
 | stringstream.cpp:243:7:243:13 | stringstream.cpp:203:24:203:29 | AST only |
 | stringstream.cpp:244:7:244:13 | stringstream.cpp:203:24:203:29 | AST only |
-| stringstream.cpp:247:7:247:8 | stringstream.cpp:203:24:203:29 | AST only |
-| stringstream.cpp:248:7:248:8 | stringstream.cpp:203:24:203:29 | AST only |
 | stringstream.cpp:250:7:250:13 | stringstream.cpp:203:24:203:29 | AST only |
-| stringstream.cpp:251:7:251:8 | stringstream.cpp:203:24:203:29 | AST only |
 | stringstream.cpp:252:7:252:8 | stringstream.cpp:203:24:203:29 | AST only |
 | stringstream.cpp:262:32:262:34 | stringstream.cpp:257:24:257:29 | AST only |
-| stringstream.cpp:263:7:263:8 | stringstream.cpp:257:24:257:29 | AST only |
 | stringstream.cpp:264:7:264:8 | stringstream.cpp:257:24:257:29 | AST only |
 | stringstream.cpp:266:62:266:66 | stringstream.cpp:266:41:266:46 | AST only |
 | stringstream.cpp:267:7:267:9 | stringstream.cpp:266:41:266:46 | AST only |
->>>>>>> d867172d
 | swap1.cpp:78:12:78:16 | swap1.cpp:69:23:69:23 | AST only |
 | swap1.cpp:87:13:87:17 | swap1.cpp:82:16:82:21 | AST only |
 | swap1.cpp:88:13:88:17 | swap1.cpp:81:27:81:28 | AST only |
@@ -189,15 +148,7 @@
 | taint.cpp:429:7:429:7 | taint.cpp:428:13:428:18 | IR only |
 | taint.cpp:431:9:431:17 | taint.cpp:428:13:428:18 | IR only |
 | taint.cpp:447:9:447:17 | taint.cpp:445:14:445:28 | AST only |
-<<<<<<< HEAD
-| taint.cpp:471:7:471:7 | taint.cpp:462:6:462:11 | AST only |
 | vector.cpp:24:8:24:11 | vector.cpp:16:43:16:49 | IR only |
-=======
-| vector.cpp:20:8:20:8 | vector.cpp:16:43:16:49 | AST only |
-| vector.cpp:24:8:24:8 | vector.cpp:16:43:16:49 | AST only |
-| vector.cpp:28:8:28:8 | vector.cpp:16:43:16:49 | AST only |
-| vector.cpp:33:8:33:8 | vector.cpp:16:43:16:49 | AST only |
->>>>>>> d867172d
 | vector.cpp:52:7:52:8 | vector.cpp:51:10:51:15 | AST only |
 | vector.cpp:53:9:53:9 | vector.cpp:51:10:51:15 | AST only |
 | vector.cpp:54:9:54:9 | vector.cpp:51:10:51:15 | AST only |
