edges
| A.cpp:23:10:23:10 | c | A.cpp:25:7:25:17 | Store |
| A.cpp:25:7:25:17 | Store | A.cpp:25:13:25:13 | Load indirection [post update] [c] |
| A.cpp:27:17:27:17 | c | A.cpp:27:22:27:32 | Store |
| A.cpp:27:22:27:32 | Store | A.cpp:27:28:27:28 | Load indirection [post update] [c] |
| A.cpp:28:8:28:10 | this indirection [c] | A.cpp:28:23:28:26 | Load indirection [c] |
| A.cpp:28:23:28:26 | Load indirection [c] | A.cpp:28:8:28:10 | VariableAddress indirection |
| A.cpp:28:23:28:26 | Load indirection [c] | A.cpp:28:29:28:29 | c |
| A.cpp:28:29:28:29 | c | A.cpp:28:8:28:10 | VariableAddress indirection |
| A.cpp:29:23:29:23 | c | A.cpp:31:20:31:20 | c |
| A.cpp:31:14:31:21 | call to B [c] | A.cpp:29:15:29:18 | VariableAddress indirection [c] |
| A.cpp:31:20:31:20 | c | A.cpp:23:10:23:10 | c |
| A.cpp:31:20:31:20 | c | A.cpp:31:14:31:21 | call to B [c] |
| A.cpp:41:15:41:21 | new | A.cpp:43:10:43:12 | & ... indirection |
| A.cpp:41:15:41:21 | new | A.cpp:43:10:43:12 | & ... indirection |
| A.cpp:41:15:41:21 | new | A.cpp:43:10:43:12 | & ... indirection |
| A.cpp:41:15:41:21 | new | A.cpp:43:10:43:12 | & ... indirection |
| A.cpp:47:12:47:18 | new | A.cpp:48:20:48:20 | c |
| A.cpp:48:12:48:18 | call to make indirection [c] | A.cpp:49:10:49:10 | Load indirection [c] |
| A.cpp:48:20:48:20 | c | A.cpp:29:23:29:23 | c |
| A.cpp:48:20:48:20 | c | A.cpp:48:12:48:18 | call to make indirection [c] |
| A.cpp:49:10:49:10 | Load indirection [c] | A.cpp:49:10:49:13 | c |
| A.cpp:49:10:49:10 | Load indirection [c] | A.cpp:49:13:49:13 | c |
| A.cpp:49:10:49:10 | Load indirection [c] | A.cpp:49:13:49:13 | c |
| A.cpp:49:13:49:13 | c | A.cpp:49:10:49:13 | c |
| A.cpp:55:5:55:5 | set output argument [c] | A.cpp:56:10:56:10 | b indirection [c] |
| A.cpp:55:12:55:19 | new | A.cpp:27:17:27:17 | c |
| A.cpp:55:12:55:19 | new | A.cpp:55:5:55:5 | set output argument [c] |
| A.cpp:55:12:55:19 | new | A.cpp:55:12:55:19 | new |
| A.cpp:56:10:56:10 | b indirection [c] | A.cpp:28:8:28:10 | this indirection [c] |
| A.cpp:56:10:56:10 | b indirection [c] | A.cpp:56:10:56:17 | call to get |
| A.cpp:57:11:57:24 | call to B [c] | A.cpp:57:11:57:24 | new indirection [c] |
| A.cpp:57:11:57:24 | new indirection [c] | A.cpp:28:8:28:10 | this indirection [c] |
| A.cpp:57:11:57:24 | new indirection [c] | A.cpp:57:10:57:32 | call to get |
| A.cpp:57:11:57:24 | new indirection [c] | A.cpp:57:11:57:24 | new indirection [c] |
| A.cpp:57:17:57:23 | new | A.cpp:23:10:23:10 | c |
| A.cpp:57:17:57:23 | new | A.cpp:57:11:57:24 | call to B [c] |
<<<<<<< HEAD
| A.cpp:64:10:64:15 | call to setOnB indirection [c] | A.cpp:66:10:66:11 | b2 indirection [c] |
=======
| A.cpp:57:17:57:23 | new | A.cpp:57:17:57:23 | new |
| A.cpp:64:10:64:15 | call to setOnB indirection [c] | A.cpp:66:10:66:11 | Load indirection [c] |
>>>>>>> a270f318
| A.cpp:64:21:64:28 | new | A.cpp:64:10:64:15 | call to setOnB indirection [c] |
| A.cpp:64:21:64:28 | new | A.cpp:64:21:64:28 | new |
| A.cpp:64:21:64:28 | new | A.cpp:85:26:85:26 | c |
| A.cpp:66:10:66:11 | Load indirection [c] | A.cpp:66:10:66:14 | c |
| A.cpp:66:10:66:11 | Load indirection [c] | A.cpp:66:14:66:14 | c |
| A.cpp:66:10:66:11 | Load indirection [c] | A.cpp:66:14:66:14 | c |
| A.cpp:66:14:66:14 | c | A.cpp:66:10:66:14 | c |
| A.cpp:73:10:73:19 | call to setOnBWrap indirection [c] | A.cpp:75:10:75:11 | Load indirection [c] |
| A.cpp:73:25:73:32 | new | A.cpp:73:10:73:19 | call to setOnBWrap indirection [c] |
| A.cpp:73:25:73:32 | new | A.cpp:73:25:73:32 | new |
| A.cpp:73:25:73:32 | new | A.cpp:78:27:78:27 | c |
| A.cpp:75:10:75:11 | Load indirection [c] | A.cpp:75:10:75:14 | c |
| A.cpp:75:10:75:11 | Load indirection [c] | A.cpp:75:14:75:14 | c |
| A.cpp:75:10:75:11 | Load indirection [c] | A.cpp:75:14:75:14 | c |
| A.cpp:75:14:75:14 | c | A.cpp:75:10:75:14 | c |
| A.cpp:78:27:78:27 | c | A.cpp:81:21:81:21 | c |
| A.cpp:81:10:81:15 | call to setOnB indirection [c] | A.cpp:78:6:78:15 | VariableAddress indirection [c] |
| A.cpp:81:21:81:21 | c | A.cpp:81:10:81:15 | call to setOnB indirection [c] |
| A.cpp:81:21:81:21 | c | A.cpp:85:26:85:26 | c |
| A.cpp:85:26:85:26 | c | A.cpp:90:15:90:15 | c |
| A.cpp:90:7:90:8 | set output argument [c] | A.cpp:85:9:85:14 | VariableAddress indirection [c] |
| A.cpp:90:15:90:15 | c | A.cpp:27:17:27:17 | c |
| A.cpp:90:15:90:15 | c | A.cpp:90:7:90:8 | set output argument [c] |
| A.cpp:98:12:98:18 | new | A.cpp:100:5:100:13 | Store |
| A.cpp:100:5:100:13 | Store | A.cpp:100:9:100:9 | Load indirection [post update] [a] |
| A.cpp:100:9:100:9 | Load indirection [post update] [a] | A.cpp:101:8:101:9 | c1 indirection [a] |
| A.cpp:101:8:101:9 | c1 indirection [a] | A.cpp:103:14:103:14 | c indirection [a] |
| A.cpp:103:14:103:14 | c indirection [a] | A.cpp:107:12:107:13 | Load indirection [a] |
| A.cpp:103:14:103:14 | c indirection [a] | A.cpp:120:12:120:13 | Load indirection [a] |
| A.cpp:107:12:107:13 | Load indirection [a] | A.cpp:107:12:107:16 | a |
| A.cpp:107:12:107:13 | Load indirection [a] | A.cpp:107:16:107:16 | a |
| A.cpp:107:12:107:13 | Load indirection [a] | A.cpp:107:16:107:16 | a |
| A.cpp:107:16:107:16 | a | A.cpp:107:12:107:16 | a |
| A.cpp:120:12:120:13 | Load indirection [a] | A.cpp:120:12:120:16 | a |
| A.cpp:120:12:120:13 | Load indirection [a] | A.cpp:120:16:120:16 | a |
| A.cpp:120:12:120:13 | Load indirection [a] | A.cpp:120:16:120:16 | a |
| A.cpp:120:16:120:16 | a | A.cpp:120:12:120:16 | a |
| A.cpp:126:5:126:5 | set output argument [c] | A.cpp:131:8:131:8 | f7 output argument [c] |
| A.cpp:126:12:126:18 | new | A.cpp:27:17:27:17 | c |
| A.cpp:126:12:126:18 | new | A.cpp:126:5:126:5 | set output argument [c] |
<<<<<<< HEAD
| A.cpp:131:8:131:8 | f7 output argument [c] | A.cpp:132:10:132:10 | b indirection [c] |
| A.cpp:132:10:132:10 | b indirection [c] | A.cpp:132:10:132:13 | c |
| A.cpp:132:10:132:10 | b indirection [c] | A.cpp:132:13:132:13 | c |
| A.cpp:132:10:132:10 | b indirection [c] | A.cpp:132:13:132:13 | c |
=======
| A.cpp:126:12:126:18 | new | A.cpp:126:12:126:18 | new |
| A.cpp:131:8:131:8 | f7 output argument [c] | A.cpp:132:10:132:10 | Load indirection [c] |
| A.cpp:132:10:132:10 | Load indirection [c] | A.cpp:132:10:132:13 | c |
| A.cpp:132:10:132:10 | Load indirection [c] | A.cpp:132:13:132:13 | c |
| A.cpp:132:10:132:10 | Load indirection [c] | A.cpp:132:13:132:13 | c |
>>>>>>> a270f318
| A.cpp:132:13:132:13 | c | A.cpp:132:10:132:13 | c |
| A.cpp:140:13:140:13 | b | A.cpp:143:7:143:31 | Store |
| A.cpp:142:7:142:20 | Store | A.cpp:142:10:142:10 | Load indirection [post update] [c] |
| A.cpp:142:10:142:10 | Load indirection [post update] [c] | A.cpp:143:7:143:31 | Store indirection [c] |
| A.cpp:142:10:142:10 | Load indirection [post update] [c] | A.cpp:151:18:151:18 | D output argument [c] |
| A.cpp:142:14:142:20 | new | A.cpp:142:7:142:20 | Store |
| A.cpp:143:7:143:31 | Store | A.cpp:143:13:143:13 | Load indirection [post update] [b] |
| A.cpp:143:7:143:31 | Store | A.cpp:143:13:143:13 | Load indirection [post update] [b] |
| A.cpp:143:7:143:31 | Store indirection [c] | A.cpp:143:13:143:13 | Load indirection [post update] [b indirection, c] |
| A.cpp:143:13:143:13 | Load indirection [post update] [b indirection, c] | A.cpp:151:12:151:24 | call to D [b indirection, c] |
| A.cpp:143:13:143:13 | Load indirection [post update] [b] | A.cpp:151:12:151:24 | call to D [b] |
| A.cpp:143:25:143:31 | new | A.cpp:143:7:143:31 | Store |
| A.cpp:150:12:150:18 | new | A.cpp:151:18:151:18 | b |
| A.cpp:151:12:151:24 | call to D [b indirection, c] | A.cpp:153:10:153:10 | Load indirection [b indirection, c] |
| A.cpp:151:12:151:24 | call to D [b] | A.cpp:152:10:152:10 | Load indirection [b] |
| A.cpp:151:18:151:18 | D output argument [c] | A.cpp:154:10:154:10 | Load indirection [c] |
| A.cpp:151:18:151:18 | b | A.cpp:140:13:140:13 | b |
| A.cpp:151:18:151:18 | b | A.cpp:151:12:151:24 | call to D [b] |
| A.cpp:152:10:152:10 | Load indirection [b] | A.cpp:152:10:152:13 | b |
| A.cpp:152:10:152:10 | Load indirection [b] | A.cpp:152:13:152:13 | b |
| A.cpp:152:10:152:10 | Load indirection [b] | A.cpp:152:13:152:13 | b |
| A.cpp:152:13:152:13 | b | A.cpp:152:10:152:13 | b |
| A.cpp:153:10:153:10 | Load indirection [b indirection, c] | A.cpp:153:13:153:13 | FieldAddress indirection [c] |
| A.cpp:153:10:153:10 | Load indirection [b indirection, c] | A.cpp:153:13:153:13 | b indirection [c] |
| A.cpp:153:13:153:13 | FieldAddress indirection [c] | A.cpp:153:13:153:13 | b indirection [c] |
| A.cpp:153:13:153:13 | b indirection [c] | A.cpp:153:10:153:16 | c |
| A.cpp:153:13:153:13 | b indirection [c] | A.cpp:153:16:153:16 | c |
| A.cpp:153:13:153:13 | b indirection [c] | A.cpp:153:16:153:16 | c |
| A.cpp:153:16:153:16 | c | A.cpp:153:10:153:16 | c |
| A.cpp:154:10:154:10 | Load indirection [c] | A.cpp:154:10:154:13 | c |
| A.cpp:154:10:154:10 | Load indirection [c] | A.cpp:154:13:154:13 | c |
| A.cpp:154:10:154:10 | Load indirection [c] | A.cpp:154:13:154:13 | c |
| A.cpp:154:13:154:13 | c | A.cpp:154:10:154:13 | c |
| A.cpp:159:12:159:18 | new | A.cpp:160:29:160:29 | b |
| A.cpp:160:18:160:60 | call to MyList [head] | A.cpp:161:38:161:39 | l1 indirection [head] |
| A.cpp:160:29:160:29 | b | A.cpp:160:18:160:60 | call to MyList [head] |
| A.cpp:160:29:160:29 | b | A.cpp:181:15:181:21 | newHead |
| A.cpp:161:18:161:40 | call to MyList [next indirection, head] | A.cpp:162:38:162:39 | l2 indirection [next indirection, head] |
| A.cpp:161:38:161:39 | l1 indirection [head] | A.cpp:161:18:161:40 | call to MyList [next indirection, head] |
| A.cpp:161:38:161:39 | l1 indirection [head] | A.cpp:181:32:181:35 | next indirection [head] |
| A.cpp:162:18:162:40 | call to MyList [next indirection, next indirection, head] | A.cpp:165:10:165:11 | Load indirection [next indirection, next indirection, head] |
| A.cpp:162:18:162:40 | call to MyList [next indirection, next indirection, head] | A.cpp:167:44:167:44 | Load indirection [next indirection, next indirection, head] |
| A.cpp:162:38:162:39 | l2 indirection [next indirection, head] | A.cpp:162:18:162:40 | call to MyList [next indirection, next indirection, head] |
| A.cpp:162:38:162:39 | l2 indirection [next indirection, head] | A.cpp:181:32:181:35 | next indirection [next indirection, head] |
| A.cpp:165:10:165:11 | Load indirection [next indirection, next indirection, head] | A.cpp:165:14:165:17 | FieldAddress indirection [next indirection, head] |
| A.cpp:165:10:165:11 | Load indirection [next indirection, next indirection, head] | A.cpp:165:14:165:17 | next indirection [next indirection, head] |
| A.cpp:165:14:165:17 | FieldAddress indirection [next indirection, head] | A.cpp:165:14:165:17 | next indirection [next indirection, head] |
| A.cpp:165:14:165:17 | next indirection [next indirection, head] | A.cpp:165:20:165:23 | FieldAddress indirection [head] |
| A.cpp:165:14:165:17 | next indirection [next indirection, head] | A.cpp:165:20:165:23 | next indirection [head] |
| A.cpp:165:20:165:23 | FieldAddress indirection [head] | A.cpp:165:20:165:23 | next indirection [head] |
| A.cpp:165:20:165:23 | next indirection [head] | A.cpp:165:10:165:29 | head |
| A.cpp:165:20:165:23 | next indirection [head] | A.cpp:165:26:165:29 | head |
| A.cpp:165:20:165:23 | next indirection [head] | A.cpp:165:26:165:29 | head |
| A.cpp:165:26:165:29 | head | A.cpp:165:10:165:29 | head |
| A.cpp:167:44:167:44 | Load indirection [next indirection, head] | A.cpp:167:47:167:50 | FieldAddress indirection [head] |
| A.cpp:167:44:167:44 | Load indirection [next indirection, head] | A.cpp:167:47:167:50 | next indirection [head] |
| A.cpp:167:44:167:44 | Load indirection [next indirection, next indirection, head] | A.cpp:167:47:167:50 | FieldAddress indirection [next indirection, head] |
| A.cpp:167:44:167:44 | Load indirection [next indirection, next indirection, head] | A.cpp:167:47:167:50 | next indirection [next indirection, head] |
| A.cpp:167:47:167:50 | FieldAddress indirection [head] | A.cpp:169:12:169:12 | Load indirection [head] |
| A.cpp:167:47:167:50 | FieldAddress indirection [next indirection, head] | A.cpp:167:44:167:44 | Load indirection [next indirection, head] |
| A.cpp:167:47:167:50 | next indirection [head] | A.cpp:169:12:169:12 | Load indirection [head] |
| A.cpp:167:47:167:50 | next indirection [next indirection, head] | A.cpp:167:44:167:44 | Load indirection [next indirection, head] |
| A.cpp:169:12:169:12 | Load indirection [head] | A.cpp:169:12:169:18 | head |
| A.cpp:169:12:169:12 | Load indirection [head] | A.cpp:169:15:169:18 | head |
| A.cpp:169:12:169:12 | Load indirection [head] | A.cpp:169:15:169:18 | head |
| A.cpp:169:15:169:18 | head | A.cpp:169:12:169:18 | head |
| A.cpp:181:15:181:21 | newHead | A.cpp:183:7:183:20 | Store |
| A.cpp:181:32:181:35 | next indirection [head] | A.cpp:184:7:184:23 | Store indirection [head] |
| A.cpp:181:32:181:35 | next indirection [next indirection, head] | A.cpp:184:7:184:23 | Store indirection [next indirection, head] |
| A.cpp:183:7:183:20 | Store | A.cpp:183:7:183:10 | Load indirection [post update] [head] |
| A.cpp:184:7:184:23 | Store indirection [head] | A.cpp:184:13:184:16 | Load indirection [post update] [next indirection, head] |
| A.cpp:184:7:184:23 | Store indirection [next indirection, head] | A.cpp:184:13:184:16 | Load indirection [post update] [next indirection, next indirection, head] |
| B.cpp:6:15:6:24 | new | B.cpp:7:25:7:25 | e |
| B.cpp:7:16:7:35 | call to Box1 [elem1] | B.cpp:8:25:8:26 | b1 indirection [elem1] |
| B.cpp:7:25:7:25 | e | B.cpp:7:16:7:35 | call to Box1 [elem1] |
| B.cpp:7:25:7:25 | e | B.cpp:33:16:33:17 | e1 |
| B.cpp:8:16:8:27 | call to Box2 [box1 indirection, elem1] | B.cpp:9:10:9:11 | Load indirection [box1 indirection, elem1] |
| B.cpp:8:25:8:26 | b1 indirection [elem1] | B.cpp:8:16:8:27 | call to Box2 [box1 indirection, elem1] |
| B.cpp:8:25:8:26 | b1 indirection [elem1] | B.cpp:44:16:44:17 | b1 indirection [elem1] |
| B.cpp:9:10:9:11 | Load indirection [box1 indirection, elem1] | B.cpp:9:14:9:17 | FieldAddress indirection [elem1] |
| B.cpp:9:10:9:11 | Load indirection [box1 indirection, elem1] | B.cpp:9:14:9:17 | box1 indirection [elem1] |
| B.cpp:9:14:9:17 | FieldAddress indirection [elem1] | B.cpp:9:14:9:17 | box1 indirection [elem1] |
| B.cpp:9:14:9:17 | box1 indirection [elem1] | B.cpp:9:10:9:24 | elem1 |
| B.cpp:9:14:9:17 | box1 indirection [elem1] | B.cpp:9:20:9:24 | elem1 |
| B.cpp:9:14:9:17 | box1 indirection [elem1] | B.cpp:9:20:9:24 | elem1 |
| B.cpp:9:20:9:24 | elem1 | B.cpp:9:10:9:24 | elem1 |
| B.cpp:15:15:15:27 | new | B.cpp:16:37:16:37 | e |
| B.cpp:16:16:16:38 | call to Box1 [elem2] | B.cpp:17:25:17:26 | b1 indirection [elem2] |
| B.cpp:16:37:16:37 | e | B.cpp:16:16:16:38 | call to Box1 [elem2] |
| B.cpp:16:37:16:37 | e | B.cpp:33:26:33:27 | e2 |
| B.cpp:17:16:17:27 | call to Box2 [box1 indirection, elem2] | B.cpp:19:10:19:11 | Load indirection [box1 indirection, elem2] |
| B.cpp:17:25:17:26 | b1 indirection [elem2] | B.cpp:17:16:17:27 | call to Box2 [box1 indirection, elem2] |
| B.cpp:17:25:17:26 | b1 indirection [elem2] | B.cpp:44:16:44:17 | b1 indirection [elem2] |
| B.cpp:19:10:19:11 | Load indirection [box1 indirection, elem2] | B.cpp:19:14:19:17 | FieldAddress indirection [elem2] |
| B.cpp:19:10:19:11 | Load indirection [box1 indirection, elem2] | B.cpp:19:14:19:17 | box1 indirection [elem2] |
| B.cpp:19:14:19:17 | FieldAddress indirection [elem2] | B.cpp:19:14:19:17 | box1 indirection [elem2] |
| B.cpp:19:14:19:17 | box1 indirection [elem2] | B.cpp:19:10:19:24 | elem2 |
| B.cpp:19:14:19:17 | box1 indirection [elem2] | B.cpp:19:20:19:24 | elem2 |
| B.cpp:19:14:19:17 | box1 indirection [elem2] | B.cpp:19:20:19:24 | elem2 |
| B.cpp:19:20:19:24 | elem2 | B.cpp:19:10:19:24 | elem2 |
| B.cpp:33:16:33:17 | e1 | B.cpp:35:7:35:22 | Store |
| B.cpp:33:26:33:27 | e2 | B.cpp:36:7:36:22 | Store |
| B.cpp:35:7:35:22 | Store | B.cpp:35:13:35:17 | Load indirection [post update] [elem1] |
| B.cpp:36:7:36:22 | Store | B.cpp:36:13:36:17 | Load indirection [post update] [elem2] |
| B.cpp:44:16:44:17 | b1 indirection [elem1] | B.cpp:46:7:46:21 | Store indirection [elem1] |
| B.cpp:44:16:44:17 | b1 indirection [elem2] | B.cpp:46:7:46:21 | Store indirection [elem2] |
| B.cpp:46:7:46:21 | Store indirection [elem1] | B.cpp:46:13:46:16 | Load indirection [post update] [box1 indirection, elem1] |
| B.cpp:46:7:46:21 | Store indirection [elem2] | B.cpp:46:13:46:16 | Load indirection [post update] [box1 indirection, elem2] |
| C.cpp:18:12:18:18 | call to C [s1] | C.cpp:19:5:19:5 | c indirection [s1] |
| C.cpp:18:12:18:18 | call to C [s3] | C.cpp:19:5:19:5 | c indirection [s3] |
| C.cpp:19:5:19:5 | c indirection [s1] | C.cpp:27:8:27:11 | this indirection [s1] |
| C.cpp:19:5:19:5 | c indirection [s3] | C.cpp:27:8:27:11 | this indirection [s3] |
| C.cpp:22:9:22:22 | this indirection [post update] [s1] | C.cpp:18:12:18:18 | call to C [s1] |
| C.cpp:22:12:22:21 | Store | C.cpp:22:9:22:22 | this indirection [post update] [s1] |
| C.cpp:22:12:22:21 | new | C.cpp:22:12:22:21 | Store |
| C.cpp:24:5:24:25 | Store | C.cpp:24:11:24:12 | Load indirection [post update] [s3] |
| C.cpp:24:11:24:12 | Load indirection [post update] [s3] | C.cpp:18:12:18:18 | call to C [s3] |
| C.cpp:24:16:24:25 | new | C.cpp:24:5:24:25 | Store |
| C.cpp:27:8:27:11 | this indirection [s1] | C.cpp:29:10:29:11 | Load indirection [s1] |
| C.cpp:27:8:27:11 | this indirection [s3] | C.cpp:31:10:31:11 | Load indirection [s3] |
| C.cpp:29:10:29:11 | FieldAddress indirection | C.cpp:29:10:29:11 | s1 |
| C.cpp:29:10:29:11 | Load indirection [s1] | C.cpp:29:10:29:11 | FieldAddress indirection |
| C.cpp:29:10:29:11 | Load indirection [s1] | C.cpp:29:10:29:11 | s1 |
| C.cpp:31:10:31:11 | FieldAddress indirection | C.cpp:31:10:31:11 | s3 |
| C.cpp:31:10:31:11 | Load indirection [s3] | C.cpp:31:10:31:11 | FieldAddress indirection |
| C.cpp:31:10:31:11 | Load indirection [s3] | C.cpp:31:10:31:11 | s3 |
| D.cpp:10:11:10:17 | this indirection [elem] | D.cpp:10:30:10:33 | Load indirection [elem] |
| D.cpp:10:30:10:33 | Load indirection [elem] | D.cpp:10:11:10:17 | VariableAddress indirection |
| D.cpp:10:30:10:33 | Load indirection [elem] | D.cpp:10:30:10:33 | elem |
| D.cpp:10:30:10:33 | elem | D.cpp:10:11:10:17 | VariableAddress indirection |
| D.cpp:11:24:11:24 | e | D.cpp:11:29:11:36 | Store |
| D.cpp:11:29:11:36 | Store | D.cpp:11:29:11:32 | Load indirection [post update] [elem] |
| D.cpp:17:11:17:17 | this indirection [box indirection, elem] | D.cpp:17:30:17:32 | Load indirection [box indirection, elem] |
| D.cpp:17:30:17:32 | FieldAddress indirection [elem] | D.cpp:17:11:17:17 | VariableAddress indirection [elem] |
| D.cpp:17:30:17:32 | Load indirection [box indirection, elem] | D.cpp:17:30:17:32 | FieldAddress indirection [elem] |
| D.cpp:17:30:17:32 | Load indirection [box indirection, elem] | D.cpp:17:30:17:32 | box indirection [elem] |
| D.cpp:17:30:17:32 | box indirection [elem] | D.cpp:17:11:17:17 | VariableAddress indirection [elem] |
| D.cpp:21:30:21:31 | b2 indirection [box indirection, elem] | D.cpp:22:10:22:11 | b2 indirection [box indirection, elem] |
| D.cpp:22:10:22:11 | b2 indirection [box indirection, elem] | D.cpp:17:11:17:17 | this indirection [box indirection, elem] |
| D.cpp:22:10:22:11 | b2 indirection [box indirection, elem] | D.cpp:22:14:22:20 | call to getBox1 indirection [elem] |
| D.cpp:22:14:22:20 | call to getBox1 indirection [elem] | D.cpp:10:11:10:17 | this indirection [elem] |
| D.cpp:22:14:22:20 | call to getBox1 indirection [elem] | D.cpp:22:10:22:33 | call to getElem |
| D.cpp:28:15:28:24 | new | D.cpp:30:5:30:20 | Store |
| D.cpp:30:5:30:20 | Store | D.cpp:30:13:30:16 | box indirection [post update] [elem] |
| D.cpp:30:8:30:10 | Load indirection [post update] [box indirection, elem] | D.cpp:31:14:31:14 | b indirection [box indirection, elem] |
| D.cpp:30:13:30:16 | box indirection [post update] [elem] | D.cpp:30:8:30:10 | Load indirection [post update] [box indirection, elem] |
| D.cpp:31:14:31:14 | b indirection [box indirection, elem] | D.cpp:21:30:21:31 | b2 indirection [box indirection, elem] |
| D.cpp:35:15:35:24 | new | D.cpp:37:21:37:21 | e |
| D.cpp:37:8:37:10 | Load indirection [post update] [box indirection, elem] | D.cpp:38:14:38:14 | b indirection [box indirection, elem] |
| D.cpp:37:8:37:10 | setElem output argument [elem] | D.cpp:37:8:37:10 | Load indirection [post update] [box indirection, elem] |
| D.cpp:37:21:37:21 | e | D.cpp:11:24:11:24 | e |
| D.cpp:37:21:37:21 | e | D.cpp:37:8:37:10 | setElem output argument [elem] |
| D.cpp:38:14:38:14 | b indirection [box indirection, elem] | D.cpp:21:30:21:31 | b2 indirection [box indirection, elem] |
| D.cpp:42:15:42:24 | new | D.cpp:44:5:44:26 | Store |
| D.cpp:44:5:44:5 | getBox1 output argument [box indirection, elem] | D.cpp:45:14:45:14 | b indirection [box indirection, elem] |
| D.cpp:44:5:44:26 | Store | D.cpp:44:19:44:22 | call to getBox1 indirection [post update] [elem] |
| D.cpp:44:19:44:22 | call to getBox1 indirection [post update] [elem] | D.cpp:44:5:44:5 | getBox1 output argument [box indirection, elem] |
| D.cpp:45:14:45:14 | b indirection [box indirection, elem] | D.cpp:21:30:21:31 | b2 indirection [box indirection, elem] |
| D.cpp:49:15:49:24 | new | D.cpp:51:27:51:27 | e |
| D.cpp:51:5:51:5 | getBox1 output argument [box indirection, elem] | D.cpp:52:14:52:14 | b indirection [box indirection, elem] |
| D.cpp:51:8:51:14 | setElem output argument [elem] | D.cpp:51:5:51:5 | getBox1 output argument [box indirection, elem] |
| D.cpp:51:27:51:27 | e | D.cpp:11:24:11:24 | e |
| D.cpp:51:27:51:27 | e | D.cpp:51:8:51:14 | setElem output argument [elem] |
| D.cpp:52:14:52:14 | b indirection [box indirection, elem] | D.cpp:21:30:21:31 | b2 indirection [box indirection, elem] |
| D.cpp:56:15:56:24 | new | D.cpp:58:5:58:27 | Store |
| D.cpp:58:5:58:12 | Load indirection [post update] [boxfield indirection, box indirection, elem] | D.cpp:59:5:59:7 | this indirection [boxfield indirection, box indirection, elem] |
| D.cpp:58:5:58:27 | Store | D.cpp:58:20:58:23 | box indirection [post update] [elem] |
| D.cpp:58:15:58:17 | boxfield indirection [post update] [box indirection, elem] | D.cpp:58:5:58:12 | Load indirection [post update] [boxfield indirection, box indirection, elem] |
| D.cpp:58:20:58:23 | box indirection [post update] [elem] | D.cpp:58:15:58:17 | boxfield indirection [post update] [box indirection, elem] |
| D.cpp:59:5:59:7 | this indirection [boxfield indirection, box indirection, elem] | D.cpp:63:8:63:10 | this indirection [boxfield indirection, box indirection, elem] |
| D.cpp:63:8:63:10 | this indirection [boxfield indirection, box indirection, elem] | D.cpp:64:10:64:17 | Load indirection [boxfield indirection, box indirection, elem] |
| D.cpp:64:10:64:17 | FieldAddress indirection [box indirection, elem] | D.cpp:64:10:64:17 | boxfield indirection [box indirection, elem] |
| D.cpp:64:10:64:17 | Load indirection [boxfield indirection, box indirection, elem] | D.cpp:64:10:64:17 | FieldAddress indirection [box indirection, elem] |
| D.cpp:64:10:64:17 | Load indirection [boxfield indirection, box indirection, elem] | D.cpp:64:10:64:17 | boxfield indirection [box indirection, elem] |
| D.cpp:64:10:64:17 | boxfield indirection [box indirection, elem] | D.cpp:64:20:64:22 | FieldAddress indirection [elem] |
| D.cpp:64:10:64:17 | boxfield indirection [box indirection, elem] | D.cpp:64:20:64:22 | box indirection [elem] |
| D.cpp:64:20:64:22 | FieldAddress indirection [elem] | D.cpp:64:20:64:22 | box indirection [elem] |
| D.cpp:64:20:64:22 | box indirection [elem] | D.cpp:64:10:64:28 | elem |
| D.cpp:64:20:64:22 | box indirection [elem] | D.cpp:64:25:64:28 | elem |
| D.cpp:64:20:64:22 | box indirection [elem] | D.cpp:64:25:64:28 | elem |
| D.cpp:64:25:64:28 | elem | D.cpp:64:10:64:28 | elem |
| E.cpp:19:27:19:27 | p indirection [data, buffer indirection] | E.cpp:21:10:21:10 | Load indirection [data, buffer indirection] |
| E.cpp:21:10:21:10 | Load indirection [data, buffer indirection] | E.cpp:21:13:21:16 | data indirection [buffer indirection] |
| E.cpp:21:13:21:16 | data indirection [buffer indirection] | E.cpp:21:18:21:23 | FieldAddress indirection |
| E.cpp:21:13:21:16 | data indirection [buffer indirection] | E.cpp:21:18:21:23 | buffer indirection |
| E.cpp:21:18:21:23 | FieldAddress indirection | E.cpp:21:18:21:23 | buffer indirection |
| E.cpp:28:21:28:23 | argument_source output argument | E.cpp:31:10:31:12 | raw indirection |
| E.cpp:29:21:29:29 | argument_source output argument | E.cpp:29:24:29:29 | Load indirection [post update] [buffer indirection] |
| E.cpp:29:24:29:29 | Load indirection [post update] [buffer indirection] | E.cpp:32:10:32:10 | Load indirection [buffer indirection] |
| E.cpp:30:21:30:33 | argument_source output argument | E.cpp:30:28:30:33 | data indirection [post update] [buffer indirection] |
| E.cpp:30:23:30:26 | p indirection [post update] [data, buffer indirection] | E.cpp:33:18:33:19 | & ... indirection [data, buffer indirection] |
| E.cpp:30:28:30:33 | data indirection [post update] [buffer indirection] | E.cpp:30:23:30:26 | p indirection [post update] [data, buffer indirection] |
| E.cpp:32:10:32:10 | Load indirection [buffer indirection] | E.cpp:32:13:32:18 | FieldAddress indirection |
| E.cpp:32:10:32:10 | Load indirection [buffer indirection] | E.cpp:32:13:32:18 | buffer indirection |
| E.cpp:32:13:32:18 | FieldAddress indirection | E.cpp:32:13:32:18 | buffer indirection |
| E.cpp:33:18:33:19 | & ... indirection [data, buffer indirection] | E.cpp:19:27:19:27 | p indirection [data, buffer indirection] |
| aliasing.cpp:9:3:9:22 | Store | aliasing.cpp:9:6:9:7 | Load indirection [post update] [m1] |
| aliasing.cpp:9:6:9:7 | Load indirection [post update] [m1] | aliasing.cpp:25:17:25:19 | pointerSetter output argument [m1] |
| aliasing.cpp:9:11:9:20 | call to user_input | aliasing.cpp:9:3:9:22 | Store |
| aliasing.cpp:13:3:13:21 | Store | aliasing.cpp:13:5:13:6 | (reference dereference) indirection [post update] [m1] |
| aliasing.cpp:13:5:13:6 | (reference dereference) indirection [post update] [m1] | aliasing.cpp:26:19:26:20 | referenceSetter output argument [m1] |
| aliasing.cpp:13:10:13:19 | call to user_input | aliasing.cpp:13:3:13:21 | Store |
| aliasing.cpp:25:17:25:19 | pointerSetter output argument [m1] | aliasing.cpp:29:8:29:9 | s1 indirection [m1] |
| aliasing.cpp:26:19:26:20 | referenceSetter output argument [m1] | aliasing.cpp:30:8:30:9 | s2 indirection [m1] |
| aliasing.cpp:29:8:29:9 | s1 indirection [m1] | aliasing.cpp:29:11:29:12 | FieldAddress indirection |
| aliasing.cpp:29:8:29:9 | s1 indirection [m1] | aliasing.cpp:29:11:29:12 | m1 |
| aliasing.cpp:29:11:29:12 | FieldAddress indirection | aliasing.cpp:29:11:29:12 | m1 |
| aliasing.cpp:30:8:30:9 | s2 indirection [m1] | aliasing.cpp:30:11:30:12 | FieldAddress indirection |
| aliasing.cpp:30:8:30:9 | s2 indirection [m1] | aliasing.cpp:30:11:30:12 | m1 |
| aliasing.cpp:30:11:30:12 | FieldAddress indirection | aliasing.cpp:30:11:30:12 | m1 |
| aliasing.cpp:60:3:60:22 | Store | aliasing.cpp:60:6:60:7 | s2 indirection [post update] [m1] |
| aliasing.cpp:60:6:60:7 | s2 indirection [post update] [m1] | aliasing.cpp:62:8:62:12 | copy2 indirection [m1] |
| aliasing.cpp:60:11:60:20 | call to user_input | aliasing.cpp:60:3:60:22 | Store |
| aliasing.cpp:62:8:62:12 | copy2 indirection [m1] | aliasing.cpp:62:14:62:15 | FieldAddress indirection |
| aliasing.cpp:62:8:62:12 | copy2 indirection [m1] | aliasing.cpp:62:14:62:15 | m1 |
| aliasing.cpp:62:14:62:15 | FieldAddress indirection | aliasing.cpp:62:14:62:15 | m1 |
| aliasing.cpp:92:3:92:23 | Store | aliasing.cpp:92:7:92:8 | s indirection [post update] [m1] |
| aliasing.cpp:92:5:92:5 | w indirection [post update] [s, m1] | aliasing.cpp:93:8:93:8 | w indirection [s, m1] |
| aliasing.cpp:92:7:92:8 | s indirection [post update] [m1] | aliasing.cpp:92:5:92:5 | w indirection [post update] [s, m1] |
| aliasing.cpp:92:12:92:21 | call to user_input | aliasing.cpp:92:3:92:23 | Store |
| aliasing.cpp:93:8:93:8 | w indirection [s, m1] | aliasing.cpp:93:10:93:10 | s indirection [m1] |
| aliasing.cpp:93:10:93:10 | s indirection [m1] | aliasing.cpp:93:12:93:13 | FieldAddress indirection |
| aliasing.cpp:93:10:93:10 | s indirection [m1] | aliasing.cpp:93:12:93:13 | m1 |
| aliasing.cpp:93:12:93:13 | FieldAddress indirection | aliasing.cpp:93:12:93:13 | m1 |
| aliasing.cpp:98:3:98:21 | Store | aliasing.cpp:98:5:98:6 | s indirection [post update] [m1] |
| aliasing.cpp:98:5:98:6 | s indirection [post update] [m1] | aliasing.cpp:101:14:101:19 | s_copy indirection [m1] |
| aliasing.cpp:98:10:98:19 | call to user_input | aliasing.cpp:98:3:98:21 | Store |
| aliasing.cpp:101:13:101:22 | & ... indirection | aliasing.cpp:102:8:102:10 | * ... |
| aliasing.cpp:101:14:101:19 | s_copy indirection [m1] | aliasing.cpp:101:13:101:22 | & ... indirection |
| aliasing.cpp:105:23:105:24 | Load indirection | aliasing.cpp:121:15:121:16 | taint_a_ptr output argument |
| aliasing.cpp:105:23:105:24 | Load indirection | aliasing.cpp:126:15:126:20 | taint_a_ptr output argument |
| aliasing.cpp:105:23:105:24 | Load indirection | aliasing.cpp:131:15:131:16 | taint_a_ptr output argument |
| aliasing.cpp:105:23:105:24 | Load indirection | aliasing.cpp:136:15:136:17 | taint_a_ptr output argument |
| aliasing.cpp:105:23:105:24 | Load indirection | aliasing.cpp:141:17:141:20 | taint_a_ptr output argument |
| aliasing.cpp:105:23:105:24 | Load indirection | aliasing.cpp:158:15:158:20 | taint_a_ptr output argument |
| aliasing.cpp:105:23:105:24 | Load indirection | aliasing.cpp:164:15:164:20 | taint_a_ptr output argument |
| aliasing.cpp:105:23:105:24 | Load indirection | aliasing.cpp:175:15:175:22 | taint_a_ptr output argument |
| aliasing.cpp:105:23:105:24 | Load indirection | aliasing.cpp:187:15:187:22 | taint_a_ptr output argument |
| aliasing.cpp:105:23:105:24 | Load indirection | aliasing.cpp:200:15:200:24 | taint_a_ptr output argument |
| aliasing.cpp:106:9:106:18 | call to user_input | aliasing.cpp:105:23:105:24 | Load indirection |
| aliasing.cpp:121:15:121:16 | taint_a_ptr output argument | aliasing.cpp:122:8:122:12 | access to array |
| aliasing.cpp:126:15:126:20 | taint_a_ptr output argument | aliasing.cpp:127:8:127:16 | * ... |
| aliasing.cpp:131:15:131:16 | taint_a_ptr output argument | aliasing.cpp:132:8:132:14 | * ... |
| aliasing.cpp:136:15:136:17 | taint_a_ptr output argument | aliasing.cpp:137:8:137:11 | * ... |
| aliasing.cpp:141:17:141:20 | s indirection [post update] [data indirection] | aliasing.cpp:143:8:143:8 | s indirection [data indirection] |
| aliasing.cpp:141:17:141:20 | taint_a_ptr output argument | aliasing.cpp:141:17:141:20 | s indirection [post update] [data indirection] |
| aliasing.cpp:143:8:143:8 | s indirection [data indirection] | aliasing.cpp:143:8:143:16 | PointerAdd indirection |
| aliasing.cpp:143:8:143:8 | s indirection [data indirection] | aliasing.cpp:143:8:143:16 | access to array |
| aliasing.cpp:143:8:143:8 | s indirection [data indirection] | aliasing.cpp:143:10:143:13 | FieldAddress indirection |
| aliasing.cpp:143:8:143:16 | PointerAdd indirection | aliasing.cpp:143:8:143:16 | access to array |
| aliasing.cpp:143:10:143:13 | FieldAddress indirection | aliasing.cpp:143:8:143:16 | access to array |
| aliasing.cpp:158:15:158:20 | taint_a_ptr output argument | aliasing.cpp:158:17:158:20 | s indirection [post update] [data] |
| aliasing.cpp:158:17:158:20 | s indirection [post update] [data] | aliasing.cpp:159:9:159:9 | s indirection [data] |
| aliasing.cpp:159:9:159:9 | s indirection [data] | aliasing.cpp:159:8:159:14 | * ... |
| aliasing.cpp:159:9:159:9 | s indirection [data] | aliasing.cpp:159:9:159:14 | data indirection |
| aliasing.cpp:159:9:159:14 | data indirection | aliasing.cpp:159:8:159:14 | * ... |
| aliasing.cpp:164:15:164:20 | taint_a_ptr output argument | aliasing.cpp:164:17:164:20 | s indirection [post update] [data] |
| aliasing.cpp:164:17:164:20 | s indirection [post update] [data] | aliasing.cpp:165:8:165:8 | s indirection [data] |
| aliasing.cpp:165:8:165:8 | s indirection [data] | aliasing.cpp:165:8:165:16 | PointerAdd indirection |
| aliasing.cpp:165:8:165:8 | s indirection [data] | aliasing.cpp:165:8:165:16 | access to array |
| aliasing.cpp:165:8:165:16 | PointerAdd indirection | aliasing.cpp:165:8:165:16 | access to array |
| aliasing.cpp:175:15:175:22 | taint_a_ptr output argument | aliasing.cpp:175:21:175:22 | s indirection [post update] [m1] |
| aliasing.cpp:175:19:175:19 | s2 indirection [post update] [s, m1] | aliasing.cpp:176:8:176:9 | s2 indirection [s, m1] |
| aliasing.cpp:175:21:175:22 | s indirection [post update] [m1] | aliasing.cpp:175:19:175:19 | s2 indirection [post update] [s, m1] |
| aliasing.cpp:176:8:176:9 | s2 indirection [s, m1] | aliasing.cpp:176:11:176:11 | s indirection [m1] |
| aliasing.cpp:176:11:176:11 | s indirection [m1] | aliasing.cpp:176:13:176:14 | FieldAddress indirection |
| aliasing.cpp:176:11:176:11 | s indirection [m1] | aliasing.cpp:176:13:176:14 | m1 |
| aliasing.cpp:176:13:176:14 | FieldAddress indirection | aliasing.cpp:176:13:176:14 | m1 |
| aliasing.cpp:187:15:187:22 | taint_a_ptr output argument | aliasing.cpp:187:21:187:22 | s indirection [post update] [m1] |
| aliasing.cpp:187:19:187:19 | s2 indirection [post update] [s, m1] | aliasing.cpp:189:8:189:11 | s2_2 indirection [s, m1] |
| aliasing.cpp:187:21:187:22 | s indirection [post update] [m1] | aliasing.cpp:187:19:187:19 | s2 indirection [post update] [s, m1] |
| aliasing.cpp:189:8:189:11 | s2_2 indirection [s, m1] | aliasing.cpp:189:13:189:13 | s indirection [m1] |
| aliasing.cpp:189:13:189:13 | s indirection [m1] | aliasing.cpp:189:15:189:16 | FieldAddress indirection |
| aliasing.cpp:189:13:189:13 | s indirection [m1] | aliasing.cpp:189:15:189:16 | m1 |
| aliasing.cpp:189:15:189:16 | FieldAddress indirection | aliasing.cpp:189:15:189:16 | m1 |
| aliasing.cpp:200:15:200:24 | taint_a_ptr output argument | aliasing.cpp:200:23:200:24 | s indirection [post update] [m1] |
| aliasing.cpp:200:21:200:21 | Load indirection [post update] [s, m1] | aliasing.cpp:201:8:201:10 | Load indirection [s, m1] |
| aliasing.cpp:200:23:200:24 | s indirection [post update] [m1] | aliasing.cpp:200:21:200:21 | Load indirection [post update] [s, m1] |
| aliasing.cpp:201:8:201:10 | Load indirection [s, m1] | aliasing.cpp:201:13:201:13 | s indirection [m1] |
| aliasing.cpp:201:13:201:13 | s indirection [m1] | aliasing.cpp:201:15:201:16 | FieldAddress indirection |
| aliasing.cpp:201:13:201:13 | s indirection [m1] | aliasing.cpp:201:15:201:16 | m1 |
| aliasing.cpp:201:15:201:16 | FieldAddress indirection | aliasing.cpp:201:15:201:16 | m1 |
| arrays.cpp:6:12:6:21 | call to user_input | arrays.cpp:7:8:7:13 | access to array |
| arrays.cpp:6:12:6:21 | call to user_input | arrays.cpp:8:8:8:13 | access to array |
| arrays.cpp:6:12:6:21 | call to user_input | arrays.cpp:9:8:9:11 | * ... |
| arrays.cpp:6:12:6:21 | call to user_input | arrays.cpp:10:8:10:15 | * ... |
| arrays.cpp:15:14:15:23 | call to user_input | arrays.cpp:16:8:16:13 | access to array |
| arrays.cpp:15:14:15:23 | call to user_input | arrays.cpp:17:8:17:13 | access to array |
| arrays.cpp:36:3:36:37 | Store | arrays.cpp:36:19:36:22 | access to array indirection [post update] [data] |
| arrays.cpp:36:5:36:10 | o indirection [post update] [nested, arr, data] | arrays.cpp:37:8:37:8 | o indirection [nested, arr, data] |
| arrays.cpp:36:5:36:10 | o indirection [post update] [nested, arr, data] | arrays.cpp:38:8:38:8 | o indirection [nested, arr, data] |
| arrays.cpp:36:12:36:14 | nested indirection [post update] [arr, data] | arrays.cpp:36:5:36:10 | o indirection [post update] [nested, arr, data] |
| arrays.cpp:36:19:36:22 | access to array indirection [post update] [data] | arrays.cpp:36:12:36:14 | nested indirection [post update] [arr, data] |
| arrays.cpp:36:26:36:35 | call to user_input | arrays.cpp:36:3:36:37 | Store |
| arrays.cpp:37:8:37:8 | o indirection [nested, arr, data] | arrays.cpp:37:10:37:15 | nested indirection [arr, data] |
| arrays.cpp:37:8:37:22 | access to array indirection [data] | arrays.cpp:37:24:37:27 | FieldAddress indirection |
| arrays.cpp:37:8:37:22 | access to array indirection [data] | arrays.cpp:37:24:37:27 | data |
| arrays.cpp:37:10:37:15 | nested indirection [arr, data] | arrays.cpp:37:8:37:22 | access to array indirection [data] |
| arrays.cpp:37:24:37:27 | FieldAddress indirection | arrays.cpp:37:24:37:27 | data |
| arrays.cpp:38:8:38:8 | o indirection [nested, arr, data] | arrays.cpp:38:10:38:15 | nested indirection [arr, data] |
| arrays.cpp:38:8:38:22 | access to array indirection [data] | arrays.cpp:38:24:38:27 | FieldAddress indirection |
| arrays.cpp:38:8:38:22 | access to array indirection [data] | arrays.cpp:38:24:38:27 | data |
| arrays.cpp:38:10:38:15 | nested indirection [arr, data] | arrays.cpp:38:8:38:22 | access to array indirection [data] |
| arrays.cpp:38:24:38:27 | FieldAddress indirection | arrays.cpp:38:24:38:27 | data |
| arrays.cpp:42:3:42:40 | Store | arrays.cpp:42:22:42:25 | access to array indirection [post update] [data] |
| arrays.cpp:42:5:42:12 | o indirection [post update] [indirect indirection, arr, data] | arrays.cpp:43:8:43:8 | o indirection [indirect indirection, arr, data] |
| arrays.cpp:42:5:42:12 | o indirection [post update] [indirect indirection, arr, data] | arrays.cpp:44:8:44:8 | o indirection [indirect indirection, arr, data] |
| arrays.cpp:42:15:42:17 | indirect indirection [post update] [arr, data] | arrays.cpp:42:5:42:12 | o indirection [post update] [indirect indirection, arr, data] |
| arrays.cpp:42:22:42:25 | access to array indirection [post update] [data] | arrays.cpp:42:15:42:17 | indirect indirection [post update] [arr, data] |
| arrays.cpp:42:29:42:38 | call to user_input | arrays.cpp:42:3:42:40 | Store |
| arrays.cpp:43:8:43:8 | o indirection [indirect indirection, arr, data] | arrays.cpp:43:10:43:17 | FieldAddress indirection [arr, data] |
| arrays.cpp:43:8:43:8 | o indirection [indirect indirection, arr, data] | arrays.cpp:43:10:43:17 | indirect indirection [arr, data] |
| arrays.cpp:43:8:43:25 | access to array indirection [data] | arrays.cpp:43:27:43:30 | FieldAddress indirection |
| arrays.cpp:43:8:43:25 | access to array indirection [data] | arrays.cpp:43:27:43:30 | data |
| arrays.cpp:43:10:43:17 | FieldAddress indirection [arr, data] | arrays.cpp:43:10:43:17 | indirect indirection [arr, data] |
| arrays.cpp:43:10:43:17 | indirect indirection [arr, data] | arrays.cpp:43:8:43:25 | access to array indirection [data] |
| arrays.cpp:43:27:43:30 | FieldAddress indirection | arrays.cpp:43:27:43:30 | data |
| arrays.cpp:44:8:44:8 | o indirection [indirect indirection, arr, data] | arrays.cpp:44:10:44:17 | FieldAddress indirection [arr, data] |
| arrays.cpp:44:8:44:8 | o indirection [indirect indirection, arr, data] | arrays.cpp:44:10:44:17 | indirect indirection [arr, data] |
| arrays.cpp:44:8:44:25 | access to array indirection [data] | arrays.cpp:44:27:44:30 | FieldAddress indirection |
| arrays.cpp:44:8:44:25 | access to array indirection [data] | arrays.cpp:44:27:44:30 | data |
| arrays.cpp:44:10:44:17 | FieldAddress indirection [arr, data] | arrays.cpp:44:10:44:17 | indirect indirection [arr, data] |
| arrays.cpp:44:10:44:17 | indirect indirection [arr, data] | arrays.cpp:44:8:44:25 | access to array indirection [data] |
| arrays.cpp:44:27:44:30 | FieldAddress indirection | arrays.cpp:44:27:44:30 | data |
| arrays.cpp:48:3:48:40 | Store | arrays.cpp:48:22:48:25 | access to array indirection [post update] [data] |
| arrays.cpp:48:5:48:12 | o indirection [post update] [indirect indirection, ptr indirection, data] | arrays.cpp:49:8:49:8 | o indirection [indirect indirection, ptr indirection, data] |
| arrays.cpp:48:5:48:12 | o indirection [post update] [indirect indirection, ptr indirection, data] | arrays.cpp:50:8:50:8 | o indirection [indirect indirection, ptr indirection, data] |
| arrays.cpp:48:15:48:17 | indirect indirection [post update] [ptr indirection, data] | arrays.cpp:48:5:48:12 | o indirection [post update] [indirect indirection, ptr indirection, data] |
| arrays.cpp:48:22:48:25 | access to array indirection [post update] [data] | arrays.cpp:48:15:48:17 | indirect indirection [post update] [ptr indirection, data] |
| arrays.cpp:48:29:48:38 | call to user_input | arrays.cpp:48:3:48:40 | Store |
| arrays.cpp:49:8:49:8 | o indirection [indirect indirection, ptr indirection, data] | arrays.cpp:49:10:49:17 | FieldAddress indirection [ptr indirection, data] |
| arrays.cpp:49:8:49:8 | o indirection [indirect indirection, ptr indirection, data] | arrays.cpp:49:10:49:17 | indirect indirection [ptr indirection, data] |
| arrays.cpp:49:8:49:25 | access to array indirection [data] | arrays.cpp:49:27:49:30 | FieldAddress indirection |
| arrays.cpp:49:8:49:25 | access to array indirection [data] | arrays.cpp:49:27:49:30 | data |
| arrays.cpp:49:10:49:17 | FieldAddress indirection [ptr indirection, data] | arrays.cpp:49:10:49:17 | indirect indirection [ptr indirection, data] |
| arrays.cpp:49:10:49:17 | indirect indirection [ptr indirection, data] | arrays.cpp:49:8:49:25 | access to array indirection [data] |
| arrays.cpp:49:10:49:17 | indirect indirection [ptr indirection, data] | arrays.cpp:49:20:49:22 | FieldAddress indirection [data] |
| arrays.cpp:49:20:49:22 | FieldAddress indirection [data] | arrays.cpp:49:8:49:25 | access to array indirection [data] |
| arrays.cpp:49:27:49:30 | FieldAddress indirection | arrays.cpp:49:27:49:30 | data |
| arrays.cpp:50:8:50:8 | o indirection [indirect indirection, ptr indirection, data] | arrays.cpp:50:10:50:17 | FieldAddress indirection [ptr indirection, data] |
| arrays.cpp:50:8:50:8 | o indirection [indirect indirection, ptr indirection, data] | arrays.cpp:50:10:50:17 | indirect indirection [ptr indirection, data] |
| arrays.cpp:50:8:50:25 | access to array indirection [data] | arrays.cpp:50:27:50:30 | FieldAddress indirection |
| arrays.cpp:50:8:50:25 | access to array indirection [data] | arrays.cpp:50:27:50:30 | data |
| arrays.cpp:50:10:50:17 | FieldAddress indirection [ptr indirection, data] | arrays.cpp:50:10:50:17 | indirect indirection [ptr indirection, data] |
| arrays.cpp:50:10:50:17 | indirect indirection [ptr indirection, data] | arrays.cpp:50:8:50:25 | access to array indirection [data] |
| arrays.cpp:50:10:50:17 | indirect indirection [ptr indirection, data] | arrays.cpp:50:20:50:22 | FieldAddress indirection [data] |
| arrays.cpp:50:20:50:22 | FieldAddress indirection [data] | arrays.cpp:50:8:50:25 | access to array indirection [data] |
| arrays.cpp:50:27:50:30 | FieldAddress indirection | arrays.cpp:50:27:50:30 | data |
| by_reference.cpp:11:48:11:52 | value | by_reference.cpp:12:5:12:16 | Store |
| by_reference.cpp:12:5:12:16 | Store | by_reference.cpp:12:8:12:8 | Load indirection [post update] [a] |
| by_reference.cpp:15:26:15:30 | value | by_reference.cpp:16:5:16:19 | Store |
| by_reference.cpp:16:5:16:19 | Store | by_reference.cpp:16:11:16:11 | Load indirection [post update] [a] |
| by_reference.cpp:19:28:19:32 | value | by_reference.cpp:20:23:20:27 | value |
| by_reference.cpp:20:23:20:27 | value | by_reference.cpp:15:26:15:30 | value |
| by_reference.cpp:20:23:20:27 | value | by_reference.cpp:20:5:20:8 | setDirectly output argument [a] |
| by_reference.cpp:23:34:23:38 | value | by_reference.cpp:24:25:24:29 | value |
| by_reference.cpp:24:25:24:29 | value | by_reference.cpp:11:48:11:52 | value |
| by_reference.cpp:24:25:24:29 | value | by_reference.cpp:24:19:24:22 | nonMemberSetA output argument [a] |
| by_reference.cpp:31:46:31:46 | s indirection [a] | by_reference.cpp:32:12:32:12 | Load indirection [a] |
| by_reference.cpp:32:12:32:12 | Load indirection [a] | by_reference.cpp:31:16:31:28 | VariableAddress indirection |
| by_reference.cpp:32:12:32:12 | Load indirection [a] | by_reference.cpp:32:15:32:15 | a |
| by_reference.cpp:32:15:32:15 | a | by_reference.cpp:31:16:31:28 | VariableAddress indirection |
| by_reference.cpp:35:9:35:19 | this indirection [a] | by_reference.cpp:36:12:36:15 | Load indirection [a] |
| by_reference.cpp:36:12:36:15 | Load indirection [a] | by_reference.cpp:35:9:35:19 | VariableAddress indirection |
| by_reference.cpp:36:12:36:15 | Load indirection [a] | by_reference.cpp:36:18:36:18 | a |
| by_reference.cpp:36:18:36:18 | a | by_reference.cpp:35:9:35:19 | VariableAddress indirection |
| by_reference.cpp:39:9:39:21 | this indirection [a] | by_reference.cpp:40:12:40:15 | this indirection [a] |
| by_reference.cpp:40:12:40:15 | this indirection [a] | by_reference.cpp:35:9:35:19 | this indirection [a] |
| by_reference.cpp:40:12:40:15 | this indirection [a] | by_reference.cpp:39:9:39:21 | VariableAddress indirection |
| by_reference.cpp:43:9:43:27 | this indirection [a] | by_reference.cpp:44:26:44:29 | this indirection [a] |
| by_reference.cpp:44:26:44:29 | this indirection [a] | by_reference.cpp:31:46:31:46 | s indirection [a] |
| by_reference.cpp:44:26:44:29 | this indirection [a] | by_reference.cpp:43:9:43:27 | VariableAddress indirection |
| by_reference.cpp:50:3:50:3 | setDirectly output argument [a] | by_reference.cpp:51:8:51:8 | s indirection [a] |
| by_reference.cpp:50:17:50:26 | call to user_input | by_reference.cpp:15:26:15:30 | value |
| by_reference.cpp:50:17:50:26 | call to user_input | by_reference.cpp:50:3:50:3 | setDirectly output argument [a] |
| by_reference.cpp:51:8:51:8 | s indirection [a] | by_reference.cpp:35:9:35:19 | this indirection [a] |
| by_reference.cpp:51:8:51:8 | s indirection [a] | by_reference.cpp:51:10:51:20 | call to getDirectly |
| by_reference.cpp:56:3:56:3 | setIndirectly output argument [a] | by_reference.cpp:57:8:57:8 | s indirection [a] |
| by_reference.cpp:56:19:56:28 | call to user_input | by_reference.cpp:19:28:19:32 | value |
| by_reference.cpp:56:19:56:28 | call to user_input | by_reference.cpp:56:3:56:3 | setIndirectly output argument [a] |
| by_reference.cpp:57:8:57:8 | s indirection [a] | by_reference.cpp:39:9:39:21 | this indirection [a] |
| by_reference.cpp:57:8:57:8 | s indirection [a] | by_reference.cpp:57:10:57:22 | call to getIndirectly |
| by_reference.cpp:62:3:62:3 | setThroughNonMember output argument [a] | by_reference.cpp:63:8:63:8 | s indirection [a] |
| by_reference.cpp:62:25:62:34 | call to user_input | by_reference.cpp:23:34:23:38 | value |
| by_reference.cpp:62:25:62:34 | call to user_input | by_reference.cpp:62:3:62:3 | setThroughNonMember output argument [a] |
| by_reference.cpp:63:8:63:8 | s indirection [a] | by_reference.cpp:43:9:43:27 | this indirection [a] |
| by_reference.cpp:63:8:63:8 | s indirection [a] | by_reference.cpp:63:10:63:28 | call to getThroughNonMember |
| by_reference.cpp:68:17:68:18 | nonMemberSetA output argument [a] | by_reference.cpp:69:22:69:23 | & ... indirection [a] |
| by_reference.cpp:68:21:68:30 | call to user_input | by_reference.cpp:11:48:11:52 | value |
| by_reference.cpp:68:21:68:30 | call to user_input | by_reference.cpp:68:17:68:18 | nonMemberSetA output argument [a] |
| by_reference.cpp:69:22:69:23 | & ... indirection [a] | by_reference.cpp:31:46:31:46 | s indirection [a] |
| by_reference.cpp:69:22:69:23 | & ... indirection [a] | by_reference.cpp:69:8:69:20 | call to nonMemberGetA |
| by_reference.cpp:84:3:84:25 | Store | by_reference.cpp:84:10:84:10 | Load indirection [post update] [a] |
| by_reference.cpp:84:10:84:10 | Load indirection [post update] [a] | by_reference.cpp:102:21:102:39 | taint_inner_a_ptr output argument [a] |
| by_reference.cpp:84:10:84:10 | Load indirection [post update] [a] | by_reference.cpp:103:27:103:35 | taint_inner_a_ptr output argument [a] |
| by_reference.cpp:84:10:84:10 | Load indirection [post update] [a] | by_reference.cpp:106:21:106:41 | taint_inner_a_ptr output argument [a] |
| by_reference.cpp:84:10:84:10 | Load indirection [post update] [a] | by_reference.cpp:107:29:107:37 | taint_inner_a_ptr output argument [a] |
| by_reference.cpp:84:14:84:23 | call to user_input | by_reference.cpp:84:3:84:25 | Store |
| by_reference.cpp:88:3:88:24 | Store | by_reference.cpp:88:9:88:9 | (reference dereference) indirection [post update] [a] |
| by_reference.cpp:88:9:88:9 | (reference dereference) indirection [post update] [a] | by_reference.cpp:122:21:122:38 | taint_inner_a_ref output argument [a] |
| by_reference.cpp:88:9:88:9 | (reference dereference) indirection [post update] [a] | by_reference.cpp:123:21:123:36 | taint_inner_a_ref output argument [a] |
| by_reference.cpp:88:9:88:9 | (reference dereference) indirection [post update] [a] | by_reference.cpp:126:21:126:40 | taint_inner_a_ref output argument [a] |
| by_reference.cpp:88:9:88:9 | (reference dereference) indirection [post update] [a] | by_reference.cpp:127:21:127:38 | taint_inner_a_ref output argument [a] |
| by_reference.cpp:88:13:88:22 | call to user_input | by_reference.cpp:88:3:88:24 | Store |
| by_reference.cpp:91:25:91:26 | Load indirection | by_reference.cpp:104:15:104:22 | taint_a_ptr output argument |
| by_reference.cpp:91:25:91:26 | Load indirection | by_reference.cpp:108:15:108:24 | taint_a_ptr output argument |
| by_reference.cpp:92:9:92:18 | call to user_input | by_reference.cpp:91:25:91:26 | Load indirection |
| by_reference.cpp:95:25:95:26 | Load indirection | by_reference.cpp:124:15:124:21 | taint_a_ref output argument |
| by_reference.cpp:95:25:95:26 | Load indirection | by_reference.cpp:128:15:128:23 | taint_a_ref output argument |
| by_reference.cpp:96:8:96:17 | call to user_input | by_reference.cpp:95:25:95:26 | Load indirection |
| by_reference.cpp:102:21:102:39 | taint_inner_a_ptr output argument [a] | by_reference.cpp:102:28:102:39 | outer indirection [post update] [inner_nested, a] |
| by_reference.cpp:102:28:102:39 | outer indirection [post update] [inner_nested, a] | by_reference.cpp:110:8:110:12 | outer indirection [inner_nested, a] |
| by_reference.cpp:103:27:103:35 | outer indirection [post update] [inner_ptr indirection, a] | by_reference.cpp:111:8:111:12 | outer indirection [inner_ptr indirection, a] |
| by_reference.cpp:103:27:103:35 | taint_inner_a_ptr output argument [a] | by_reference.cpp:103:27:103:35 | outer indirection [post update] [inner_ptr indirection, a] |
| by_reference.cpp:104:15:104:22 | taint_a_ptr output argument | by_reference.cpp:104:22:104:22 | outer indirection [post update] [a] |
| by_reference.cpp:104:22:104:22 | outer indirection [post update] [a] | by_reference.cpp:112:8:112:12 | outer indirection [a] |
| by_reference.cpp:106:21:106:41 | taint_inner_a_ptr output argument [a] | by_reference.cpp:106:30:106:41 | Load indirection [post update] [inner_nested, a] |
| by_reference.cpp:106:30:106:41 | Load indirection [post update] [inner_nested, a] | by_reference.cpp:114:8:114:13 | Load indirection [inner_nested, a] |
| by_reference.cpp:107:29:107:37 | Load indirection [post update] [inner_ptr indirection, a] | by_reference.cpp:115:8:115:13 | Load indirection [inner_ptr indirection, a] |
| by_reference.cpp:107:29:107:37 | taint_inner_a_ptr output argument [a] | by_reference.cpp:107:29:107:37 | Load indirection [post update] [inner_ptr indirection, a] |
| by_reference.cpp:108:15:108:24 | taint_a_ptr output argument | by_reference.cpp:108:24:108:24 | Load indirection [post update] [a] |
| by_reference.cpp:108:24:108:24 | Load indirection [post update] [a] | by_reference.cpp:116:8:116:13 | Load indirection [a] |
| by_reference.cpp:110:8:110:12 | outer indirection [inner_nested, a] | by_reference.cpp:110:14:110:25 | inner_nested indirection [a] |
| by_reference.cpp:110:14:110:25 | inner_nested indirection [a] | by_reference.cpp:110:27:110:27 | FieldAddress indirection |
| by_reference.cpp:110:14:110:25 | inner_nested indirection [a] | by_reference.cpp:110:27:110:27 | a |
| by_reference.cpp:110:27:110:27 | FieldAddress indirection | by_reference.cpp:110:27:110:27 | a |
| by_reference.cpp:111:8:111:12 | outer indirection [inner_ptr indirection, a] | by_reference.cpp:111:14:111:22 | FieldAddress indirection [a] |
| by_reference.cpp:111:8:111:12 | outer indirection [inner_ptr indirection, a] | by_reference.cpp:111:14:111:22 | inner_ptr indirection [a] |
| by_reference.cpp:111:14:111:22 | FieldAddress indirection [a] | by_reference.cpp:111:14:111:22 | inner_ptr indirection [a] |
| by_reference.cpp:111:14:111:22 | inner_ptr indirection [a] | by_reference.cpp:111:25:111:25 | FieldAddress indirection |
| by_reference.cpp:111:14:111:22 | inner_ptr indirection [a] | by_reference.cpp:111:25:111:25 | a |
| by_reference.cpp:111:25:111:25 | FieldAddress indirection | by_reference.cpp:111:25:111:25 | a |
| by_reference.cpp:112:8:112:12 | outer indirection [a] | by_reference.cpp:112:14:112:14 | FieldAddress indirection |
| by_reference.cpp:112:8:112:12 | outer indirection [a] | by_reference.cpp:112:14:112:14 | a |
| by_reference.cpp:112:14:112:14 | FieldAddress indirection | by_reference.cpp:112:14:112:14 | a |
| by_reference.cpp:114:8:114:13 | Load indirection [inner_nested, a] | by_reference.cpp:114:16:114:27 | inner_nested indirection [a] |
| by_reference.cpp:114:16:114:27 | inner_nested indirection [a] | by_reference.cpp:114:29:114:29 | FieldAddress indirection |
| by_reference.cpp:114:16:114:27 | inner_nested indirection [a] | by_reference.cpp:114:29:114:29 | a |
| by_reference.cpp:114:29:114:29 | FieldAddress indirection | by_reference.cpp:114:29:114:29 | a |
| by_reference.cpp:115:8:115:13 | Load indirection [inner_ptr indirection, a] | by_reference.cpp:115:16:115:24 | FieldAddress indirection [a] |
| by_reference.cpp:115:8:115:13 | Load indirection [inner_ptr indirection, a] | by_reference.cpp:115:16:115:24 | inner_ptr indirection [a] |
| by_reference.cpp:115:16:115:24 | FieldAddress indirection [a] | by_reference.cpp:115:16:115:24 | inner_ptr indirection [a] |
| by_reference.cpp:115:16:115:24 | inner_ptr indirection [a] | by_reference.cpp:115:27:115:27 | FieldAddress indirection |
| by_reference.cpp:115:16:115:24 | inner_ptr indirection [a] | by_reference.cpp:115:27:115:27 | a |
| by_reference.cpp:115:27:115:27 | FieldAddress indirection | by_reference.cpp:115:27:115:27 | a |
| by_reference.cpp:116:8:116:13 | Load indirection [a] | by_reference.cpp:116:16:116:16 | FieldAddress indirection |
| by_reference.cpp:116:8:116:13 | Load indirection [a] | by_reference.cpp:116:16:116:16 | a |
| by_reference.cpp:116:16:116:16 | FieldAddress indirection | by_reference.cpp:116:16:116:16 | a |
| by_reference.cpp:122:21:122:38 | taint_inner_a_ref output argument [a] | by_reference.cpp:122:27:122:38 | outer indirection [post update] [inner_nested, a] |
| by_reference.cpp:122:27:122:38 | outer indirection [post update] [inner_nested, a] | by_reference.cpp:130:8:130:12 | outer indirection [inner_nested, a] |
| by_reference.cpp:123:21:123:36 | taint_inner_a_ref output argument [a] | by_reference.cpp:123:28:123:36 | outer indirection [post update] [inner_ptr indirection, a] |
| by_reference.cpp:123:28:123:36 | outer indirection [post update] [inner_ptr indirection, a] | by_reference.cpp:131:8:131:12 | outer indirection [inner_ptr indirection, a] |
| by_reference.cpp:124:15:124:21 | taint_a_ref output argument | by_reference.cpp:124:21:124:21 | outer indirection [post update] [a] |
| by_reference.cpp:124:21:124:21 | outer indirection [post update] [a] | by_reference.cpp:132:8:132:12 | outer indirection [a] |
| by_reference.cpp:126:21:126:40 | taint_inner_a_ref output argument [a] | by_reference.cpp:126:29:126:40 | Load indirection [post update] [inner_nested, a] |
| by_reference.cpp:126:29:126:40 | Load indirection [post update] [inner_nested, a] | by_reference.cpp:134:8:134:13 | Load indirection [inner_nested, a] |
| by_reference.cpp:127:21:127:38 | taint_inner_a_ref output argument [a] | by_reference.cpp:127:30:127:38 | Load indirection [post update] [inner_ptr indirection, a] |
| by_reference.cpp:127:30:127:38 | Load indirection [post update] [inner_ptr indirection, a] | by_reference.cpp:135:8:135:13 | Load indirection [inner_ptr indirection, a] |
| by_reference.cpp:128:15:128:23 | taint_a_ref output argument | by_reference.cpp:128:23:128:23 | Load indirection [post update] [a] |
| by_reference.cpp:128:23:128:23 | Load indirection [post update] [a] | by_reference.cpp:136:8:136:13 | Load indirection [a] |
| by_reference.cpp:130:8:130:12 | outer indirection [inner_nested, a] | by_reference.cpp:130:14:130:25 | inner_nested indirection [a] |
| by_reference.cpp:130:14:130:25 | inner_nested indirection [a] | by_reference.cpp:130:27:130:27 | FieldAddress indirection |
| by_reference.cpp:130:14:130:25 | inner_nested indirection [a] | by_reference.cpp:130:27:130:27 | a |
| by_reference.cpp:130:27:130:27 | FieldAddress indirection | by_reference.cpp:130:27:130:27 | a |
| by_reference.cpp:131:8:131:12 | outer indirection [inner_ptr indirection, a] | by_reference.cpp:131:14:131:22 | FieldAddress indirection [a] |
| by_reference.cpp:131:8:131:12 | outer indirection [inner_ptr indirection, a] | by_reference.cpp:131:14:131:22 | inner_ptr indirection [a] |
| by_reference.cpp:131:14:131:22 | FieldAddress indirection [a] | by_reference.cpp:131:14:131:22 | inner_ptr indirection [a] |
| by_reference.cpp:131:14:131:22 | inner_ptr indirection [a] | by_reference.cpp:131:25:131:25 | FieldAddress indirection |
| by_reference.cpp:131:14:131:22 | inner_ptr indirection [a] | by_reference.cpp:131:25:131:25 | a |
| by_reference.cpp:131:25:131:25 | FieldAddress indirection | by_reference.cpp:131:25:131:25 | a |
| by_reference.cpp:132:8:132:12 | outer indirection [a] | by_reference.cpp:132:14:132:14 | FieldAddress indirection |
| by_reference.cpp:132:8:132:12 | outer indirection [a] | by_reference.cpp:132:14:132:14 | a |
| by_reference.cpp:132:14:132:14 | FieldAddress indirection | by_reference.cpp:132:14:132:14 | a |
| by_reference.cpp:134:8:134:13 | Load indirection [inner_nested, a] | by_reference.cpp:134:16:134:27 | inner_nested indirection [a] |
| by_reference.cpp:134:16:134:27 | inner_nested indirection [a] | by_reference.cpp:134:29:134:29 | FieldAddress indirection |
| by_reference.cpp:134:16:134:27 | inner_nested indirection [a] | by_reference.cpp:134:29:134:29 | a |
| by_reference.cpp:134:29:134:29 | FieldAddress indirection | by_reference.cpp:134:29:134:29 | a |
| by_reference.cpp:135:8:135:13 | Load indirection [inner_ptr indirection, a] | by_reference.cpp:135:16:135:24 | FieldAddress indirection [a] |
| by_reference.cpp:135:8:135:13 | Load indirection [inner_ptr indirection, a] | by_reference.cpp:135:16:135:24 | inner_ptr indirection [a] |
| by_reference.cpp:135:16:135:24 | FieldAddress indirection [a] | by_reference.cpp:135:16:135:24 | inner_ptr indirection [a] |
| by_reference.cpp:135:16:135:24 | inner_ptr indirection [a] | by_reference.cpp:135:27:135:27 | FieldAddress indirection |
| by_reference.cpp:135:16:135:24 | inner_ptr indirection [a] | by_reference.cpp:135:27:135:27 | a |
| by_reference.cpp:135:27:135:27 | FieldAddress indirection | by_reference.cpp:135:27:135:27 | a |
| by_reference.cpp:136:8:136:13 | Load indirection [a] | by_reference.cpp:136:16:136:16 | FieldAddress indirection |
| by_reference.cpp:136:8:136:13 | Load indirection [a] | by_reference.cpp:136:16:136:16 | a |
| by_reference.cpp:136:16:136:16 | FieldAddress indirection | by_reference.cpp:136:16:136:16 | a |
| complex.cpp:9:7:9:7 | this indirection [a_] | complex.cpp:9:20:9:21 | Load indirection [a_] |
| complex.cpp:9:20:9:21 | Load indirection [a_] | complex.cpp:9:7:9:7 | VariableAddress indirection |
| complex.cpp:9:20:9:21 | Load indirection [a_] | complex.cpp:9:20:9:21 | a_ |
| complex.cpp:9:20:9:21 | a_ | complex.cpp:9:7:9:7 | VariableAddress indirection |
| complex.cpp:10:7:10:7 | this indirection [b_] | complex.cpp:10:20:10:21 | Load indirection [b_] |
| complex.cpp:10:20:10:21 | Load indirection [b_] | complex.cpp:10:7:10:7 | VariableAddress indirection |
| complex.cpp:10:20:10:21 | Load indirection [b_] | complex.cpp:10:20:10:21 | b_ |
| complex.cpp:10:20:10:21 | b_ | complex.cpp:10:7:10:7 | VariableAddress indirection |
| complex.cpp:11:17:11:17 | a | complex.cpp:11:22:11:27 | Store |
| complex.cpp:11:22:11:27 | Store | complex.cpp:11:22:11:23 | Load indirection [post update] [a_] |
| complex.cpp:12:17:12:17 | b | complex.cpp:12:22:12:27 | Store |
| complex.cpp:12:22:12:27 | Store | complex.cpp:12:22:12:23 | Load indirection [post update] [b_] |
| complex.cpp:40:17:40:17 | b indirection [inner, f, a_] | complex.cpp:42:8:42:8 | (reference dereference) indirection [inner, f, a_] |
| complex.cpp:40:17:40:17 | b indirection [inner, f, b_] | complex.cpp:43:8:43:8 | (reference dereference) indirection [inner, f, b_] |
| complex.cpp:42:8:42:8 | (reference dereference) indirection [inner, f, a_] | complex.cpp:42:10:42:14 | inner indirection [f, a_] |
| complex.cpp:42:10:42:14 | inner indirection [f, a_] | complex.cpp:42:16:42:16 | f indirection [a_] |
| complex.cpp:42:16:42:16 | f indirection [a_] | complex.cpp:9:7:9:7 | this indirection [a_] |
| complex.cpp:42:16:42:16 | f indirection [a_] | complex.cpp:42:18:42:18 | call to a |
| complex.cpp:43:8:43:8 | (reference dereference) indirection [inner, f, b_] | complex.cpp:43:10:43:14 | inner indirection [f, b_] |
| complex.cpp:43:10:43:14 | inner indirection [f, b_] | complex.cpp:43:16:43:16 | f indirection [b_] |
| complex.cpp:43:16:43:16 | f indirection [b_] | complex.cpp:10:7:10:7 | this indirection [b_] |
| complex.cpp:43:16:43:16 | f indirection [b_] | complex.cpp:43:18:43:18 | call to b |
| complex.cpp:53:6:53:10 | b1 indirection [post update] [inner, f, a_] | complex.cpp:59:7:59:8 | b1 indirection [inner, f, a_] |
| complex.cpp:53:12:53:12 | inner indirection [post update] [f, a_] | complex.cpp:53:6:53:10 | b1 indirection [post update] [inner, f, a_] |
| complex.cpp:53:12:53:12 | inner indirection [post update] [f, a_] | complex.cpp:53:6:53:10 | b1 indirection [post update] [inner, f, a_] |
| complex.cpp:53:12:53:12 | inner indirection [post update] [f, a_] | complex.cpp:53:6:53:10 | b1 indirection [post update] [inner, f, a_] |
| complex.cpp:53:12:53:12 | setA output argument [a_] | complex.cpp:53:12:53:12 | inner indirection [post update] [f, a_] |
| complex.cpp:53:12:53:12 | setA output argument [a_] | complex.cpp:53:12:53:12 | inner indirection [post update] [f, a_] |
| complex.cpp:53:12:53:12 | setA output argument [a_] | complex.cpp:53:12:53:12 | inner indirection [post update] [f, a_] |
| complex.cpp:53:19:53:28 | call to user_input | complex.cpp:11:17:11:17 | a |
| complex.cpp:53:19:53:28 | call to user_input | complex.cpp:53:12:53:12 | setA output argument [a_] |
| complex.cpp:54:6:54:10 | b2 indirection [post update] [inner, f, b_] | complex.cpp:62:7:62:8 | b2 indirection [inner, f, b_] |
| complex.cpp:54:12:54:12 | inner indirection [post update] [f, b_] | complex.cpp:54:6:54:10 | b2 indirection [post update] [inner, f, b_] |
| complex.cpp:54:12:54:12 | inner indirection [post update] [f, b_] | complex.cpp:54:6:54:10 | b2 indirection [post update] [inner, f, b_] |
| complex.cpp:54:12:54:12 | inner indirection [post update] [f, b_] | complex.cpp:54:6:54:10 | b2 indirection [post update] [inner, f, b_] |
| complex.cpp:54:12:54:12 | setB output argument [b_] | complex.cpp:54:12:54:12 | inner indirection [post update] [f, b_] |
| complex.cpp:54:12:54:12 | setB output argument [b_] | complex.cpp:54:12:54:12 | inner indirection [post update] [f, b_] |
| complex.cpp:54:12:54:12 | setB output argument [b_] | complex.cpp:54:12:54:12 | inner indirection [post update] [f, b_] |
| complex.cpp:54:19:54:28 | call to user_input | complex.cpp:12:17:12:17 | b |
| complex.cpp:54:19:54:28 | call to user_input | complex.cpp:54:12:54:12 | setB output argument [b_] |
| complex.cpp:55:6:55:10 | b3 indirection [post update] [inner, f, a_] | complex.cpp:65:7:65:8 | b3 indirection [inner, f, a_] |
| complex.cpp:55:12:55:12 | inner indirection [post update] [f, a_] | complex.cpp:55:6:55:10 | b3 indirection [post update] [inner, f, a_] |
| complex.cpp:55:12:55:12 | inner indirection [post update] [f, a_] | complex.cpp:55:6:55:10 | b3 indirection [post update] [inner, f, a_] |
| complex.cpp:55:12:55:12 | inner indirection [post update] [f, a_] | complex.cpp:55:6:55:10 | b3 indirection [post update] [inner, f, a_] |
| complex.cpp:55:12:55:12 | setA output argument [a_] | complex.cpp:55:12:55:12 | inner indirection [post update] [f, a_] |
| complex.cpp:55:12:55:12 | setA output argument [a_] | complex.cpp:55:12:55:12 | inner indirection [post update] [f, a_] |
| complex.cpp:55:12:55:12 | setA output argument [a_] | complex.cpp:55:12:55:12 | inner indirection [post update] [f, a_] |
| complex.cpp:55:19:55:28 | call to user_input | complex.cpp:11:17:11:17 | a |
| complex.cpp:55:19:55:28 | call to user_input | complex.cpp:55:12:55:12 | setA output argument [a_] |
| complex.cpp:56:6:56:10 | b3 indirection [post update] [inner, f, b_] | complex.cpp:65:7:65:8 | b3 indirection [inner, f, b_] |
| complex.cpp:56:12:56:12 | inner indirection [post update] [f, b_] | complex.cpp:56:6:56:10 | b3 indirection [post update] [inner, f, b_] |
| complex.cpp:56:12:56:12 | inner indirection [post update] [f, b_] | complex.cpp:56:6:56:10 | b3 indirection [post update] [inner, f, b_] |
| complex.cpp:56:12:56:12 | inner indirection [post update] [f, b_] | complex.cpp:56:6:56:10 | b3 indirection [post update] [inner, f, b_] |
| complex.cpp:56:12:56:12 | setB output argument [b_] | complex.cpp:56:12:56:12 | inner indirection [post update] [f, b_] |
| complex.cpp:56:12:56:12 | setB output argument [b_] | complex.cpp:56:12:56:12 | inner indirection [post update] [f, b_] |
| complex.cpp:56:12:56:12 | setB output argument [b_] | complex.cpp:56:12:56:12 | inner indirection [post update] [f, b_] |
| complex.cpp:56:19:56:28 | call to user_input | complex.cpp:12:17:12:17 | b |
| complex.cpp:56:19:56:28 | call to user_input | complex.cpp:56:12:56:12 | setB output argument [b_] |
| complex.cpp:59:7:59:8 | b1 indirection [inner, f, a_] | complex.cpp:40:17:40:17 | b indirection [inner, f, a_] |
| complex.cpp:62:7:62:8 | b2 indirection [inner, f, b_] | complex.cpp:40:17:40:17 | b indirection [inner, f, b_] |
| complex.cpp:65:7:65:8 | b3 indirection [inner, f, a_] | complex.cpp:40:17:40:17 | b indirection [inner, f, a_] |
| complex.cpp:65:7:65:8 | b3 indirection [inner, f, b_] | complex.cpp:40:17:40:17 | b indirection [inner, f, b_] |
| conflated.cpp:10:3:10:22 | Store | conflated.cpp:10:7:10:7 | (reference dereference) indirection [post update] [p indirection] |
| conflated.cpp:10:7:10:7 | (reference dereference) indirection [post update] [p indirection] | conflated.cpp:11:9:11:10 | (reference dereference) indirection [p indirection] |
| conflated.cpp:10:11:10:20 | call to user_input | conflated.cpp:10:3:10:22 | Store |
| conflated.cpp:11:9:11:10 | (reference dereference) indirection [p indirection] | conflated.cpp:11:8:11:12 | * ... |
| conflated.cpp:11:9:11:10 | (reference dereference) indirection [p indirection] | conflated.cpp:11:12:11:12 | FieldAddress indirection |
| conflated.cpp:11:9:11:10 | (reference dereference) indirection [p indirection] | conflated.cpp:11:12:11:12 | p indirection |
| conflated.cpp:11:12:11:12 | FieldAddress indirection | conflated.cpp:11:8:11:12 | * ... |
| conflated.cpp:11:12:11:12 | p indirection | conflated.cpp:11:8:11:12 | * ... |
| conflated.cpp:19:19:19:21 | argument_source output argument | conflated.cpp:20:8:20:10 | raw indirection |
| conflated.cpp:19:19:19:21 | argument_source output argument | conflated.cpp:20:8:20:10 | raw indirection |
| conflated.cpp:29:3:29:22 | Store | conflated.cpp:29:7:29:7 | Load indirection [post update] [x] |
| conflated.cpp:29:7:29:7 | Load indirection [post update] [x] | conflated.cpp:30:8:30:9 | Load indirection [x] |
| conflated.cpp:29:11:29:20 | call to user_input | conflated.cpp:29:3:29:22 | Store |
| conflated.cpp:30:8:30:9 | Load indirection [x] | conflated.cpp:30:12:30:12 | FieldAddress indirection |
| conflated.cpp:30:8:30:9 | Load indirection [x] | conflated.cpp:30:12:30:12 | x |
| conflated.cpp:30:12:30:12 | FieldAddress indirection | conflated.cpp:30:12:30:12 | x |
| conflated.cpp:36:3:36:22 | Store | conflated.cpp:36:7:36:7 | Load indirection [post update] [x] |
| conflated.cpp:36:7:36:7 | Load indirection [post update] [x] | conflated.cpp:37:8:37:9 | Load indirection [x] |
| conflated.cpp:36:11:36:20 | call to user_input | conflated.cpp:36:3:36:22 | Store |
| conflated.cpp:37:8:37:9 | Load indirection [x] | conflated.cpp:37:12:37:12 | FieldAddress indirection |
| conflated.cpp:37:8:37:9 | Load indirection [x] | conflated.cpp:37:12:37:12 | x |
| conflated.cpp:37:12:37:12 | FieldAddress indirection | conflated.cpp:37:12:37:12 | x |
| conflated.cpp:54:3:54:28 | Store | conflated.cpp:54:13:54:13 | next indirection [post update] [y] |
| conflated.cpp:54:7:54:10 | Load indirection [post update] [next indirection, y] | conflated.cpp:55:8:55:9 | Load indirection [next indirection, y] |
| conflated.cpp:54:13:54:13 | next indirection [post update] [y] | conflated.cpp:54:7:54:10 | Load indirection [post update] [next indirection, y] |
| conflated.cpp:54:17:54:26 | call to user_input | conflated.cpp:54:3:54:28 | Store |
| conflated.cpp:55:8:55:9 | Load indirection [next indirection, y] | conflated.cpp:55:12:55:15 | FieldAddress indirection [y] |
| conflated.cpp:55:8:55:9 | Load indirection [next indirection, y] | conflated.cpp:55:12:55:15 | next indirection [y] |
| conflated.cpp:55:12:55:15 | FieldAddress indirection [y] | conflated.cpp:55:12:55:15 | next indirection [y] |
| conflated.cpp:55:12:55:15 | next indirection [y] | conflated.cpp:55:18:55:18 | FieldAddress indirection |
| conflated.cpp:55:12:55:15 | next indirection [y] | conflated.cpp:55:18:55:18 | y |
| conflated.cpp:55:18:55:18 | FieldAddress indirection | conflated.cpp:55:18:55:18 | y |
| conflated.cpp:60:3:60:28 | Store | conflated.cpp:60:13:60:13 | next indirection [post update] [y] |
| conflated.cpp:60:7:60:10 | Load indirection [post update] [next indirection, y] | conflated.cpp:61:8:61:9 | Load indirection [next indirection, y] |
| conflated.cpp:60:13:60:13 | next indirection [post update] [y] | conflated.cpp:60:7:60:10 | Load indirection [post update] [next indirection, y] |
| conflated.cpp:60:17:60:26 | call to user_input | conflated.cpp:60:3:60:28 | Store |
| conflated.cpp:61:8:61:9 | Load indirection [next indirection, y] | conflated.cpp:61:12:61:15 | FieldAddress indirection [y] |
| conflated.cpp:61:8:61:9 | Load indirection [next indirection, y] | conflated.cpp:61:12:61:15 | next indirection [y] |
| conflated.cpp:61:12:61:15 | FieldAddress indirection [y] | conflated.cpp:61:12:61:15 | next indirection [y] |
| conflated.cpp:61:12:61:15 | next indirection [y] | conflated.cpp:61:18:61:18 | FieldAddress indirection |
| conflated.cpp:61:12:61:15 | next indirection [y] | conflated.cpp:61:18:61:18 | y |
| conflated.cpp:61:18:61:18 | FieldAddress indirection | conflated.cpp:61:18:61:18 | y |
| constructors.cpp:18:9:18:9 | this indirection [a_] | constructors.cpp:18:22:18:23 | Load indirection [a_] |
| constructors.cpp:18:22:18:23 | Load indirection [a_] | constructors.cpp:18:9:18:9 | VariableAddress indirection |
| constructors.cpp:18:22:18:23 | Load indirection [a_] | constructors.cpp:18:22:18:23 | a_ |
| constructors.cpp:18:22:18:23 | a_ | constructors.cpp:18:9:18:9 | VariableAddress indirection |
| constructors.cpp:19:9:19:9 | this indirection [b_] | constructors.cpp:19:22:19:23 | Load indirection [b_] |
| constructors.cpp:19:22:19:23 | Load indirection [b_] | constructors.cpp:19:9:19:9 | VariableAddress indirection |
| constructors.cpp:19:22:19:23 | Load indirection [b_] | constructors.cpp:19:22:19:23 | b_ |
| constructors.cpp:19:22:19:23 | b_ | constructors.cpp:19:9:19:9 | VariableAddress indirection |
| constructors.cpp:23:13:23:13 | a | constructors.cpp:23:28:23:28 | Store |
| constructors.cpp:23:20:23:20 | b | constructors.cpp:23:35:23:35 | Store |
| constructors.cpp:23:28:23:28 | Store | constructors.cpp:23:25:23:29 | this indirection [post update] [a_] |
| constructors.cpp:23:35:23:35 | Store | constructors.cpp:23:32:23:36 | this indirection [post update] [b_] |
| constructors.cpp:26:15:26:15 | f indirection [a_] | constructors.cpp:28:10:28:10 | f indirection [a_] |
| constructors.cpp:26:15:26:15 | f indirection [b_] | constructors.cpp:29:10:29:10 | f indirection [b_] |
| constructors.cpp:28:10:28:10 | f indirection [a_] | constructors.cpp:18:9:18:9 | this indirection [a_] |
| constructors.cpp:28:10:28:10 | f indirection [a_] | constructors.cpp:28:12:28:12 | call to a |
| constructors.cpp:29:10:29:10 | f indirection [b_] | constructors.cpp:19:9:19:9 | this indirection [b_] |
| constructors.cpp:29:10:29:10 | f indirection [b_] | constructors.cpp:29:12:29:12 | call to b |
| constructors.cpp:34:9:34:9 | call to Foo [a_] | constructors.cpp:40:9:40:9 | f indirection [a_] |
| constructors.cpp:34:11:34:20 | call to user_input | constructors.cpp:23:13:23:13 | a |
| constructors.cpp:34:11:34:20 | call to user_input | constructors.cpp:34:9:34:9 | call to Foo [a_] |
| constructors.cpp:35:9:35:9 | call to Foo [b_] | constructors.cpp:43:9:43:9 | g indirection [b_] |
| constructors.cpp:35:14:35:23 | call to user_input | constructors.cpp:23:20:23:20 | b |
| constructors.cpp:35:14:35:23 | call to user_input | constructors.cpp:35:9:35:9 | call to Foo [b_] |
| constructors.cpp:36:9:36:9 | call to Foo [a_] | constructors.cpp:46:9:46:9 | h indirection [a_] |
| constructors.cpp:36:9:36:9 | call to Foo [b_] | constructors.cpp:46:9:46:9 | h indirection [b_] |
| constructors.cpp:36:11:36:20 | call to user_input | constructors.cpp:23:13:23:13 | a |
| constructors.cpp:36:11:36:20 | call to user_input | constructors.cpp:36:9:36:9 | call to Foo [a_] |
| constructors.cpp:36:25:36:34 | call to user_input | constructors.cpp:23:20:23:20 | b |
| constructors.cpp:36:25:36:34 | call to user_input | constructors.cpp:36:9:36:9 | call to Foo [b_] |
| constructors.cpp:40:9:40:9 | f indirection [a_] | constructors.cpp:26:15:26:15 | f indirection [a_] |
| constructors.cpp:43:9:43:9 | g indirection [b_] | constructors.cpp:26:15:26:15 | f indirection [b_] |
| constructors.cpp:46:9:46:9 | h indirection [a_] | constructors.cpp:26:15:26:15 | f indirection [a_] |
| constructors.cpp:46:9:46:9 | h indirection [b_] | constructors.cpp:26:15:26:15 | f indirection [b_] |
| qualifiers.cpp:9:21:9:25 | value | qualifiers.cpp:9:30:9:44 | Store |
| qualifiers.cpp:9:30:9:44 | Store | qualifiers.cpp:9:36:9:36 | Load indirection [post update] [a] |
| qualifiers.cpp:12:40:12:44 | value | qualifiers.cpp:12:49:12:64 | Store |
| qualifiers.cpp:12:49:12:64 | Store | qualifiers.cpp:12:56:12:56 | Load indirection [post update] [a] |
| qualifiers.cpp:13:42:13:46 | value | qualifiers.cpp:13:51:13:65 | Store |
| qualifiers.cpp:13:51:13:65 | Store | qualifiers.cpp:13:57:13:57 | (reference dereference) indirection [post update] [a] |
| qualifiers.cpp:22:5:22:9 | getInner output argument [inner indirection, a] | qualifiers.cpp:23:10:23:14 | outer indirection [inner indirection, a] |
| qualifiers.cpp:22:5:22:38 | Store | qualifiers.cpp:22:23:22:23 | call to getInner indirection [post update] [a] |
| qualifiers.cpp:22:23:22:23 | call to getInner indirection [post update] [a] | qualifiers.cpp:22:5:22:9 | getInner output argument [inner indirection, a] |
| qualifiers.cpp:22:27:22:36 | call to user_input | qualifiers.cpp:22:5:22:38 | Store |
| qualifiers.cpp:23:10:23:14 | outer indirection [inner indirection, a] | qualifiers.cpp:23:16:23:20 | FieldAddress indirection [a] |
| qualifiers.cpp:23:10:23:14 | outer indirection [inner indirection, a] | qualifiers.cpp:23:16:23:20 | inner indirection [a] |
| qualifiers.cpp:23:16:23:20 | FieldAddress indirection [a] | qualifiers.cpp:23:16:23:20 | inner indirection [a] |
| qualifiers.cpp:23:16:23:20 | inner indirection [a] | qualifiers.cpp:23:23:23:23 | FieldAddress indirection |
| qualifiers.cpp:23:16:23:20 | inner indirection [a] | qualifiers.cpp:23:23:23:23 | a |
| qualifiers.cpp:23:23:23:23 | FieldAddress indirection | qualifiers.cpp:23:23:23:23 | a |
| qualifiers.cpp:27:5:27:9 | getInner output argument [inner indirection, a] | qualifiers.cpp:28:10:28:14 | outer indirection [inner indirection, a] |
| qualifiers.cpp:27:11:27:18 | setA output argument [a] | qualifiers.cpp:27:5:27:9 | getInner output argument [inner indirection, a] |
| qualifiers.cpp:27:28:27:37 | call to user_input | qualifiers.cpp:9:21:9:25 | value |
| qualifiers.cpp:27:28:27:37 | call to user_input | qualifiers.cpp:27:11:27:18 | setA output argument [a] |
| qualifiers.cpp:28:10:28:14 | outer indirection [inner indirection, a] | qualifiers.cpp:28:16:28:20 | FieldAddress indirection [a] |
| qualifiers.cpp:28:10:28:14 | outer indirection [inner indirection, a] | qualifiers.cpp:28:16:28:20 | inner indirection [a] |
| qualifiers.cpp:28:16:28:20 | FieldAddress indirection [a] | qualifiers.cpp:28:16:28:20 | inner indirection [a] |
| qualifiers.cpp:28:16:28:20 | inner indirection [a] | qualifiers.cpp:28:23:28:23 | FieldAddress indirection |
| qualifiers.cpp:28:16:28:20 | inner indirection [a] | qualifiers.cpp:28:23:28:23 | a |
| qualifiers.cpp:28:23:28:23 | FieldAddress indirection | qualifiers.cpp:28:23:28:23 | a |
| qualifiers.cpp:32:17:32:21 | getInner output argument [inner indirection, a] | qualifiers.cpp:33:10:33:14 | outer indirection [inner indirection, a] |
| qualifiers.cpp:32:23:32:30 | pointerSetA output argument [a] | qualifiers.cpp:32:17:32:21 | getInner output argument [inner indirection, a] |
| qualifiers.cpp:32:35:32:44 | call to user_input | qualifiers.cpp:12:40:12:44 | value |
| qualifiers.cpp:32:35:32:44 | call to user_input | qualifiers.cpp:32:23:32:30 | pointerSetA output argument [a] |
| qualifiers.cpp:33:10:33:14 | outer indirection [inner indirection, a] | qualifiers.cpp:33:16:33:20 | FieldAddress indirection [a] |
| qualifiers.cpp:33:10:33:14 | outer indirection [inner indirection, a] | qualifiers.cpp:33:16:33:20 | inner indirection [a] |
| qualifiers.cpp:33:16:33:20 | FieldAddress indirection [a] | qualifiers.cpp:33:16:33:20 | inner indirection [a] |
| qualifiers.cpp:33:16:33:20 | inner indirection [a] | qualifiers.cpp:33:23:33:23 | FieldAddress indirection |
| qualifiers.cpp:33:16:33:20 | inner indirection [a] | qualifiers.cpp:33:23:33:23 | a |
| qualifiers.cpp:33:23:33:23 | FieldAddress indirection | qualifiers.cpp:33:23:33:23 | a |
| qualifiers.cpp:37:19:37:35 | referenceSetA output argument [a] | qualifiers.cpp:37:20:37:24 | getInner output argument [inner indirection, a] |
| qualifiers.cpp:37:20:37:24 | getInner output argument [inner indirection, a] | qualifiers.cpp:38:10:38:14 | outer indirection [inner indirection, a] |
| qualifiers.cpp:37:38:37:47 | call to user_input | qualifiers.cpp:13:42:13:46 | value |
| qualifiers.cpp:37:38:37:47 | call to user_input | qualifiers.cpp:37:19:37:35 | referenceSetA output argument [a] |
| qualifiers.cpp:38:10:38:14 | outer indirection [inner indirection, a] | qualifiers.cpp:38:16:38:20 | FieldAddress indirection [a] |
| qualifiers.cpp:38:10:38:14 | outer indirection [inner indirection, a] | qualifiers.cpp:38:16:38:20 | inner indirection [a] |
| qualifiers.cpp:38:16:38:20 | FieldAddress indirection [a] | qualifiers.cpp:38:16:38:20 | inner indirection [a] |
| qualifiers.cpp:38:16:38:20 | inner indirection [a] | qualifiers.cpp:38:23:38:23 | FieldAddress indirection |
| qualifiers.cpp:38:16:38:20 | inner indirection [a] | qualifiers.cpp:38:23:38:23 | a |
| qualifiers.cpp:38:23:38:23 | FieldAddress indirection | qualifiers.cpp:38:23:38:23 | a |
| qualifiers.cpp:42:5:42:40 | Store | qualifiers.cpp:42:25:42:25 | * ... indirection [post update] [a] |
| qualifiers.cpp:42:7:42:11 | getInner output argument [inner indirection, a] | qualifiers.cpp:43:10:43:14 | outer indirection [inner indirection, a] |
| qualifiers.cpp:42:25:42:25 | * ... indirection [post update] [a] | qualifiers.cpp:42:7:42:11 | getInner output argument [inner indirection, a] |
| qualifiers.cpp:42:29:42:38 | call to user_input | qualifiers.cpp:42:5:42:40 | Store |
| qualifiers.cpp:43:10:43:14 | outer indirection [inner indirection, a] | qualifiers.cpp:43:16:43:20 | FieldAddress indirection [a] |
| qualifiers.cpp:43:10:43:14 | outer indirection [inner indirection, a] | qualifiers.cpp:43:16:43:20 | inner indirection [a] |
| qualifiers.cpp:43:16:43:20 | FieldAddress indirection [a] | qualifiers.cpp:43:16:43:20 | inner indirection [a] |
| qualifiers.cpp:43:16:43:20 | inner indirection [a] | qualifiers.cpp:43:23:43:23 | FieldAddress indirection |
| qualifiers.cpp:43:16:43:20 | inner indirection [a] | qualifiers.cpp:43:23:43:23 | a |
| qualifiers.cpp:43:23:43:23 | FieldAddress indirection | qualifiers.cpp:43:23:43:23 | a |
| qualifiers.cpp:47:5:47:42 | Store | qualifiers.cpp:47:27:47:27 | call to getInner indirection [post update] [a] |
| qualifiers.cpp:47:6:47:11 | getInner output argument [inner indirection, a] | qualifiers.cpp:48:10:48:14 | outer indirection [inner indirection, a] |
| qualifiers.cpp:47:27:47:27 | call to getInner indirection [post update] [a] | qualifiers.cpp:47:6:47:11 | getInner output argument [inner indirection, a] |
| qualifiers.cpp:47:31:47:40 | call to user_input | qualifiers.cpp:47:5:47:42 | Store |
| qualifiers.cpp:48:10:48:14 | outer indirection [inner indirection, a] | qualifiers.cpp:48:16:48:20 | FieldAddress indirection [a] |
| qualifiers.cpp:48:10:48:14 | outer indirection [inner indirection, a] | qualifiers.cpp:48:16:48:20 | inner indirection [a] |
| qualifiers.cpp:48:16:48:20 | FieldAddress indirection [a] | qualifiers.cpp:48:16:48:20 | inner indirection [a] |
| qualifiers.cpp:48:16:48:20 | inner indirection [a] | qualifiers.cpp:48:23:48:23 | FieldAddress indirection |
| qualifiers.cpp:48:16:48:20 | inner indirection [a] | qualifiers.cpp:48:23:48:23 | a |
| qualifiers.cpp:48:23:48:23 | FieldAddress indirection | qualifiers.cpp:48:23:48:23 | a |
| realistic.cpp:53:9:53:66 | Store | realistic.cpp:53:35:53:43 | userInput indirection [post update] [bufferLen] |
| realistic.cpp:53:13:53:15 | foo indirection [post update] [bar, baz indirection, userInput, bufferLen] | realistic.cpp:61:21:61:23 | foo indirection [bar, baz indirection, userInput, bufferLen] |
| realistic.cpp:53:20:53:22 | access to array indirection [post update] [baz indirection, userInput, bufferLen] | realistic.cpp:53:13:53:15 | foo indirection [post update] [bar, baz indirection, userInput, bufferLen] |
| realistic.cpp:53:25:53:33 | baz indirection [post update] [userInput, bufferLen] | realistic.cpp:53:20:53:22 | access to array indirection [post update] [baz indirection, userInput, bufferLen] |
| realistic.cpp:53:35:53:43 | userInput indirection [post update] [bufferLen] | realistic.cpp:53:25:53:33 | baz indirection [post update] [userInput, bufferLen] |
| realistic.cpp:53:47:53:66 | call to user_input | realistic.cpp:53:9:53:66 | Store |
| realistic.cpp:53:55:53:64 | call to user_input | realistic.cpp:53:9:53:66 | Store |
| realistic.cpp:61:21:61:23 | foo indirection [bar, baz indirection, userInput, bufferLen] | realistic.cpp:61:21:61:30 | access to array indirection [baz indirection, userInput, bufferLen] |
| realistic.cpp:61:21:61:30 | access to array indirection [baz indirection, userInput, bufferLen] | realistic.cpp:61:32:61:34 | FieldAddress indirection [userInput, bufferLen] |
| realistic.cpp:61:21:61:30 | access to array indirection [baz indirection, userInput, bufferLen] | realistic.cpp:61:32:61:34 | baz indirection [userInput, bufferLen] |
| realistic.cpp:61:32:61:34 | FieldAddress indirection [userInput, bufferLen] | realistic.cpp:61:32:61:34 | baz indirection [userInput, bufferLen] |
| realistic.cpp:61:32:61:34 | baz indirection [userInput, bufferLen] | realistic.cpp:61:37:61:45 | userInput indirection [bufferLen] |
| realistic.cpp:61:37:61:45 | userInput indirection [bufferLen] | realistic.cpp:61:14:61:55 | bufferLen |
| realistic.cpp:61:37:61:45 | userInput indirection [bufferLen] | realistic.cpp:61:47:61:55 | bufferLen |
| realistic.cpp:61:37:61:45 | userInput indirection [bufferLen] | realistic.cpp:61:47:61:55 | bufferLen |
| realistic.cpp:61:47:61:55 | bufferLen | realistic.cpp:61:14:61:55 | bufferLen |
| simple.cpp:18:9:18:9 | this indirection [a_] | simple.cpp:18:22:18:23 | Load indirection [a_] |
| simple.cpp:18:22:18:23 | Load indirection [a_] | simple.cpp:18:9:18:9 | VariableAddress indirection |
| simple.cpp:18:22:18:23 | Load indirection [a_] | simple.cpp:18:22:18:23 | a_ |
| simple.cpp:18:22:18:23 | a_ | simple.cpp:18:9:18:9 | VariableAddress indirection |
| simple.cpp:19:9:19:9 | this indirection [b_] | simple.cpp:19:22:19:23 | Load indirection [b_] |
| simple.cpp:19:22:19:23 | Load indirection [b_] | simple.cpp:19:9:19:9 | VariableAddress indirection |
| simple.cpp:19:22:19:23 | Load indirection [b_] | simple.cpp:19:22:19:23 | b_ |
| simple.cpp:19:22:19:23 | b_ | simple.cpp:19:9:19:9 | VariableAddress indirection |
| simple.cpp:20:19:20:19 | a | simple.cpp:20:24:20:29 | Store |
| simple.cpp:20:24:20:29 | Store | simple.cpp:20:24:20:25 | Load indirection [post update] [a_] |
| simple.cpp:21:19:21:19 | b | simple.cpp:21:24:21:29 | Store |
| simple.cpp:21:24:21:29 | Store | simple.cpp:21:24:21:25 | Load indirection [post update] [b_] |
| simple.cpp:26:15:26:15 | f indirection [a_] | simple.cpp:28:10:28:10 | f indirection [a_] |
| simple.cpp:26:15:26:15 | f indirection [b_] | simple.cpp:29:10:29:10 | f indirection [b_] |
| simple.cpp:28:10:28:10 | f indirection [a_] | simple.cpp:18:9:18:9 | this indirection [a_] |
| simple.cpp:28:10:28:10 | f indirection [a_] | simple.cpp:28:12:28:12 | call to a |
| simple.cpp:29:10:29:10 | f indirection [b_] | simple.cpp:19:9:19:9 | this indirection [b_] |
| simple.cpp:29:10:29:10 | f indirection [b_] | simple.cpp:29:12:29:12 | call to b |
| simple.cpp:39:5:39:5 | setA output argument [a_] | simple.cpp:45:9:45:9 | f indirection [a_] |
| simple.cpp:39:12:39:21 | call to user_input | simple.cpp:20:19:20:19 | a |
| simple.cpp:39:12:39:21 | call to user_input | simple.cpp:39:5:39:5 | setA output argument [a_] |
| simple.cpp:40:5:40:5 | setB output argument [b_] | simple.cpp:48:9:48:9 | g indirection [b_] |
| simple.cpp:40:12:40:21 | call to user_input | simple.cpp:21:19:21:19 | b |
| simple.cpp:40:12:40:21 | call to user_input | simple.cpp:40:5:40:5 | setB output argument [b_] |
| simple.cpp:41:5:41:5 | setA output argument [a_] | simple.cpp:51:9:51:9 | h indirection [a_] |
| simple.cpp:41:12:41:21 | call to user_input | simple.cpp:20:19:20:19 | a |
| simple.cpp:41:12:41:21 | call to user_input | simple.cpp:41:5:41:5 | setA output argument [a_] |
| simple.cpp:42:5:42:5 | setB output argument [b_] | simple.cpp:51:9:51:9 | h indirection [b_] |
| simple.cpp:42:12:42:21 | call to user_input | simple.cpp:21:19:21:19 | b |
| simple.cpp:42:12:42:21 | call to user_input | simple.cpp:42:5:42:5 | setB output argument [b_] |
| simple.cpp:45:9:45:9 | f indirection [a_] | simple.cpp:26:15:26:15 | f indirection [a_] |
| simple.cpp:48:9:48:9 | g indirection [b_] | simple.cpp:26:15:26:15 | f indirection [b_] |
| simple.cpp:51:9:51:9 | h indirection [a_] | simple.cpp:26:15:26:15 | f indirection [a_] |
| simple.cpp:51:9:51:9 | h indirection [b_] | simple.cpp:26:15:26:15 | f indirection [b_] |
| simple.cpp:65:5:65:22 | Store | simple.cpp:65:7:65:7 | a indirection [post update] [i] |
| simple.cpp:65:7:65:7 | a indirection [post update] [i] | simple.cpp:67:10:67:11 | a2 indirection [i] |
| simple.cpp:65:11:65:20 | call to user_input | simple.cpp:65:5:65:22 | Store |
| simple.cpp:67:10:67:11 | a2 indirection [i] | simple.cpp:67:13:67:13 | FieldAddress indirection |
| simple.cpp:67:10:67:11 | a2 indirection [i] | simple.cpp:67:13:67:13 | i |
| simple.cpp:67:13:67:13 | FieldAddress indirection | simple.cpp:67:13:67:13 | i |
| simple.cpp:78:9:78:15 | this indirection [f2, f1] | simple.cpp:79:16:79:17 | Load indirection [f2, f1] |
| simple.cpp:79:16:79:17 | Load indirection [f2, f1] | simple.cpp:79:16:79:17 | f2 indirection [f1] |
| simple.cpp:79:16:79:17 | f2 indirection [f1] | simple.cpp:78:9:78:15 | VariableAddress indirection |
| simple.cpp:79:16:79:17 | f2 indirection [f1] | simple.cpp:79:19:79:20 | f1 |
| simple.cpp:79:19:79:20 | f1 | simple.cpp:78:9:78:15 | VariableAddress indirection |
| simple.cpp:83:9:83:10 | Load indirection [post update] [f2, f1] | simple.cpp:84:14:84:20 | this indirection [f2, f1] |
| simple.cpp:83:9:83:28 | Store | simple.cpp:83:12:83:13 | f2 indirection [post update] [f1] |
| simple.cpp:83:12:83:13 | f2 indirection [post update] [f1] | simple.cpp:83:9:83:10 | Load indirection [post update] [f2, f1] |
| simple.cpp:83:17:83:26 | call to user_input | simple.cpp:83:9:83:28 | Store |
| simple.cpp:84:14:84:20 | this indirection [f2, f1] | simple.cpp:78:9:78:15 | this indirection [f2, f1] |
| simple.cpp:84:14:84:20 | this indirection [f2, f1] | simple.cpp:84:14:84:20 | call to getf2f1 |
| simple.cpp:92:5:92:22 | Store | simple.cpp:92:7:92:7 | a indirection [post update] [i] |
| simple.cpp:92:7:92:7 | a indirection [post update] [i] | simple.cpp:94:10:94:11 | a2 indirection [i] |
| simple.cpp:92:11:92:20 | call to user_input | simple.cpp:92:5:92:22 | Store |
| simple.cpp:94:10:94:11 | a2 indirection [i] | simple.cpp:94:13:94:13 | FieldAddress indirection |
| simple.cpp:94:10:94:11 | a2 indirection [i] | simple.cpp:94:13:94:13 | i |
| simple.cpp:94:13:94:13 | FieldAddress indirection | simple.cpp:94:13:94:13 | i |
| struct_init.c:14:24:14:25 | ab indirection [a] | struct_init.c:15:8:15:9 | Load indirection [a] |
| struct_init.c:15:8:15:9 | Load indirection [a] | struct_init.c:15:12:15:12 | FieldAddress indirection |
| struct_init.c:15:8:15:9 | Load indirection [a] | struct_init.c:15:12:15:12 | a |
| struct_init.c:15:12:15:12 | FieldAddress indirection | struct_init.c:15:12:15:12 | a |
| struct_init.c:20:17:20:36 | VariableAddress indirection [post update] [a] | struct_init.c:22:8:22:9 | ab indirection [a] |
| struct_init.c:20:17:20:36 | VariableAddress indirection [post update] [a] | struct_init.c:24:10:24:12 | & ... indirection [a] |
| struct_init.c:20:17:20:36 | VariableAddress indirection [post update] [a] | struct_init.c:28:5:28:7 | Store indirection [a] |
| struct_init.c:20:20:20:29 | Store | struct_init.c:20:17:20:36 | VariableAddress indirection [post update] [a] |
| struct_init.c:20:20:20:29 | call to user_input | struct_init.c:20:20:20:29 | Store |
| struct_init.c:22:8:22:9 | ab indirection [a] | struct_init.c:22:11:22:11 | FieldAddress indirection |
| struct_init.c:22:8:22:9 | ab indirection [a] | struct_init.c:22:11:22:11 | a |
| struct_init.c:22:11:22:11 | FieldAddress indirection | struct_init.c:22:11:22:11 | a |
| struct_init.c:24:10:24:12 | & ... indirection [a] | struct_init.c:14:24:14:25 | ab indirection [a] |
| struct_init.c:26:23:29:3 | VariableAddress indirection [post update] [nestedAB, a] | struct_init.c:31:8:31:12 | outer indirection [nestedAB, a] |
| struct_init.c:26:23:29:3 | VariableAddress indirection [post update] [nestedAB, a] | struct_init.c:31:8:31:12 | outer indirection [nestedAB, a] |
| struct_init.c:26:23:29:3 | VariableAddress indirection [post update] [nestedAB, a] | struct_init.c:36:11:36:15 | outer indirection [nestedAB, a] |
| struct_init.c:26:23:29:3 | VariableAddress indirection [post update] [nestedAB, a] | struct_init.c:36:11:36:15 | outer indirection [nestedAB, a] |
| struct_init.c:26:23:29:3 | VariableAddress indirection [post update] [pointerAB indirection, a] | struct_init.c:33:8:33:12 | outer indirection [pointerAB indirection, a] |
| struct_init.c:27:5:27:23 | FieldAddress indirection [post update] [a] | struct_init.c:26:23:29:3 | VariableAddress indirection [post update] [nestedAB, a] |
| struct_init.c:27:5:27:23 | FieldAddress indirection [post update] [a] | struct_init.c:26:23:29:3 | VariableAddress indirection [post update] [nestedAB, a] |
| struct_init.c:27:7:27:16 | Store | struct_init.c:27:5:27:23 | FieldAddress indirection [post update] [a] |
| struct_init.c:27:7:27:16 | call to user_input | struct_init.c:27:7:27:16 | Store |
| struct_init.c:28:5:28:7 | Store indirection [a] | struct_init.c:26:23:29:3 | VariableAddress indirection [post update] [pointerAB indirection, a] |
| struct_init.c:31:8:31:12 | outer indirection [nestedAB, a] | struct_init.c:31:14:31:21 | nestedAB indirection [a] |
| struct_init.c:31:14:31:21 | nestedAB indirection [a] | struct_init.c:31:23:31:23 | FieldAddress indirection |
| struct_init.c:31:14:31:21 | nestedAB indirection [a] | struct_init.c:31:23:31:23 | a |
| struct_init.c:31:23:31:23 | FieldAddress indirection | struct_init.c:31:23:31:23 | a |
| struct_init.c:33:8:33:12 | outer indirection [pointerAB indirection, a] | struct_init.c:33:14:33:22 | FieldAddress indirection [a] |
| struct_init.c:33:8:33:12 | outer indirection [pointerAB indirection, a] | struct_init.c:33:14:33:22 | pointerAB indirection [a] |
| struct_init.c:33:14:33:22 | FieldAddress indirection [a] | struct_init.c:33:14:33:22 | pointerAB indirection [a] |
| struct_init.c:33:14:33:22 | pointerAB indirection [a] | struct_init.c:33:25:33:25 | FieldAddress indirection |
| struct_init.c:33:14:33:22 | pointerAB indirection [a] | struct_init.c:33:25:33:25 | a |
| struct_init.c:33:25:33:25 | FieldAddress indirection | struct_init.c:33:25:33:25 | a |
| struct_init.c:36:10:36:24 | & ... indirection [a] | struct_init.c:14:24:14:25 | ab indirection [a] |
| struct_init.c:36:11:36:15 | outer indirection [nestedAB, a] | struct_init.c:36:10:36:24 | & ... indirection [a] |
| struct_init.c:40:17:40:36 | VariableAddress indirection [post update] [a] | struct_init.c:43:5:43:7 | Store indirection [a] |
| struct_init.c:40:20:40:29 | Store | struct_init.c:40:17:40:36 | VariableAddress indirection [post update] [a] |
| struct_init.c:40:20:40:29 | call to user_input | struct_init.c:40:20:40:29 | Store |
| struct_init.c:41:23:44:3 | VariableAddress indirection [post update] [pointerAB indirection, a] | struct_init.c:46:10:46:14 | outer indirection [pointerAB indirection, a] |
| struct_init.c:43:5:43:7 | Store indirection [a] | struct_init.c:41:23:44:3 | VariableAddress indirection [post update] [pointerAB indirection, a] |
| struct_init.c:46:10:46:14 | outer indirection [pointerAB indirection, a] | struct_init.c:46:16:46:24 | FieldAddress indirection [a] |
| struct_init.c:46:10:46:14 | outer indirection [pointerAB indirection, a] | struct_init.c:46:16:46:24 | pointerAB indirection [a] |
| struct_init.c:46:16:46:24 | FieldAddress indirection [a] | struct_init.c:46:16:46:24 | pointerAB indirection [a] |
| struct_init.c:46:16:46:24 | pointerAB indirection [a] | struct_init.c:14:24:14:25 | ab indirection [a] |
nodes
| A.cpp:23:10:23:10 | c | semmle.label | c |
| A.cpp:25:7:25:17 | Store | semmle.label | Store |
| A.cpp:25:13:25:13 | Load indirection [post update] [c] | semmle.label | Load indirection [post update] [c] |
| A.cpp:27:17:27:17 | c | semmle.label | c |
| A.cpp:27:22:27:32 | Store | semmle.label | Store |
| A.cpp:27:28:27:28 | Load indirection [post update] [c] | semmle.label | Load indirection [post update] [c] |
| A.cpp:28:8:28:10 | VariableAddress indirection | semmle.label | VariableAddress indirection |
| A.cpp:28:8:28:10 | this indirection [c] | semmle.label | this indirection [c] |
| A.cpp:28:23:28:26 | Load indirection [c] | semmle.label | Load indirection [c] |
| A.cpp:28:29:28:29 | c | semmle.label | c |
| A.cpp:29:15:29:18 | VariableAddress indirection [c] | semmle.label | VariableAddress indirection [c] |
| A.cpp:29:23:29:23 | c | semmle.label | c |
| A.cpp:31:14:31:21 | call to B [c] | semmle.label | call to B [c] |
| A.cpp:31:20:31:20 | c | semmle.label | c |
| A.cpp:41:15:41:21 | new | semmle.label | new |
| A.cpp:41:15:41:21 | new | semmle.label | new |
| A.cpp:43:10:43:12 | & ... indirection | semmle.label | & ... indirection |
| A.cpp:43:10:43:12 | & ... indirection | semmle.label | & ... indirection |
| A.cpp:47:12:47:18 | new | semmle.label | new |
| A.cpp:48:12:48:18 | call to make indirection [c] | semmle.label | call to make indirection [c] |
| A.cpp:48:20:48:20 | c | semmle.label | c |
| A.cpp:49:10:49:10 | Load indirection [c] | semmle.label | Load indirection [c] |
| A.cpp:49:10:49:13 | c | semmle.label | c |
| A.cpp:49:13:49:13 | c | semmle.label | c |
| A.cpp:49:13:49:13 | c | semmle.label | c |
| A.cpp:55:5:55:5 | set output argument [c] | semmle.label | set output argument [c] |
| A.cpp:55:12:55:19 | new | semmle.label | new |
| A.cpp:55:12:55:19 | new | semmle.label | new |
| A.cpp:56:10:56:10 | b indirection [c] | semmle.label | b indirection [c] |
| A.cpp:56:10:56:17 | call to get | semmle.label | call to get |
| A.cpp:57:10:57:32 | call to get | semmle.label | call to get |
| A.cpp:57:11:57:24 | call to B [c] | semmle.label | call to B [c] |
| A.cpp:57:11:57:24 | new indirection [c] | semmle.label | new indirection [c] |
| A.cpp:57:17:57:23 | new | semmle.label | new |
| A.cpp:64:10:64:15 | call to setOnB indirection [c] | semmle.label | call to setOnB indirection [c] |
| A.cpp:64:21:64:28 | new | semmle.label | new |
| A.cpp:64:21:64:28 | new | semmle.label | new |
| A.cpp:66:10:66:11 | Load indirection [c] | semmle.label | Load indirection [c] |
| A.cpp:66:10:66:14 | c | semmle.label | c |
| A.cpp:66:14:66:14 | c | semmle.label | c |
| A.cpp:66:14:66:14 | c | semmle.label | c |
| A.cpp:73:10:73:19 | call to setOnBWrap indirection [c] | semmle.label | call to setOnBWrap indirection [c] |
| A.cpp:73:25:73:32 | new | semmle.label | new |
| A.cpp:73:25:73:32 | new | semmle.label | new |
| A.cpp:75:10:75:11 | Load indirection [c] | semmle.label | Load indirection [c] |
| A.cpp:75:10:75:14 | c | semmle.label | c |
| A.cpp:75:14:75:14 | c | semmle.label | c |
| A.cpp:75:14:75:14 | c | semmle.label | c |
| A.cpp:78:6:78:15 | VariableAddress indirection [c] | semmle.label | VariableAddress indirection [c] |
| A.cpp:78:27:78:27 | c | semmle.label | c |
| A.cpp:81:10:81:15 | call to setOnB indirection [c] | semmle.label | call to setOnB indirection [c] |
| A.cpp:81:21:81:21 | c | semmle.label | c |
| A.cpp:85:9:85:14 | VariableAddress indirection [c] | semmle.label | VariableAddress indirection [c] |
| A.cpp:85:26:85:26 | c | semmle.label | c |
| A.cpp:90:7:90:8 | set output argument [c] | semmle.label | set output argument [c] |
| A.cpp:90:15:90:15 | c | semmle.label | c |
| A.cpp:98:12:98:18 | new | semmle.label | new |
| A.cpp:100:5:100:13 | Store | semmle.label | Store |
| A.cpp:100:9:100:9 | Load indirection [post update] [a] | semmle.label | Load indirection [post update] [a] |
| A.cpp:101:8:101:9 | c1 indirection [a] | semmle.label | c1 indirection [a] |
| A.cpp:103:14:103:14 | c indirection [a] | semmle.label | c indirection [a] |
| A.cpp:107:12:107:13 | Load indirection [a] | semmle.label | Load indirection [a] |
| A.cpp:107:12:107:16 | a | semmle.label | a |
| A.cpp:107:16:107:16 | a | semmle.label | a |
| A.cpp:107:16:107:16 | a | semmle.label | a |
| A.cpp:120:12:120:13 | Load indirection [a] | semmle.label | Load indirection [a] |
| A.cpp:120:12:120:16 | a | semmle.label | a |
| A.cpp:120:16:120:16 | a | semmle.label | a |
| A.cpp:120:16:120:16 | a | semmle.label | a |
| A.cpp:126:5:126:5 | set output argument [c] | semmle.label | set output argument [c] |
| A.cpp:126:12:126:18 | new | semmle.label | new |
| A.cpp:131:8:131:8 | f7 output argument [c] | semmle.label | f7 output argument [c] |
| A.cpp:132:10:132:10 | Load indirection [c] | semmle.label | Load indirection [c] |
| A.cpp:132:10:132:13 | c | semmle.label | c |
| A.cpp:132:13:132:13 | c | semmle.label | c |
| A.cpp:132:13:132:13 | c | semmle.label | c |
| A.cpp:140:13:140:13 | b | semmle.label | b |
| A.cpp:142:7:142:20 | Store | semmle.label | Store |
| A.cpp:142:10:142:10 | Load indirection [post update] [c] | semmle.label | Load indirection [post update] [c] |
| A.cpp:142:14:142:20 | new | semmle.label | new |
| A.cpp:143:7:143:31 | Store | semmle.label | Store |
| A.cpp:143:7:143:31 | Store | semmle.label | Store |
| A.cpp:143:7:143:31 | Store indirection [c] | semmle.label | Store indirection [c] |
| A.cpp:143:13:143:13 | Load indirection [post update] [b indirection, c] | semmle.label | Load indirection [post update] [b indirection, c] |
| A.cpp:143:13:143:13 | Load indirection [post update] [b] | semmle.label | Load indirection [post update] [b] |
| A.cpp:143:13:143:13 | Load indirection [post update] [b] | semmle.label | Load indirection [post update] [b] |
| A.cpp:143:25:143:31 | new | semmle.label | new |
| A.cpp:150:12:150:18 | new | semmle.label | new |
| A.cpp:151:12:151:24 | call to D [b indirection, c] | semmle.label | call to D [b indirection, c] |
| A.cpp:151:12:151:24 | call to D [b] | semmle.label | call to D [b] |
| A.cpp:151:18:151:18 | D output argument [c] | semmle.label | D output argument [c] |
| A.cpp:151:18:151:18 | b | semmle.label | b |
| A.cpp:152:10:152:10 | Load indirection [b] | semmle.label | Load indirection [b] |
| A.cpp:152:10:152:13 | b | semmle.label | b |
| A.cpp:152:13:152:13 | b | semmle.label | b |
| A.cpp:152:13:152:13 | b | semmle.label | b |
| A.cpp:153:10:153:10 | Load indirection [b indirection, c] | semmle.label | Load indirection [b indirection, c] |
| A.cpp:153:10:153:16 | c | semmle.label | c |
| A.cpp:153:13:153:13 | FieldAddress indirection [c] | semmle.label | FieldAddress indirection [c] |
| A.cpp:153:13:153:13 | b indirection [c] | semmle.label | b indirection [c] |
| A.cpp:153:16:153:16 | c | semmle.label | c |
| A.cpp:153:16:153:16 | c | semmle.label | c |
| A.cpp:154:10:154:10 | Load indirection [c] | semmle.label | Load indirection [c] |
| A.cpp:154:10:154:13 | c | semmle.label | c |
| A.cpp:154:13:154:13 | c | semmle.label | c |
| A.cpp:154:13:154:13 | c | semmle.label | c |
| A.cpp:159:12:159:18 | new | semmle.label | new |
| A.cpp:160:18:160:60 | call to MyList [head] | semmle.label | call to MyList [head] |
| A.cpp:160:29:160:29 | b | semmle.label | b |
| A.cpp:161:18:161:40 | call to MyList [next indirection, head] | semmle.label | call to MyList [next indirection, head] |
| A.cpp:161:38:161:39 | l1 indirection [head] | semmle.label | l1 indirection [head] |
| A.cpp:162:18:162:40 | call to MyList [next indirection, next indirection, head] | semmle.label | call to MyList [next indirection, next indirection, head] |
| A.cpp:162:38:162:39 | l2 indirection [next indirection, head] | semmle.label | l2 indirection [next indirection, head] |
| A.cpp:165:10:165:11 | Load indirection [next indirection, next indirection, head] | semmle.label | Load indirection [next indirection, next indirection, head] |
| A.cpp:165:10:165:29 | head | semmle.label | head |
| A.cpp:165:14:165:17 | FieldAddress indirection [next indirection, head] | semmle.label | FieldAddress indirection [next indirection, head] |
| A.cpp:165:14:165:17 | next indirection [next indirection, head] | semmle.label | next indirection [next indirection, head] |
| A.cpp:165:20:165:23 | FieldAddress indirection [head] | semmle.label | FieldAddress indirection [head] |
| A.cpp:165:20:165:23 | next indirection [head] | semmle.label | next indirection [head] |
| A.cpp:165:26:165:29 | head | semmle.label | head |
| A.cpp:165:26:165:29 | head | semmle.label | head |
| A.cpp:167:44:167:44 | Load indirection [next indirection, head] | semmle.label | Load indirection [next indirection, head] |
| A.cpp:167:44:167:44 | Load indirection [next indirection, next indirection, head] | semmle.label | Load indirection [next indirection, next indirection, head] |
| A.cpp:167:47:167:50 | FieldAddress indirection [head] | semmle.label | FieldAddress indirection [head] |
| A.cpp:167:47:167:50 | FieldAddress indirection [next indirection, head] | semmle.label | FieldAddress indirection [next indirection, head] |
| A.cpp:167:47:167:50 | next indirection [head] | semmle.label | next indirection [head] |
| A.cpp:167:47:167:50 | next indirection [next indirection, head] | semmle.label | next indirection [next indirection, head] |
| A.cpp:169:12:169:12 | Load indirection [head] | semmle.label | Load indirection [head] |
| A.cpp:169:12:169:18 | head | semmle.label | head |
| A.cpp:169:15:169:18 | head | semmle.label | head |
| A.cpp:169:15:169:18 | head | semmle.label | head |
| A.cpp:181:15:181:21 | newHead | semmle.label | newHead |
| A.cpp:181:32:181:35 | next indirection [head] | semmle.label | next indirection [head] |
| A.cpp:181:32:181:35 | next indirection [next indirection, head] | semmle.label | next indirection [next indirection, head] |
| A.cpp:183:7:183:10 | Load indirection [post update] [head] | semmle.label | Load indirection [post update] [head] |
| A.cpp:183:7:183:20 | Store | semmle.label | Store |
| A.cpp:184:7:184:23 | Store indirection [head] | semmle.label | Store indirection [head] |
| A.cpp:184:7:184:23 | Store indirection [next indirection, head] | semmle.label | Store indirection [next indirection, head] |
| A.cpp:184:13:184:16 | Load indirection [post update] [next indirection, head] | semmle.label | Load indirection [post update] [next indirection, head] |
| A.cpp:184:13:184:16 | Load indirection [post update] [next indirection, next indirection, head] | semmle.label | Load indirection [post update] [next indirection, next indirection, head] |
| B.cpp:6:15:6:24 | new | semmle.label | new |
| B.cpp:7:16:7:35 | call to Box1 [elem1] | semmle.label | call to Box1 [elem1] |
| B.cpp:7:25:7:25 | e | semmle.label | e |
| B.cpp:8:16:8:27 | call to Box2 [box1 indirection, elem1] | semmle.label | call to Box2 [box1 indirection, elem1] |
| B.cpp:8:25:8:26 | b1 indirection [elem1] | semmle.label | b1 indirection [elem1] |
| B.cpp:9:10:9:11 | Load indirection [box1 indirection, elem1] | semmle.label | Load indirection [box1 indirection, elem1] |
| B.cpp:9:10:9:24 | elem1 | semmle.label | elem1 |
| B.cpp:9:14:9:17 | FieldAddress indirection [elem1] | semmle.label | FieldAddress indirection [elem1] |
| B.cpp:9:14:9:17 | box1 indirection [elem1] | semmle.label | box1 indirection [elem1] |
| B.cpp:9:20:9:24 | elem1 | semmle.label | elem1 |
| B.cpp:9:20:9:24 | elem1 | semmle.label | elem1 |
| B.cpp:15:15:15:27 | new | semmle.label | new |
| B.cpp:16:16:16:38 | call to Box1 [elem2] | semmle.label | call to Box1 [elem2] |
| B.cpp:16:37:16:37 | e | semmle.label | e |
| B.cpp:17:16:17:27 | call to Box2 [box1 indirection, elem2] | semmle.label | call to Box2 [box1 indirection, elem2] |
| B.cpp:17:25:17:26 | b1 indirection [elem2] | semmle.label | b1 indirection [elem2] |
| B.cpp:19:10:19:11 | Load indirection [box1 indirection, elem2] | semmle.label | Load indirection [box1 indirection, elem2] |
| B.cpp:19:10:19:24 | elem2 | semmle.label | elem2 |
| B.cpp:19:14:19:17 | FieldAddress indirection [elem2] | semmle.label | FieldAddress indirection [elem2] |
| B.cpp:19:14:19:17 | box1 indirection [elem2] | semmle.label | box1 indirection [elem2] |
| B.cpp:19:20:19:24 | elem2 | semmle.label | elem2 |
| B.cpp:19:20:19:24 | elem2 | semmle.label | elem2 |
| B.cpp:33:16:33:17 | e1 | semmle.label | e1 |
| B.cpp:33:26:33:27 | e2 | semmle.label | e2 |
| B.cpp:35:7:35:22 | Store | semmle.label | Store |
| B.cpp:35:13:35:17 | Load indirection [post update] [elem1] | semmle.label | Load indirection [post update] [elem1] |
| B.cpp:36:7:36:22 | Store | semmle.label | Store |
| B.cpp:36:13:36:17 | Load indirection [post update] [elem2] | semmle.label | Load indirection [post update] [elem2] |
| B.cpp:44:16:44:17 | b1 indirection [elem1] | semmle.label | b1 indirection [elem1] |
| B.cpp:44:16:44:17 | b1 indirection [elem2] | semmle.label | b1 indirection [elem2] |
| B.cpp:46:7:46:21 | Store indirection [elem1] | semmle.label | Store indirection [elem1] |
| B.cpp:46:7:46:21 | Store indirection [elem2] | semmle.label | Store indirection [elem2] |
| B.cpp:46:13:46:16 | Load indirection [post update] [box1 indirection, elem1] | semmle.label | Load indirection [post update] [box1 indirection, elem1] |
| B.cpp:46:13:46:16 | Load indirection [post update] [box1 indirection, elem2] | semmle.label | Load indirection [post update] [box1 indirection, elem2] |
| C.cpp:18:12:18:18 | call to C [s1] | semmle.label | call to C [s1] |
| C.cpp:18:12:18:18 | call to C [s3] | semmle.label | call to C [s3] |
| C.cpp:19:5:19:5 | c indirection [s1] | semmle.label | c indirection [s1] |
| C.cpp:19:5:19:5 | c indirection [s3] | semmle.label | c indirection [s3] |
| C.cpp:22:9:22:22 | this indirection [post update] [s1] | semmle.label | this indirection [post update] [s1] |
| C.cpp:22:12:22:21 | Store | semmle.label | Store |
| C.cpp:22:12:22:21 | new | semmle.label | new |
| C.cpp:24:5:24:25 | Store | semmle.label | Store |
| C.cpp:24:11:24:12 | Load indirection [post update] [s3] | semmle.label | Load indirection [post update] [s3] |
| C.cpp:24:16:24:25 | new | semmle.label | new |
| C.cpp:27:8:27:11 | this indirection [s1] | semmle.label | this indirection [s1] |
| C.cpp:27:8:27:11 | this indirection [s3] | semmle.label | this indirection [s3] |
| C.cpp:29:10:29:11 | FieldAddress indirection | semmle.label | FieldAddress indirection |
| C.cpp:29:10:29:11 | Load indirection [s1] | semmle.label | Load indirection [s1] |
| C.cpp:29:10:29:11 | s1 | semmle.label | s1 |
| C.cpp:31:10:31:11 | FieldAddress indirection | semmle.label | FieldAddress indirection |
| C.cpp:31:10:31:11 | Load indirection [s3] | semmle.label | Load indirection [s3] |
| C.cpp:31:10:31:11 | s3 | semmle.label | s3 |
| D.cpp:10:11:10:17 | VariableAddress indirection | semmle.label | VariableAddress indirection |
| D.cpp:10:11:10:17 | this indirection [elem] | semmle.label | this indirection [elem] |
| D.cpp:10:30:10:33 | Load indirection [elem] | semmle.label | Load indirection [elem] |
| D.cpp:10:30:10:33 | elem | semmle.label | elem |
| D.cpp:11:24:11:24 | e | semmle.label | e |
| D.cpp:11:29:11:32 | Load indirection [post update] [elem] | semmle.label | Load indirection [post update] [elem] |
| D.cpp:11:29:11:36 | Store | semmle.label | Store |
| D.cpp:17:11:17:17 | VariableAddress indirection [elem] | semmle.label | VariableAddress indirection [elem] |
| D.cpp:17:11:17:17 | this indirection [box indirection, elem] | semmle.label | this indirection [box indirection, elem] |
| D.cpp:17:30:17:32 | FieldAddress indirection [elem] | semmle.label | FieldAddress indirection [elem] |
| D.cpp:17:30:17:32 | Load indirection [box indirection, elem] | semmle.label | Load indirection [box indirection, elem] |
| D.cpp:17:30:17:32 | box indirection [elem] | semmle.label | box indirection [elem] |
| D.cpp:21:30:21:31 | b2 indirection [box indirection, elem] | semmle.label | b2 indirection [box indirection, elem] |
| D.cpp:22:10:22:11 | b2 indirection [box indirection, elem] | semmle.label | b2 indirection [box indirection, elem] |
| D.cpp:22:10:22:33 | call to getElem | semmle.label | call to getElem |
| D.cpp:22:14:22:20 | call to getBox1 indirection [elem] | semmle.label | call to getBox1 indirection [elem] |
| D.cpp:28:15:28:24 | new | semmle.label | new |
| D.cpp:30:5:30:20 | Store | semmle.label | Store |
| D.cpp:30:8:30:10 | Load indirection [post update] [box indirection, elem] | semmle.label | Load indirection [post update] [box indirection, elem] |
| D.cpp:30:13:30:16 | box indirection [post update] [elem] | semmle.label | box indirection [post update] [elem] |
| D.cpp:31:14:31:14 | b indirection [box indirection, elem] | semmle.label | b indirection [box indirection, elem] |
| D.cpp:35:15:35:24 | new | semmle.label | new |
| D.cpp:37:8:37:10 | Load indirection [post update] [box indirection, elem] | semmle.label | Load indirection [post update] [box indirection, elem] |
| D.cpp:37:8:37:10 | setElem output argument [elem] | semmle.label | setElem output argument [elem] |
| D.cpp:37:21:37:21 | e | semmle.label | e |
| D.cpp:38:14:38:14 | b indirection [box indirection, elem] | semmle.label | b indirection [box indirection, elem] |
| D.cpp:42:15:42:24 | new | semmle.label | new |
| D.cpp:44:5:44:5 | getBox1 output argument [box indirection, elem] | semmle.label | getBox1 output argument [box indirection, elem] |
| D.cpp:44:5:44:26 | Store | semmle.label | Store |
| D.cpp:44:19:44:22 | call to getBox1 indirection [post update] [elem] | semmle.label | call to getBox1 indirection [post update] [elem] |
| D.cpp:45:14:45:14 | b indirection [box indirection, elem] | semmle.label | b indirection [box indirection, elem] |
| D.cpp:49:15:49:24 | new | semmle.label | new |
| D.cpp:51:5:51:5 | getBox1 output argument [box indirection, elem] | semmle.label | getBox1 output argument [box indirection, elem] |
| D.cpp:51:8:51:14 | setElem output argument [elem] | semmle.label | setElem output argument [elem] |
| D.cpp:51:27:51:27 | e | semmle.label | e |
| D.cpp:52:14:52:14 | b indirection [box indirection, elem] | semmle.label | b indirection [box indirection, elem] |
| D.cpp:56:15:56:24 | new | semmle.label | new |
| D.cpp:58:5:58:12 | Load indirection [post update] [boxfield indirection, box indirection, elem] | semmle.label | Load indirection [post update] [boxfield indirection, box indirection, elem] |
| D.cpp:58:5:58:27 | Store | semmle.label | Store |
| D.cpp:58:15:58:17 | boxfield indirection [post update] [box indirection, elem] | semmle.label | boxfield indirection [post update] [box indirection, elem] |
| D.cpp:58:20:58:23 | box indirection [post update] [elem] | semmle.label | box indirection [post update] [elem] |
| D.cpp:59:5:59:7 | this indirection [boxfield indirection, box indirection, elem] | semmle.label | this indirection [boxfield indirection, box indirection, elem] |
| D.cpp:63:8:63:10 | this indirection [boxfield indirection, box indirection, elem] | semmle.label | this indirection [boxfield indirection, box indirection, elem] |
| D.cpp:64:10:64:17 | FieldAddress indirection [box indirection, elem] | semmle.label | FieldAddress indirection [box indirection, elem] |
| D.cpp:64:10:64:17 | Load indirection [boxfield indirection, box indirection, elem] | semmle.label | Load indirection [boxfield indirection, box indirection, elem] |
| D.cpp:64:10:64:17 | boxfield indirection [box indirection, elem] | semmle.label | boxfield indirection [box indirection, elem] |
| D.cpp:64:10:64:28 | elem | semmle.label | elem |
| D.cpp:64:20:64:22 | FieldAddress indirection [elem] | semmle.label | FieldAddress indirection [elem] |
| D.cpp:64:20:64:22 | box indirection [elem] | semmle.label | box indirection [elem] |
| D.cpp:64:25:64:28 | elem | semmle.label | elem |
| D.cpp:64:25:64:28 | elem | semmle.label | elem |
| E.cpp:19:27:19:27 | p indirection [data, buffer indirection] | semmle.label | p indirection [data, buffer indirection] |
| E.cpp:21:10:21:10 | Load indirection [data, buffer indirection] | semmle.label | Load indirection [data, buffer indirection] |
| E.cpp:21:13:21:16 | data indirection [buffer indirection] | semmle.label | data indirection [buffer indirection] |
| E.cpp:21:18:21:23 | FieldAddress indirection | semmle.label | FieldAddress indirection |
| E.cpp:21:18:21:23 | buffer indirection | semmle.label | buffer indirection |
| E.cpp:28:21:28:23 | argument_source output argument | semmle.label | argument_source output argument |
| E.cpp:29:21:29:29 | argument_source output argument | semmle.label | argument_source output argument |
| E.cpp:29:24:29:29 | Load indirection [post update] [buffer indirection] | semmle.label | Load indirection [post update] [buffer indirection] |
| E.cpp:30:21:30:33 | argument_source output argument | semmle.label | argument_source output argument |
| E.cpp:30:23:30:26 | p indirection [post update] [data, buffer indirection] | semmle.label | p indirection [post update] [data, buffer indirection] |
| E.cpp:30:28:30:33 | data indirection [post update] [buffer indirection] | semmle.label | data indirection [post update] [buffer indirection] |
| E.cpp:31:10:31:12 | raw indirection | semmle.label | raw indirection |
| E.cpp:32:10:32:10 | Load indirection [buffer indirection] | semmle.label | Load indirection [buffer indirection] |
| E.cpp:32:13:32:18 | FieldAddress indirection | semmle.label | FieldAddress indirection |
| E.cpp:32:13:32:18 | buffer indirection | semmle.label | buffer indirection |
| E.cpp:33:18:33:19 | & ... indirection [data, buffer indirection] | semmle.label | & ... indirection [data, buffer indirection] |
| aliasing.cpp:9:3:9:22 | Store | semmle.label | Store |
| aliasing.cpp:9:6:9:7 | Load indirection [post update] [m1] | semmle.label | Load indirection [post update] [m1] |
| aliasing.cpp:9:11:9:20 | call to user_input | semmle.label | call to user_input |
| aliasing.cpp:13:3:13:21 | Store | semmle.label | Store |
| aliasing.cpp:13:5:13:6 | (reference dereference) indirection [post update] [m1] | semmle.label | (reference dereference) indirection [post update] [m1] |
| aliasing.cpp:13:10:13:19 | call to user_input | semmle.label | call to user_input |
| aliasing.cpp:25:17:25:19 | pointerSetter output argument [m1] | semmle.label | pointerSetter output argument [m1] |
| aliasing.cpp:26:19:26:20 | referenceSetter output argument [m1] | semmle.label | referenceSetter output argument [m1] |
| aliasing.cpp:29:8:29:9 | s1 indirection [m1] | semmle.label | s1 indirection [m1] |
| aliasing.cpp:29:11:29:12 | FieldAddress indirection | semmle.label | FieldAddress indirection |
| aliasing.cpp:29:11:29:12 | m1 | semmle.label | m1 |
| aliasing.cpp:30:8:30:9 | s2 indirection [m1] | semmle.label | s2 indirection [m1] |
| aliasing.cpp:30:11:30:12 | FieldAddress indirection | semmle.label | FieldAddress indirection |
| aliasing.cpp:30:11:30:12 | m1 | semmle.label | m1 |
| aliasing.cpp:60:3:60:22 | Store | semmle.label | Store |
| aliasing.cpp:60:6:60:7 | s2 indirection [post update] [m1] | semmle.label | s2 indirection [post update] [m1] |
| aliasing.cpp:60:11:60:20 | call to user_input | semmle.label | call to user_input |
| aliasing.cpp:62:8:62:12 | copy2 indirection [m1] | semmle.label | copy2 indirection [m1] |
| aliasing.cpp:62:14:62:15 | FieldAddress indirection | semmle.label | FieldAddress indirection |
| aliasing.cpp:62:14:62:15 | m1 | semmle.label | m1 |
| aliasing.cpp:92:3:92:23 | Store | semmle.label | Store |
| aliasing.cpp:92:5:92:5 | w indirection [post update] [s, m1] | semmle.label | w indirection [post update] [s, m1] |
| aliasing.cpp:92:7:92:8 | s indirection [post update] [m1] | semmle.label | s indirection [post update] [m1] |
| aliasing.cpp:92:12:92:21 | call to user_input | semmle.label | call to user_input |
| aliasing.cpp:93:8:93:8 | w indirection [s, m1] | semmle.label | w indirection [s, m1] |
| aliasing.cpp:93:10:93:10 | s indirection [m1] | semmle.label | s indirection [m1] |
| aliasing.cpp:93:12:93:13 | FieldAddress indirection | semmle.label | FieldAddress indirection |
| aliasing.cpp:93:12:93:13 | m1 | semmle.label | m1 |
| aliasing.cpp:98:3:98:21 | Store | semmle.label | Store |
| aliasing.cpp:98:5:98:6 | s indirection [post update] [m1] | semmle.label | s indirection [post update] [m1] |
| aliasing.cpp:98:10:98:19 | call to user_input | semmle.label | call to user_input |
| aliasing.cpp:101:13:101:22 | & ... indirection | semmle.label | & ... indirection |
| aliasing.cpp:101:14:101:19 | s_copy indirection [m1] | semmle.label | s_copy indirection [m1] |
| aliasing.cpp:102:8:102:10 | * ... | semmle.label | * ... |
| aliasing.cpp:105:23:105:24 | Load indirection | semmle.label | Load indirection |
| aliasing.cpp:106:9:106:18 | call to user_input | semmle.label | call to user_input |
| aliasing.cpp:121:15:121:16 | taint_a_ptr output argument | semmle.label | taint_a_ptr output argument |
| aliasing.cpp:122:8:122:12 | access to array | semmle.label | access to array |
| aliasing.cpp:126:15:126:20 | taint_a_ptr output argument | semmle.label | taint_a_ptr output argument |
| aliasing.cpp:127:8:127:16 | * ... | semmle.label | * ... |
| aliasing.cpp:131:15:131:16 | taint_a_ptr output argument | semmle.label | taint_a_ptr output argument |
| aliasing.cpp:132:8:132:14 | * ... | semmle.label | * ... |
| aliasing.cpp:136:15:136:17 | taint_a_ptr output argument | semmle.label | taint_a_ptr output argument |
| aliasing.cpp:137:8:137:11 | * ... | semmle.label | * ... |
| aliasing.cpp:141:17:141:20 | s indirection [post update] [data indirection] | semmle.label | s indirection [post update] [data indirection] |
| aliasing.cpp:141:17:141:20 | taint_a_ptr output argument | semmle.label | taint_a_ptr output argument |
| aliasing.cpp:143:8:143:8 | s indirection [data indirection] | semmle.label | s indirection [data indirection] |
| aliasing.cpp:143:8:143:16 | PointerAdd indirection | semmle.label | PointerAdd indirection |
| aliasing.cpp:143:8:143:16 | access to array | semmle.label | access to array |
| aliasing.cpp:143:10:143:13 | FieldAddress indirection | semmle.label | FieldAddress indirection |
| aliasing.cpp:158:15:158:20 | taint_a_ptr output argument | semmle.label | taint_a_ptr output argument |
| aliasing.cpp:158:17:158:20 | s indirection [post update] [data] | semmle.label | s indirection [post update] [data] |
| aliasing.cpp:159:8:159:14 | * ... | semmle.label | * ... |
| aliasing.cpp:159:9:159:9 | s indirection [data] | semmle.label | s indirection [data] |
| aliasing.cpp:159:9:159:14 | data indirection | semmle.label | data indirection |
| aliasing.cpp:164:15:164:20 | taint_a_ptr output argument | semmle.label | taint_a_ptr output argument |
| aliasing.cpp:164:17:164:20 | s indirection [post update] [data] | semmle.label | s indirection [post update] [data] |
| aliasing.cpp:165:8:165:8 | s indirection [data] | semmle.label | s indirection [data] |
| aliasing.cpp:165:8:165:16 | PointerAdd indirection | semmle.label | PointerAdd indirection |
| aliasing.cpp:165:8:165:16 | access to array | semmle.label | access to array |
| aliasing.cpp:175:15:175:22 | taint_a_ptr output argument | semmle.label | taint_a_ptr output argument |
| aliasing.cpp:175:19:175:19 | s2 indirection [post update] [s, m1] | semmle.label | s2 indirection [post update] [s, m1] |
| aliasing.cpp:175:21:175:22 | s indirection [post update] [m1] | semmle.label | s indirection [post update] [m1] |
| aliasing.cpp:176:8:176:9 | s2 indirection [s, m1] | semmle.label | s2 indirection [s, m1] |
| aliasing.cpp:176:11:176:11 | s indirection [m1] | semmle.label | s indirection [m1] |
| aliasing.cpp:176:13:176:14 | FieldAddress indirection | semmle.label | FieldAddress indirection |
| aliasing.cpp:176:13:176:14 | m1 | semmle.label | m1 |
| aliasing.cpp:187:15:187:22 | taint_a_ptr output argument | semmle.label | taint_a_ptr output argument |
| aliasing.cpp:187:19:187:19 | s2 indirection [post update] [s, m1] | semmle.label | s2 indirection [post update] [s, m1] |
| aliasing.cpp:187:21:187:22 | s indirection [post update] [m1] | semmle.label | s indirection [post update] [m1] |
| aliasing.cpp:189:8:189:11 | s2_2 indirection [s, m1] | semmle.label | s2_2 indirection [s, m1] |
| aliasing.cpp:189:13:189:13 | s indirection [m1] | semmle.label | s indirection [m1] |
| aliasing.cpp:189:15:189:16 | FieldAddress indirection | semmle.label | FieldAddress indirection |
| aliasing.cpp:189:15:189:16 | m1 | semmle.label | m1 |
| aliasing.cpp:200:15:200:24 | taint_a_ptr output argument | semmle.label | taint_a_ptr output argument |
| aliasing.cpp:200:21:200:21 | Load indirection [post update] [s, m1] | semmle.label | Load indirection [post update] [s, m1] |
| aliasing.cpp:200:23:200:24 | s indirection [post update] [m1] | semmle.label | s indirection [post update] [m1] |
| aliasing.cpp:201:8:201:10 | Load indirection [s, m1] | semmle.label | Load indirection [s, m1] |
| aliasing.cpp:201:13:201:13 | s indirection [m1] | semmle.label | s indirection [m1] |
| aliasing.cpp:201:15:201:16 | FieldAddress indirection | semmle.label | FieldAddress indirection |
| aliasing.cpp:201:15:201:16 | m1 | semmle.label | m1 |
| arrays.cpp:6:12:6:21 | call to user_input | semmle.label | call to user_input |
| arrays.cpp:7:8:7:13 | access to array | semmle.label | access to array |
| arrays.cpp:8:8:8:13 | access to array | semmle.label | access to array |
| arrays.cpp:9:8:9:11 | * ... | semmle.label | * ... |
| arrays.cpp:10:8:10:15 | * ... | semmle.label | * ... |
| arrays.cpp:15:14:15:23 | call to user_input | semmle.label | call to user_input |
| arrays.cpp:16:8:16:13 | access to array | semmle.label | access to array |
| arrays.cpp:17:8:17:13 | access to array | semmle.label | access to array |
| arrays.cpp:36:3:36:37 | Store | semmle.label | Store |
| arrays.cpp:36:5:36:10 | o indirection [post update] [nested, arr, data] | semmle.label | o indirection [post update] [nested, arr, data] |
| arrays.cpp:36:12:36:14 | nested indirection [post update] [arr, data] | semmle.label | nested indirection [post update] [arr, data] |
| arrays.cpp:36:19:36:22 | access to array indirection [post update] [data] | semmle.label | access to array indirection [post update] [data] |
| arrays.cpp:36:26:36:35 | call to user_input | semmle.label | call to user_input |
| arrays.cpp:37:8:37:8 | o indirection [nested, arr, data] | semmle.label | o indirection [nested, arr, data] |
| arrays.cpp:37:8:37:22 | access to array indirection [data] | semmle.label | access to array indirection [data] |
| arrays.cpp:37:10:37:15 | nested indirection [arr, data] | semmle.label | nested indirection [arr, data] |
| arrays.cpp:37:24:37:27 | FieldAddress indirection | semmle.label | FieldAddress indirection |
| arrays.cpp:37:24:37:27 | data | semmle.label | data |
| arrays.cpp:38:8:38:8 | o indirection [nested, arr, data] | semmle.label | o indirection [nested, arr, data] |
| arrays.cpp:38:8:38:22 | access to array indirection [data] | semmle.label | access to array indirection [data] |
| arrays.cpp:38:10:38:15 | nested indirection [arr, data] | semmle.label | nested indirection [arr, data] |
| arrays.cpp:38:24:38:27 | FieldAddress indirection | semmle.label | FieldAddress indirection |
| arrays.cpp:38:24:38:27 | data | semmle.label | data |
| arrays.cpp:42:3:42:40 | Store | semmle.label | Store |
| arrays.cpp:42:5:42:12 | o indirection [post update] [indirect indirection, arr, data] | semmle.label | o indirection [post update] [indirect indirection, arr, data] |
| arrays.cpp:42:15:42:17 | indirect indirection [post update] [arr, data] | semmle.label | indirect indirection [post update] [arr, data] |
| arrays.cpp:42:22:42:25 | access to array indirection [post update] [data] | semmle.label | access to array indirection [post update] [data] |
| arrays.cpp:42:29:42:38 | call to user_input | semmle.label | call to user_input |
| arrays.cpp:43:8:43:8 | o indirection [indirect indirection, arr, data] | semmle.label | o indirection [indirect indirection, arr, data] |
| arrays.cpp:43:8:43:25 | access to array indirection [data] | semmle.label | access to array indirection [data] |
| arrays.cpp:43:10:43:17 | FieldAddress indirection [arr, data] | semmle.label | FieldAddress indirection [arr, data] |
| arrays.cpp:43:10:43:17 | indirect indirection [arr, data] | semmle.label | indirect indirection [arr, data] |
| arrays.cpp:43:27:43:30 | FieldAddress indirection | semmle.label | FieldAddress indirection |
| arrays.cpp:43:27:43:30 | data | semmle.label | data |
| arrays.cpp:44:8:44:8 | o indirection [indirect indirection, arr, data] | semmle.label | o indirection [indirect indirection, arr, data] |
| arrays.cpp:44:8:44:25 | access to array indirection [data] | semmle.label | access to array indirection [data] |
| arrays.cpp:44:10:44:17 | FieldAddress indirection [arr, data] | semmle.label | FieldAddress indirection [arr, data] |
| arrays.cpp:44:10:44:17 | indirect indirection [arr, data] | semmle.label | indirect indirection [arr, data] |
| arrays.cpp:44:27:44:30 | FieldAddress indirection | semmle.label | FieldAddress indirection |
| arrays.cpp:44:27:44:30 | data | semmle.label | data |
| arrays.cpp:48:3:48:40 | Store | semmle.label | Store |
| arrays.cpp:48:5:48:12 | o indirection [post update] [indirect indirection, ptr indirection, data] | semmle.label | o indirection [post update] [indirect indirection, ptr indirection, data] |
| arrays.cpp:48:15:48:17 | indirect indirection [post update] [ptr indirection, data] | semmle.label | indirect indirection [post update] [ptr indirection, data] |
| arrays.cpp:48:22:48:25 | access to array indirection [post update] [data] | semmle.label | access to array indirection [post update] [data] |
| arrays.cpp:48:29:48:38 | call to user_input | semmle.label | call to user_input |
| arrays.cpp:49:8:49:8 | o indirection [indirect indirection, ptr indirection, data] | semmle.label | o indirection [indirect indirection, ptr indirection, data] |
| arrays.cpp:49:8:49:25 | access to array indirection [data] | semmle.label | access to array indirection [data] |
| arrays.cpp:49:10:49:17 | FieldAddress indirection [ptr indirection, data] | semmle.label | FieldAddress indirection [ptr indirection, data] |
| arrays.cpp:49:10:49:17 | indirect indirection [ptr indirection, data] | semmle.label | indirect indirection [ptr indirection, data] |
| arrays.cpp:49:20:49:22 | FieldAddress indirection [data] | semmle.label | FieldAddress indirection [data] |
| arrays.cpp:49:27:49:30 | FieldAddress indirection | semmle.label | FieldAddress indirection |
| arrays.cpp:49:27:49:30 | data | semmle.label | data |
| arrays.cpp:50:8:50:8 | o indirection [indirect indirection, ptr indirection, data] | semmle.label | o indirection [indirect indirection, ptr indirection, data] |
| arrays.cpp:50:8:50:25 | access to array indirection [data] | semmle.label | access to array indirection [data] |
| arrays.cpp:50:10:50:17 | FieldAddress indirection [ptr indirection, data] | semmle.label | FieldAddress indirection [ptr indirection, data] |
| arrays.cpp:50:10:50:17 | indirect indirection [ptr indirection, data] | semmle.label | indirect indirection [ptr indirection, data] |
| arrays.cpp:50:20:50:22 | FieldAddress indirection [data] | semmle.label | FieldAddress indirection [data] |
| arrays.cpp:50:27:50:30 | FieldAddress indirection | semmle.label | FieldAddress indirection |
| arrays.cpp:50:27:50:30 | data | semmle.label | data |
| by_reference.cpp:11:48:11:52 | value | semmle.label | value |
| by_reference.cpp:12:5:12:16 | Store | semmle.label | Store |
| by_reference.cpp:12:8:12:8 | Load indirection [post update] [a] | semmle.label | Load indirection [post update] [a] |
| by_reference.cpp:15:26:15:30 | value | semmle.label | value |
| by_reference.cpp:16:5:16:19 | Store | semmle.label | Store |
| by_reference.cpp:16:11:16:11 | Load indirection [post update] [a] | semmle.label | Load indirection [post update] [a] |
| by_reference.cpp:19:28:19:32 | value | semmle.label | value |
| by_reference.cpp:20:5:20:8 | setDirectly output argument [a] | semmle.label | setDirectly output argument [a] |
| by_reference.cpp:20:23:20:27 | value | semmle.label | value |
| by_reference.cpp:23:34:23:38 | value | semmle.label | value |
| by_reference.cpp:24:19:24:22 | nonMemberSetA output argument [a] | semmle.label | nonMemberSetA output argument [a] |
| by_reference.cpp:24:25:24:29 | value | semmle.label | value |
| by_reference.cpp:31:16:31:28 | VariableAddress indirection | semmle.label | VariableAddress indirection |
| by_reference.cpp:31:46:31:46 | s indirection [a] | semmle.label | s indirection [a] |
| by_reference.cpp:32:12:32:12 | Load indirection [a] | semmle.label | Load indirection [a] |
| by_reference.cpp:32:15:32:15 | a | semmle.label | a |
| by_reference.cpp:35:9:35:19 | VariableAddress indirection | semmle.label | VariableAddress indirection |
| by_reference.cpp:35:9:35:19 | this indirection [a] | semmle.label | this indirection [a] |
| by_reference.cpp:36:12:36:15 | Load indirection [a] | semmle.label | Load indirection [a] |
| by_reference.cpp:36:18:36:18 | a | semmle.label | a |
| by_reference.cpp:39:9:39:21 | VariableAddress indirection | semmle.label | VariableAddress indirection |
| by_reference.cpp:39:9:39:21 | this indirection [a] | semmle.label | this indirection [a] |
| by_reference.cpp:40:12:40:15 | this indirection [a] | semmle.label | this indirection [a] |
| by_reference.cpp:43:9:43:27 | VariableAddress indirection | semmle.label | VariableAddress indirection |
| by_reference.cpp:43:9:43:27 | this indirection [a] | semmle.label | this indirection [a] |
| by_reference.cpp:44:26:44:29 | this indirection [a] | semmle.label | this indirection [a] |
| by_reference.cpp:50:3:50:3 | setDirectly output argument [a] | semmle.label | setDirectly output argument [a] |
| by_reference.cpp:50:17:50:26 | call to user_input | semmle.label | call to user_input |
| by_reference.cpp:51:8:51:8 | s indirection [a] | semmle.label | s indirection [a] |
| by_reference.cpp:51:10:51:20 | call to getDirectly | semmle.label | call to getDirectly |
| by_reference.cpp:56:3:56:3 | setIndirectly output argument [a] | semmle.label | setIndirectly output argument [a] |
| by_reference.cpp:56:19:56:28 | call to user_input | semmle.label | call to user_input |
| by_reference.cpp:57:8:57:8 | s indirection [a] | semmle.label | s indirection [a] |
| by_reference.cpp:57:10:57:22 | call to getIndirectly | semmle.label | call to getIndirectly |
| by_reference.cpp:62:3:62:3 | setThroughNonMember output argument [a] | semmle.label | setThroughNonMember output argument [a] |
| by_reference.cpp:62:25:62:34 | call to user_input | semmle.label | call to user_input |
| by_reference.cpp:63:8:63:8 | s indirection [a] | semmle.label | s indirection [a] |
| by_reference.cpp:63:10:63:28 | call to getThroughNonMember | semmle.label | call to getThroughNonMember |
| by_reference.cpp:68:17:68:18 | nonMemberSetA output argument [a] | semmle.label | nonMemberSetA output argument [a] |
| by_reference.cpp:68:21:68:30 | call to user_input | semmle.label | call to user_input |
| by_reference.cpp:69:8:69:20 | call to nonMemberGetA | semmle.label | call to nonMemberGetA |
| by_reference.cpp:69:22:69:23 | & ... indirection [a] | semmle.label | & ... indirection [a] |
| by_reference.cpp:84:3:84:25 | Store | semmle.label | Store |
| by_reference.cpp:84:10:84:10 | Load indirection [post update] [a] | semmle.label | Load indirection [post update] [a] |
| by_reference.cpp:84:14:84:23 | call to user_input | semmle.label | call to user_input |
| by_reference.cpp:88:3:88:24 | Store | semmle.label | Store |
| by_reference.cpp:88:9:88:9 | (reference dereference) indirection [post update] [a] | semmle.label | (reference dereference) indirection [post update] [a] |
| by_reference.cpp:88:13:88:22 | call to user_input | semmle.label | call to user_input |
| by_reference.cpp:91:25:91:26 | Load indirection | semmle.label | Load indirection |
| by_reference.cpp:92:9:92:18 | call to user_input | semmle.label | call to user_input |
| by_reference.cpp:95:25:95:26 | Load indirection | semmle.label | Load indirection |
| by_reference.cpp:96:8:96:17 | call to user_input | semmle.label | call to user_input |
| by_reference.cpp:102:21:102:39 | taint_inner_a_ptr output argument [a] | semmle.label | taint_inner_a_ptr output argument [a] |
| by_reference.cpp:102:28:102:39 | outer indirection [post update] [inner_nested, a] | semmle.label | outer indirection [post update] [inner_nested, a] |
| by_reference.cpp:103:27:103:35 | outer indirection [post update] [inner_ptr indirection, a] | semmle.label | outer indirection [post update] [inner_ptr indirection, a] |
| by_reference.cpp:103:27:103:35 | taint_inner_a_ptr output argument [a] | semmle.label | taint_inner_a_ptr output argument [a] |
| by_reference.cpp:104:15:104:22 | taint_a_ptr output argument | semmle.label | taint_a_ptr output argument |
| by_reference.cpp:104:22:104:22 | outer indirection [post update] [a] | semmle.label | outer indirection [post update] [a] |
| by_reference.cpp:106:21:106:41 | taint_inner_a_ptr output argument [a] | semmle.label | taint_inner_a_ptr output argument [a] |
| by_reference.cpp:106:30:106:41 | Load indirection [post update] [inner_nested, a] | semmle.label | Load indirection [post update] [inner_nested, a] |
| by_reference.cpp:107:29:107:37 | Load indirection [post update] [inner_ptr indirection, a] | semmle.label | Load indirection [post update] [inner_ptr indirection, a] |
| by_reference.cpp:107:29:107:37 | taint_inner_a_ptr output argument [a] | semmle.label | taint_inner_a_ptr output argument [a] |
| by_reference.cpp:108:15:108:24 | taint_a_ptr output argument | semmle.label | taint_a_ptr output argument |
| by_reference.cpp:108:24:108:24 | Load indirection [post update] [a] | semmle.label | Load indirection [post update] [a] |
| by_reference.cpp:110:8:110:12 | outer indirection [inner_nested, a] | semmle.label | outer indirection [inner_nested, a] |
| by_reference.cpp:110:14:110:25 | inner_nested indirection [a] | semmle.label | inner_nested indirection [a] |
| by_reference.cpp:110:27:110:27 | FieldAddress indirection | semmle.label | FieldAddress indirection |
| by_reference.cpp:110:27:110:27 | a | semmle.label | a |
| by_reference.cpp:111:8:111:12 | outer indirection [inner_ptr indirection, a] | semmle.label | outer indirection [inner_ptr indirection, a] |
| by_reference.cpp:111:14:111:22 | FieldAddress indirection [a] | semmle.label | FieldAddress indirection [a] |
| by_reference.cpp:111:14:111:22 | inner_ptr indirection [a] | semmle.label | inner_ptr indirection [a] |
| by_reference.cpp:111:25:111:25 | FieldAddress indirection | semmle.label | FieldAddress indirection |
| by_reference.cpp:111:25:111:25 | a | semmle.label | a |
| by_reference.cpp:112:8:112:12 | outer indirection [a] | semmle.label | outer indirection [a] |
| by_reference.cpp:112:14:112:14 | FieldAddress indirection | semmle.label | FieldAddress indirection |
| by_reference.cpp:112:14:112:14 | a | semmle.label | a |
| by_reference.cpp:114:8:114:13 | Load indirection [inner_nested, a] | semmle.label | Load indirection [inner_nested, a] |
| by_reference.cpp:114:16:114:27 | inner_nested indirection [a] | semmle.label | inner_nested indirection [a] |
| by_reference.cpp:114:29:114:29 | FieldAddress indirection | semmle.label | FieldAddress indirection |
| by_reference.cpp:114:29:114:29 | a | semmle.label | a |
| by_reference.cpp:115:8:115:13 | Load indirection [inner_ptr indirection, a] | semmle.label | Load indirection [inner_ptr indirection, a] |
| by_reference.cpp:115:16:115:24 | FieldAddress indirection [a] | semmle.label | FieldAddress indirection [a] |
| by_reference.cpp:115:16:115:24 | inner_ptr indirection [a] | semmle.label | inner_ptr indirection [a] |
| by_reference.cpp:115:27:115:27 | FieldAddress indirection | semmle.label | FieldAddress indirection |
| by_reference.cpp:115:27:115:27 | a | semmle.label | a |
| by_reference.cpp:116:8:116:13 | Load indirection [a] | semmle.label | Load indirection [a] |
| by_reference.cpp:116:16:116:16 | FieldAddress indirection | semmle.label | FieldAddress indirection |
| by_reference.cpp:116:16:116:16 | a | semmle.label | a |
| by_reference.cpp:122:21:122:38 | taint_inner_a_ref output argument [a] | semmle.label | taint_inner_a_ref output argument [a] |
| by_reference.cpp:122:27:122:38 | outer indirection [post update] [inner_nested, a] | semmle.label | outer indirection [post update] [inner_nested, a] |
| by_reference.cpp:123:21:123:36 | taint_inner_a_ref output argument [a] | semmle.label | taint_inner_a_ref output argument [a] |
| by_reference.cpp:123:28:123:36 | outer indirection [post update] [inner_ptr indirection, a] | semmle.label | outer indirection [post update] [inner_ptr indirection, a] |
| by_reference.cpp:124:15:124:21 | taint_a_ref output argument | semmle.label | taint_a_ref output argument |
| by_reference.cpp:124:21:124:21 | outer indirection [post update] [a] | semmle.label | outer indirection [post update] [a] |
| by_reference.cpp:126:21:126:40 | taint_inner_a_ref output argument [a] | semmle.label | taint_inner_a_ref output argument [a] |
| by_reference.cpp:126:29:126:40 | Load indirection [post update] [inner_nested, a] | semmle.label | Load indirection [post update] [inner_nested, a] |
| by_reference.cpp:127:21:127:38 | taint_inner_a_ref output argument [a] | semmle.label | taint_inner_a_ref output argument [a] |
| by_reference.cpp:127:30:127:38 | Load indirection [post update] [inner_ptr indirection, a] | semmle.label | Load indirection [post update] [inner_ptr indirection, a] |
| by_reference.cpp:128:15:128:23 | taint_a_ref output argument | semmle.label | taint_a_ref output argument |
| by_reference.cpp:128:23:128:23 | Load indirection [post update] [a] | semmle.label | Load indirection [post update] [a] |
| by_reference.cpp:130:8:130:12 | outer indirection [inner_nested, a] | semmle.label | outer indirection [inner_nested, a] |
| by_reference.cpp:130:14:130:25 | inner_nested indirection [a] | semmle.label | inner_nested indirection [a] |
| by_reference.cpp:130:27:130:27 | FieldAddress indirection | semmle.label | FieldAddress indirection |
| by_reference.cpp:130:27:130:27 | a | semmle.label | a |
| by_reference.cpp:131:8:131:12 | outer indirection [inner_ptr indirection, a] | semmle.label | outer indirection [inner_ptr indirection, a] |
| by_reference.cpp:131:14:131:22 | FieldAddress indirection [a] | semmle.label | FieldAddress indirection [a] |
| by_reference.cpp:131:14:131:22 | inner_ptr indirection [a] | semmle.label | inner_ptr indirection [a] |
| by_reference.cpp:131:25:131:25 | FieldAddress indirection | semmle.label | FieldAddress indirection |
| by_reference.cpp:131:25:131:25 | a | semmle.label | a |
| by_reference.cpp:132:8:132:12 | outer indirection [a] | semmle.label | outer indirection [a] |
| by_reference.cpp:132:14:132:14 | FieldAddress indirection | semmle.label | FieldAddress indirection |
| by_reference.cpp:132:14:132:14 | a | semmle.label | a |
| by_reference.cpp:134:8:134:13 | Load indirection [inner_nested, a] | semmle.label | Load indirection [inner_nested, a] |
| by_reference.cpp:134:16:134:27 | inner_nested indirection [a] | semmle.label | inner_nested indirection [a] |
| by_reference.cpp:134:29:134:29 | FieldAddress indirection | semmle.label | FieldAddress indirection |
| by_reference.cpp:134:29:134:29 | a | semmle.label | a |
| by_reference.cpp:135:8:135:13 | Load indirection [inner_ptr indirection, a] | semmle.label | Load indirection [inner_ptr indirection, a] |
| by_reference.cpp:135:16:135:24 | FieldAddress indirection [a] | semmle.label | FieldAddress indirection [a] |
| by_reference.cpp:135:16:135:24 | inner_ptr indirection [a] | semmle.label | inner_ptr indirection [a] |
| by_reference.cpp:135:27:135:27 | FieldAddress indirection | semmle.label | FieldAddress indirection |
| by_reference.cpp:135:27:135:27 | a | semmle.label | a |
| by_reference.cpp:136:8:136:13 | Load indirection [a] | semmle.label | Load indirection [a] |
| by_reference.cpp:136:16:136:16 | FieldAddress indirection | semmle.label | FieldAddress indirection |
| by_reference.cpp:136:16:136:16 | a | semmle.label | a |
| complex.cpp:9:7:9:7 | VariableAddress indirection | semmle.label | VariableAddress indirection |
| complex.cpp:9:7:9:7 | this indirection [a_] | semmle.label | this indirection [a_] |
| complex.cpp:9:20:9:21 | Load indirection [a_] | semmle.label | Load indirection [a_] |
| complex.cpp:9:20:9:21 | a_ | semmle.label | a_ |
| complex.cpp:10:7:10:7 | VariableAddress indirection | semmle.label | VariableAddress indirection |
| complex.cpp:10:7:10:7 | this indirection [b_] | semmle.label | this indirection [b_] |
| complex.cpp:10:20:10:21 | Load indirection [b_] | semmle.label | Load indirection [b_] |
| complex.cpp:10:20:10:21 | b_ | semmle.label | b_ |
| complex.cpp:11:17:11:17 | a | semmle.label | a |
| complex.cpp:11:22:11:23 | Load indirection [post update] [a_] | semmle.label | Load indirection [post update] [a_] |
| complex.cpp:11:22:11:27 | Store | semmle.label | Store |
| complex.cpp:12:17:12:17 | b | semmle.label | b |
| complex.cpp:12:22:12:23 | Load indirection [post update] [b_] | semmle.label | Load indirection [post update] [b_] |
| complex.cpp:12:22:12:27 | Store | semmle.label | Store |
| complex.cpp:40:17:40:17 | b indirection [inner, f, a_] | semmle.label | b indirection [inner, f, a_] |
| complex.cpp:40:17:40:17 | b indirection [inner, f, b_] | semmle.label | b indirection [inner, f, b_] |
| complex.cpp:42:8:42:8 | (reference dereference) indirection [inner, f, a_] | semmle.label | (reference dereference) indirection [inner, f, a_] |
| complex.cpp:42:10:42:14 | inner indirection [f, a_] | semmle.label | inner indirection [f, a_] |
| complex.cpp:42:16:42:16 | f indirection [a_] | semmle.label | f indirection [a_] |
| complex.cpp:42:18:42:18 | call to a | semmle.label | call to a |
| complex.cpp:43:8:43:8 | (reference dereference) indirection [inner, f, b_] | semmle.label | (reference dereference) indirection [inner, f, b_] |
| complex.cpp:43:10:43:14 | inner indirection [f, b_] | semmle.label | inner indirection [f, b_] |
| complex.cpp:43:16:43:16 | f indirection [b_] | semmle.label | f indirection [b_] |
| complex.cpp:43:18:43:18 | call to b | semmle.label | call to b |
| complex.cpp:53:6:53:10 | b1 indirection [post update] [inner, f, a_] | semmle.label | b1 indirection [post update] [inner, f, a_] |
| complex.cpp:53:12:53:12 | inner indirection [post update] [f, a_] | semmle.label | inner indirection [post update] [f, a_] |
| complex.cpp:53:12:53:12 | inner indirection [post update] [f, a_] | semmle.label | inner indirection [post update] [f, a_] |
| complex.cpp:53:12:53:12 | inner indirection [post update] [f, a_] | semmle.label | inner indirection [post update] [f, a_] |
| complex.cpp:53:12:53:12 | setA output argument [a_] | semmle.label | setA output argument [a_] |
| complex.cpp:53:19:53:28 | call to user_input | semmle.label | call to user_input |
| complex.cpp:54:6:54:10 | b2 indirection [post update] [inner, f, b_] | semmle.label | b2 indirection [post update] [inner, f, b_] |
| complex.cpp:54:12:54:12 | inner indirection [post update] [f, b_] | semmle.label | inner indirection [post update] [f, b_] |
| complex.cpp:54:12:54:12 | inner indirection [post update] [f, b_] | semmle.label | inner indirection [post update] [f, b_] |
| complex.cpp:54:12:54:12 | inner indirection [post update] [f, b_] | semmle.label | inner indirection [post update] [f, b_] |
| complex.cpp:54:12:54:12 | setB output argument [b_] | semmle.label | setB output argument [b_] |
| complex.cpp:54:19:54:28 | call to user_input | semmle.label | call to user_input |
| complex.cpp:55:6:55:10 | b3 indirection [post update] [inner, f, a_] | semmle.label | b3 indirection [post update] [inner, f, a_] |
| complex.cpp:55:12:55:12 | inner indirection [post update] [f, a_] | semmle.label | inner indirection [post update] [f, a_] |
| complex.cpp:55:12:55:12 | inner indirection [post update] [f, a_] | semmle.label | inner indirection [post update] [f, a_] |
| complex.cpp:55:12:55:12 | inner indirection [post update] [f, a_] | semmle.label | inner indirection [post update] [f, a_] |
| complex.cpp:55:12:55:12 | setA output argument [a_] | semmle.label | setA output argument [a_] |
| complex.cpp:55:19:55:28 | call to user_input | semmle.label | call to user_input |
| complex.cpp:56:6:56:10 | b3 indirection [post update] [inner, f, b_] | semmle.label | b3 indirection [post update] [inner, f, b_] |
| complex.cpp:56:12:56:12 | inner indirection [post update] [f, b_] | semmle.label | inner indirection [post update] [f, b_] |
| complex.cpp:56:12:56:12 | inner indirection [post update] [f, b_] | semmle.label | inner indirection [post update] [f, b_] |
| complex.cpp:56:12:56:12 | inner indirection [post update] [f, b_] | semmle.label | inner indirection [post update] [f, b_] |
| complex.cpp:56:12:56:12 | setB output argument [b_] | semmle.label | setB output argument [b_] |
| complex.cpp:56:19:56:28 | call to user_input | semmle.label | call to user_input |
| complex.cpp:59:7:59:8 | b1 indirection [inner, f, a_] | semmle.label | b1 indirection [inner, f, a_] |
| complex.cpp:62:7:62:8 | b2 indirection [inner, f, b_] | semmle.label | b2 indirection [inner, f, b_] |
| complex.cpp:65:7:65:8 | b3 indirection [inner, f, a_] | semmle.label | b3 indirection [inner, f, a_] |
| complex.cpp:65:7:65:8 | b3 indirection [inner, f, b_] | semmle.label | b3 indirection [inner, f, b_] |
| conflated.cpp:10:3:10:22 | Store | semmle.label | Store |
| conflated.cpp:10:7:10:7 | (reference dereference) indirection [post update] [p indirection] | semmle.label | (reference dereference) indirection [post update] [p indirection] |
| conflated.cpp:10:11:10:20 | call to user_input | semmle.label | call to user_input |
| conflated.cpp:11:8:11:12 | * ... | semmle.label | * ... |
| conflated.cpp:11:9:11:10 | (reference dereference) indirection [p indirection] | semmle.label | (reference dereference) indirection [p indirection] |
| conflated.cpp:11:12:11:12 | FieldAddress indirection | semmle.label | FieldAddress indirection |
| conflated.cpp:11:12:11:12 | p indirection | semmle.label | p indirection |
| conflated.cpp:19:19:19:21 | argument_source output argument | semmle.label | argument_source output argument |
| conflated.cpp:20:8:20:10 | raw indirection | semmle.label | raw indirection |
| conflated.cpp:20:8:20:10 | raw indirection | semmle.label | raw indirection |
| conflated.cpp:29:3:29:22 | Store | semmle.label | Store |
| conflated.cpp:29:7:29:7 | Load indirection [post update] [x] | semmle.label | Load indirection [post update] [x] |
| conflated.cpp:29:11:29:20 | call to user_input | semmle.label | call to user_input |
| conflated.cpp:30:8:30:9 | Load indirection [x] | semmle.label | Load indirection [x] |
| conflated.cpp:30:12:30:12 | FieldAddress indirection | semmle.label | FieldAddress indirection |
| conflated.cpp:30:12:30:12 | x | semmle.label | x |
| conflated.cpp:36:3:36:22 | Store | semmle.label | Store |
| conflated.cpp:36:7:36:7 | Load indirection [post update] [x] | semmle.label | Load indirection [post update] [x] |
| conflated.cpp:36:11:36:20 | call to user_input | semmle.label | call to user_input |
| conflated.cpp:37:8:37:9 | Load indirection [x] | semmle.label | Load indirection [x] |
| conflated.cpp:37:12:37:12 | FieldAddress indirection | semmle.label | FieldAddress indirection |
| conflated.cpp:37:12:37:12 | x | semmle.label | x |
| conflated.cpp:54:3:54:28 | Store | semmle.label | Store |
| conflated.cpp:54:7:54:10 | Load indirection [post update] [next indirection, y] | semmle.label | Load indirection [post update] [next indirection, y] |
| conflated.cpp:54:13:54:13 | next indirection [post update] [y] | semmle.label | next indirection [post update] [y] |
| conflated.cpp:54:17:54:26 | call to user_input | semmle.label | call to user_input |
| conflated.cpp:55:8:55:9 | Load indirection [next indirection, y] | semmle.label | Load indirection [next indirection, y] |
| conflated.cpp:55:12:55:15 | FieldAddress indirection [y] | semmle.label | FieldAddress indirection [y] |
| conflated.cpp:55:12:55:15 | next indirection [y] | semmle.label | next indirection [y] |
| conflated.cpp:55:18:55:18 | FieldAddress indirection | semmle.label | FieldAddress indirection |
| conflated.cpp:55:18:55:18 | y | semmle.label | y |
| conflated.cpp:60:3:60:28 | Store | semmle.label | Store |
| conflated.cpp:60:7:60:10 | Load indirection [post update] [next indirection, y] | semmle.label | Load indirection [post update] [next indirection, y] |
| conflated.cpp:60:13:60:13 | next indirection [post update] [y] | semmle.label | next indirection [post update] [y] |
| conflated.cpp:60:17:60:26 | call to user_input | semmle.label | call to user_input |
| conflated.cpp:61:8:61:9 | Load indirection [next indirection, y] | semmle.label | Load indirection [next indirection, y] |
| conflated.cpp:61:12:61:15 | FieldAddress indirection [y] | semmle.label | FieldAddress indirection [y] |
| conflated.cpp:61:12:61:15 | next indirection [y] | semmle.label | next indirection [y] |
| conflated.cpp:61:18:61:18 | FieldAddress indirection | semmle.label | FieldAddress indirection |
| conflated.cpp:61:18:61:18 | y | semmle.label | y |
| constructors.cpp:18:9:18:9 | VariableAddress indirection | semmle.label | VariableAddress indirection |
| constructors.cpp:18:9:18:9 | this indirection [a_] | semmle.label | this indirection [a_] |
| constructors.cpp:18:22:18:23 | Load indirection [a_] | semmle.label | Load indirection [a_] |
| constructors.cpp:18:22:18:23 | a_ | semmle.label | a_ |
| constructors.cpp:19:9:19:9 | VariableAddress indirection | semmle.label | VariableAddress indirection |
| constructors.cpp:19:9:19:9 | this indirection [b_] | semmle.label | this indirection [b_] |
| constructors.cpp:19:22:19:23 | Load indirection [b_] | semmle.label | Load indirection [b_] |
| constructors.cpp:19:22:19:23 | b_ | semmle.label | b_ |
| constructors.cpp:23:13:23:13 | a | semmle.label | a |
| constructors.cpp:23:20:23:20 | b | semmle.label | b |
| constructors.cpp:23:25:23:29 | this indirection [post update] [a_] | semmle.label | this indirection [post update] [a_] |
| constructors.cpp:23:28:23:28 | Store | semmle.label | Store |
| constructors.cpp:23:32:23:36 | this indirection [post update] [b_] | semmle.label | this indirection [post update] [b_] |
| constructors.cpp:23:35:23:35 | Store | semmle.label | Store |
| constructors.cpp:26:15:26:15 | f indirection [a_] | semmle.label | f indirection [a_] |
| constructors.cpp:26:15:26:15 | f indirection [b_] | semmle.label | f indirection [b_] |
| constructors.cpp:28:10:28:10 | f indirection [a_] | semmle.label | f indirection [a_] |
| constructors.cpp:28:12:28:12 | call to a | semmle.label | call to a |
| constructors.cpp:29:10:29:10 | f indirection [b_] | semmle.label | f indirection [b_] |
| constructors.cpp:29:12:29:12 | call to b | semmle.label | call to b |
| constructors.cpp:34:9:34:9 | call to Foo [a_] | semmle.label | call to Foo [a_] |
| constructors.cpp:34:11:34:20 | call to user_input | semmle.label | call to user_input |
| constructors.cpp:35:9:35:9 | call to Foo [b_] | semmle.label | call to Foo [b_] |
| constructors.cpp:35:14:35:23 | call to user_input | semmle.label | call to user_input |
| constructors.cpp:36:9:36:9 | call to Foo [a_] | semmle.label | call to Foo [a_] |
| constructors.cpp:36:9:36:9 | call to Foo [b_] | semmle.label | call to Foo [b_] |
| constructors.cpp:36:11:36:20 | call to user_input | semmle.label | call to user_input |
| constructors.cpp:36:25:36:34 | call to user_input | semmle.label | call to user_input |
| constructors.cpp:40:9:40:9 | f indirection [a_] | semmle.label | f indirection [a_] |
| constructors.cpp:43:9:43:9 | g indirection [b_] | semmle.label | g indirection [b_] |
| constructors.cpp:46:9:46:9 | h indirection [a_] | semmle.label | h indirection [a_] |
| constructors.cpp:46:9:46:9 | h indirection [b_] | semmle.label | h indirection [b_] |
| qualifiers.cpp:9:21:9:25 | value | semmle.label | value |
| qualifiers.cpp:9:30:9:44 | Store | semmle.label | Store |
| qualifiers.cpp:9:36:9:36 | Load indirection [post update] [a] | semmle.label | Load indirection [post update] [a] |
| qualifiers.cpp:12:40:12:44 | value | semmle.label | value |
| qualifiers.cpp:12:49:12:64 | Store | semmle.label | Store |
| qualifiers.cpp:12:56:12:56 | Load indirection [post update] [a] | semmle.label | Load indirection [post update] [a] |
| qualifiers.cpp:13:42:13:46 | value | semmle.label | value |
| qualifiers.cpp:13:51:13:65 | Store | semmle.label | Store |
| qualifiers.cpp:13:57:13:57 | (reference dereference) indirection [post update] [a] | semmle.label | (reference dereference) indirection [post update] [a] |
| qualifiers.cpp:22:5:22:9 | getInner output argument [inner indirection, a] | semmle.label | getInner output argument [inner indirection, a] |
| qualifiers.cpp:22:5:22:38 | Store | semmle.label | Store |
| qualifiers.cpp:22:23:22:23 | call to getInner indirection [post update] [a] | semmle.label | call to getInner indirection [post update] [a] |
| qualifiers.cpp:22:27:22:36 | call to user_input | semmle.label | call to user_input |
| qualifiers.cpp:23:10:23:14 | outer indirection [inner indirection, a] | semmle.label | outer indirection [inner indirection, a] |
| qualifiers.cpp:23:16:23:20 | FieldAddress indirection [a] | semmle.label | FieldAddress indirection [a] |
| qualifiers.cpp:23:16:23:20 | inner indirection [a] | semmle.label | inner indirection [a] |
| qualifiers.cpp:23:23:23:23 | FieldAddress indirection | semmle.label | FieldAddress indirection |
| qualifiers.cpp:23:23:23:23 | a | semmle.label | a |
| qualifiers.cpp:27:5:27:9 | getInner output argument [inner indirection, a] | semmle.label | getInner output argument [inner indirection, a] |
| qualifiers.cpp:27:11:27:18 | setA output argument [a] | semmle.label | setA output argument [a] |
| qualifiers.cpp:27:28:27:37 | call to user_input | semmle.label | call to user_input |
| qualifiers.cpp:28:10:28:14 | outer indirection [inner indirection, a] | semmle.label | outer indirection [inner indirection, a] |
| qualifiers.cpp:28:16:28:20 | FieldAddress indirection [a] | semmle.label | FieldAddress indirection [a] |
| qualifiers.cpp:28:16:28:20 | inner indirection [a] | semmle.label | inner indirection [a] |
| qualifiers.cpp:28:23:28:23 | FieldAddress indirection | semmle.label | FieldAddress indirection |
| qualifiers.cpp:28:23:28:23 | a | semmle.label | a |
| qualifiers.cpp:32:17:32:21 | getInner output argument [inner indirection, a] | semmle.label | getInner output argument [inner indirection, a] |
| qualifiers.cpp:32:23:32:30 | pointerSetA output argument [a] | semmle.label | pointerSetA output argument [a] |
| qualifiers.cpp:32:35:32:44 | call to user_input | semmle.label | call to user_input |
| qualifiers.cpp:33:10:33:14 | outer indirection [inner indirection, a] | semmle.label | outer indirection [inner indirection, a] |
| qualifiers.cpp:33:16:33:20 | FieldAddress indirection [a] | semmle.label | FieldAddress indirection [a] |
| qualifiers.cpp:33:16:33:20 | inner indirection [a] | semmle.label | inner indirection [a] |
| qualifiers.cpp:33:23:33:23 | FieldAddress indirection | semmle.label | FieldAddress indirection |
| qualifiers.cpp:33:23:33:23 | a | semmle.label | a |
| qualifiers.cpp:37:19:37:35 | referenceSetA output argument [a] | semmle.label | referenceSetA output argument [a] |
| qualifiers.cpp:37:20:37:24 | getInner output argument [inner indirection, a] | semmle.label | getInner output argument [inner indirection, a] |
| qualifiers.cpp:37:38:37:47 | call to user_input | semmle.label | call to user_input |
| qualifiers.cpp:38:10:38:14 | outer indirection [inner indirection, a] | semmle.label | outer indirection [inner indirection, a] |
| qualifiers.cpp:38:16:38:20 | FieldAddress indirection [a] | semmle.label | FieldAddress indirection [a] |
| qualifiers.cpp:38:16:38:20 | inner indirection [a] | semmle.label | inner indirection [a] |
| qualifiers.cpp:38:23:38:23 | FieldAddress indirection | semmle.label | FieldAddress indirection |
| qualifiers.cpp:38:23:38:23 | a | semmle.label | a |
| qualifiers.cpp:42:5:42:40 | Store | semmle.label | Store |
| qualifiers.cpp:42:7:42:11 | getInner output argument [inner indirection, a] | semmle.label | getInner output argument [inner indirection, a] |
| qualifiers.cpp:42:25:42:25 | * ... indirection [post update] [a] | semmle.label | * ... indirection [post update] [a] |
| qualifiers.cpp:42:29:42:38 | call to user_input | semmle.label | call to user_input |
| qualifiers.cpp:43:10:43:14 | outer indirection [inner indirection, a] | semmle.label | outer indirection [inner indirection, a] |
| qualifiers.cpp:43:16:43:20 | FieldAddress indirection [a] | semmle.label | FieldAddress indirection [a] |
| qualifiers.cpp:43:16:43:20 | inner indirection [a] | semmle.label | inner indirection [a] |
| qualifiers.cpp:43:23:43:23 | FieldAddress indirection | semmle.label | FieldAddress indirection |
| qualifiers.cpp:43:23:43:23 | a | semmle.label | a |
| qualifiers.cpp:47:5:47:42 | Store | semmle.label | Store |
| qualifiers.cpp:47:6:47:11 | getInner output argument [inner indirection, a] | semmle.label | getInner output argument [inner indirection, a] |
| qualifiers.cpp:47:27:47:27 | call to getInner indirection [post update] [a] | semmle.label | call to getInner indirection [post update] [a] |
| qualifiers.cpp:47:31:47:40 | call to user_input | semmle.label | call to user_input |
| qualifiers.cpp:48:10:48:14 | outer indirection [inner indirection, a] | semmle.label | outer indirection [inner indirection, a] |
| qualifiers.cpp:48:16:48:20 | FieldAddress indirection [a] | semmle.label | FieldAddress indirection [a] |
| qualifiers.cpp:48:16:48:20 | inner indirection [a] | semmle.label | inner indirection [a] |
| qualifiers.cpp:48:23:48:23 | FieldAddress indirection | semmle.label | FieldAddress indirection |
| qualifiers.cpp:48:23:48:23 | a | semmle.label | a |
| realistic.cpp:53:9:53:66 | Store | semmle.label | Store |
| realistic.cpp:53:13:53:15 | foo indirection [post update] [bar, baz indirection, userInput, bufferLen] | semmle.label | foo indirection [post update] [bar, baz indirection, userInput, bufferLen] |
| realistic.cpp:53:20:53:22 | access to array indirection [post update] [baz indirection, userInput, bufferLen] | semmle.label | access to array indirection [post update] [baz indirection, userInput, bufferLen] |
| realistic.cpp:53:25:53:33 | baz indirection [post update] [userInput, bufferLen] | semmle.label | baz indirection [post update] [userInput, bufferLen] |
| realistic.cpp:53:35:53:43 | userInput indirection [post update] [bufferLen] | semmle.label | userInput indirection [post update] [bufferLen] |
| realistic.cpp:53:47:53:66 | call to user_input | semmle.label | call to user_input |
| realistic.cpp:53:55:53:64 | call to user_input | semmle.label | call to user_input |
| realistic.cpp:61:14:61:55 | bufferLen | semmle.label | bufferLen |
| realistic.cpp:61:21:61:23 | foo indirection [bar, baz indirection, userInput, bufferLen] | semmle.label | foo indirection [bar, baz indirection, userInput, bufferLen] |
| realistic.cpp:61:21:61:30 | access to array indirection [baz indirection, userInput, bufferLen] | semmle.label | access to array indirection [baz indirection, userInput, bufferLen] |
| realistic.cpp:61:32:61:34 | FieldAddress indirection [userInput, bufferLen] | semmle.label | FieldAddress indirection [userInput, bufferLen] |
| realistic.cpp:61:32:61:34 | baz indirection [userInput, bufferLen] | semmle.label | baz indirection [userInput, bufferLen] |
| realistic.cpp:61:37:61:45 | userInput indirection [bufferLen] | semmle.label | userInput indirection [bufferLen] |
| realistic.cpp:61:47:61:55 | bufferLen | semmle.label | bufferLen |
| realistic.cpp:61:47:61:55 | bufferLen | semmle.label | bufferLen |
| simple.cpp:18:9:18:9 | VariableAddress indirection | semmle.label | VariableAddress indirection |
| simple.cpp:18:9:18:9 | this indirection [a_] | semmle.label | this indirection [a_] |
| simple.cpp:18:22:18:23 | Load indirection [a_] | semmle.label | Load indirection [a_] |
| simple.cpp:18:22:18:23 | a_ | semmle.label | a_ |
| simple.cpp:19:9:19:9 | VariableAddress indirection | semmle.label | VariableAddress indirection |
| simple.cpp:19:9:19:9 | this indirection [b_] | semmle.label | this indirection [b_] |
| simple.cpp:19:22:19:23 | Load indirection [b_] | semmle.label | Load indirection [b_] |
| simple.cpp:19:22:19:23 | b_ | semmle.label | b_ |
| simple.cpp:20:19:20:19 | a | semmle.label | a |
| simple.cpp:20:24:20:25 | Load indirection [post update] [a_] | semmle.label | Load indirection [post update] [a_] |
| simple.cpp:20:24:20:29 | Store | semmle.label | Store |
| simple.cpp:21:19:21:19 | b | semmle.label | b |
| simple.cpp:21:24:21:25 | Load indirection [post update] [b_] | semmle.label | Load indirection [post update] [b_] |
| simple.cpp:21:24:21:29 | Store | semmle.label | Store |
| simple.cpp:26:15:26:15 | f indirection [a_] | semmle.label | f indirection [a_] |
| simple.cpp:26:15:26:15 | f indirection [b_] | semmle.label | f indirection [b_] |
| simple.cpp:28:10:28:10 | f indirection [a_] | semmle.label | f indirection [a_] |
| simple.cpp:28:12:28:12 | call to a | semmle.label | call to a |
| simple.cpp:29:10:29:10 | f indirection [b_] | semmle.label | f indirection [b_] |
| simple.cpp:29:12:29:12 | call to b | semmle.label | call to b |
| simple.cpp:39:5:39:5 | setA output argument [a_] | semmle.label | setA output argument [a_] |
| simple.cpp:39:12:39:21 | call to user_input | semmle.label | call to user_input |
| simple.cpp:40:5:40:5 | setB output argument [b_] | semmle.label | setB output argument [b_] |
| simple.cpp:40:12:40:21 | call to user_input | semmle.label | call to user_input |
| simple.cpp:41:5:41:5 | setA output argument [a_] | semmle.label | setA output argument [a_] |
| simple.cpp:41:12:41:21 | call to user_input | semmle.label | call to user_input |
| simple.cpp:42:5:42:5 | setB output argument [b_] | semmle.label | setB output argument [b_] |
| simple.cpp:42:12:42:21 | call to user_input | semmle.label | call to user_input |
| simple.cpp:45:9:45:9 | f indirection [a_] | semmle.label | f indirection [a_] |
| simple.cpp:48:9:48:9 | g indirection [b_] | semmle.label | g indirection [b_] |
| simple.cpp:51:9:51:9 | h indirection [a_] | semmle.label | h indirection [a_] |
| simple.cpp:51:9:51:9 | h indirection [b_] | semmle.label | h indirection [b_] |
| simple.cpp:65:5:65:22 | Store | semmle.label | Store |
| simple.cpp:65:7:65:7 | a indirection [post update] [i] | semmle.label | a indirection [post update] [i] |
| simple.cpp:65:11:65:20 | call to user_input | semmle.label | call to user_input |
| simple.cpp:67:10:67:11 | a2 indirection [i] | semmle.label | a2 indirection [i] |
| simple.cpp:67:13:67:13 | FieldAddress indirection | semmle.label | FieldAddress indirection |
| simple.cpp:67:13:67:13 | i | semmle.label | i |
| simple.cpp:78:9:78:15 | VariableAddress indirection | semmle.label | VariableAddress indirection |
| simple.cpp:78:9:78:15 | this indirection [f2, f1] | semmle.label | this indirection [f2, f1] |
| simple.cpp:79:16:79:17 | Load indirection [f2, f1] | semmle.label | Load indirection [f2, f1] |
| simple.cpp:79:16:79:17 | f2 indirection [f1] | semmle.label | f2 indirection [f1] |
| simple.cpp:79:19:79:20 | f1 | semmle.label | f1 |
| simple.cpp:83:9:83:10 | Load indirection [post update] [f2, f1] | semmle.label | Load indirection [post update] [f2, f1] |
| simple.cpp:83:9:83:28 | Store | semmle.label | Store |
| simple.cpp:83:12:83:13 | f2 indirection [post update] [f1] | semmle.label | f2 indirection [post update] [f1] |
| simple.cpp:83:17:83:26 | call to user_input | semmle.label | call to user_input |
| simple.cpp:84:14:84:20 | call to getf2f1 | semmle.label | call to getf2f1 |
| simple.cpp:84:14:84:20 | this indirection [f2, f1] | semmle.label | this indirection [f2, f1] |
| simple.cpp:92:5:92:22 | Store | semmle.label | Store |
| simple.cpp:92:7:92:7 | a indirection [post update] [i] | semmle.label | a indirection [post update] [i] |
| simple.cpp:92:11:92:20 | call to user_input | semmle.label | call to user_input |
| simple.cpp:94:10:94:11 | a2 indirection [i] | semmle.label | a2 indirection [i] |
| simple.cpp:94:13:94:13 | FieldAddress indirection | semmle.label | FieldAddress indirection |
| simple.cpp:94:13:94:13 | i | semmle.label | i |
| struct_init.c:14:24:14:25 | ab indirection [a] | semmle.label | ab indirection [a] |
| struct_init.c:15:8:15:9 | Load indirection [a] | semmle.label | Load indirection [a] |
| struct_init.c:15:12:15:12 | FieldAddress indirection | semmle.label | FieldAddress indirection |
| struct_init.c:15:12:15:12 | a | semmle.label | a |
| struct_init.c:20:17:20:36 | VariableAddress indirection [post update] [a] | semmle.label | VariableAddress indirection [post update] [a] |
| struct_init.c:20:20:20:29 | Store | semmle.label | Store |
| struct_init.c:20:20:20:29 | call to user_input | semmle.label | call to user_input |
| struct_init.c:22:8:22:9 | ab indirection [a] | semmle.label | ab indirection [a] |
| struct_init.c:22:11:22:11 | FieldAddress indirection | semmle.label | FieldAddress indirection |
| struct_init.c:22:11:22:11 | a | semmle.label | a |
| struct_init.c:24:10:24:12 | & ... indirection [a] | semmle.label | & ... indirection [a] |
| struct_init.c:26:23:29:3 | VariableAddress indirection [post update] [nestedAB, a] | semmle.label | VariableAddress indirection [post update] [nestedAB, a] |
| struct_init.c:26:23:29:3 | VariableAddress indirection [post update] [nestedAB, a] | semmle.label | VariableAddress indirection [post update] [nestedAB, a] |
| struct_init.c:26:23:29:3 | VariableAddress indirection [post update] [pointerAB indirection, a] | semmle.label | VariableAddress indirection [post update] [pointerAB indirection, a] |
| struct_init.c:27:5:27:23 | FieldAddress indirection [post update] [a] | semmle.label | FieldAddress indirection [post update] [a] |
| struct_init.c:27:7:27:16 | Store | semmle.label | Store |
| struct_init.c:27:7:27:16 | call to user_input | semmle.label | call to user_input |
| struct_init.c:28:5:28:7 | Store indirection [a] | semmle.label | Store indirection [a] |
| struct_init.c:31:8:31:12 | outer indirection [nestedAB, a] | semmle.label | outer indirection [nestedAB, a] |
| struct_init.c:31:14:31:21 | nestedAB indirection [a] | semmle.label | nestedAB indirection [a] |
| struct_init.c:31:23:31:23 | FieldAddress indirection | semmle.label | FieldAddress indirection |
| struct_init.c:31:23:31:23 | a | semmle.label | a |
| struct_init.c:33:8:33:12 | outer indirection [pointerAB indirection, a] | semmle.label | outer indirection [pointerAB indirection, a] |
| struct_init.c:33:14:33:22 | FieldAddress indirection [a] | semmle.label | FieldAddress indirection [a] |
| struct_init.c:33:14:33:22 | pointerAB indirection [a] | semmle.label | pointerAB indirection [a] |
| struct_init.c:33:25:33:25 | FieldAddress indirection | semmle.label | FieldAddress indirection |
| struct_init.c:33:25:33:25 | a | semmle.label | a |
| struct_init.c:36:10:36:24 | & ... indirection [a] | semmle.label | & ... indirection [a] |
| struct_init.c:36:11:36:15 | outer indirection [nestedAB, a] | semmle.label | outer indirection [nestedAB, a] |
| struct_init.c:40:17:40:36 | VariableAddress indirection [post update] [a] | semmle.label | VariableAddress indirection [post update] [a] |
| struct_init.c:40:20:40:29 | Store | semmle.label | Store |
| struct_init.c:40:20:40:29 | call to user_input | semmle.label | call to user_input |
| struct_init.c:41:23:44:3 | VariableAddress indirection [post update] [pointerAB indirection, a] | semmle.label | VariableAddress indirection [post update] [pointerAB indirection, a] |
| struct_init.c:43:5:43:7 | Store indirection [a] | semmle.label | Store indirection [a] |
| struct_init.c:46:10:46:14 | outer indirection [pointerAB indirection, a] | semmle.label | outer indirection [pointerAB indirection, a] |
| struct_init.c:46:16:46:24 | FieldAddress indirection [a] | semmle.label | FieldAddress indirection [a] |
| struct_init.c:46:16:46:24 | pointerAB indirection [a] | semmle.label | pointerAB indirection [a] |
subpaths
| A.cpp:31:20:31:20 | c | A.cpp:23:10:23:10 | c | A.cpp:25:13:25:13 | Load indirection [post update] [c] | A.cpp:31:14:31:21 | call to B [c] |
| A.cpp:48:20:48:20 | c | A.cpp:29:23:29:23 | c | A.cpp:29:15:29:18 | VariableAddress indirection [c] | A.cpp:48:12:48:18 | call to make indirection [c] |
| A.cpp:55:12:55:19 | new | A.cpp:27:17:27:17 | c | A.cpp:27:28:27:28 | Load indirection [post update] [c] | A.cpp:55:5:55:5 | set output argument [c] |
| A.cpp:56:10:56:10 | b indirection [c] | A.cpp:28:8:28:10 | this indirection [c] | A.cpp:28:8:28:10 | VariableAddress indirection | A.cpp:56:10:56:17 | call to get |
| A.cpp:57:11:57:24 | new indirection [c] | A.cpp:28:8:28:10 | this indirection [c] | A.cpp:28:8:28:10 | VariableAddress indirection | A.cpp:57:10:57:32 | call to get |
| A.cpp:57:17:57:23 | new | A.cpp:23:10:23:10 | c | A.cpp:25:13:25:13 | Load indirection [post update] [c] | A.cpp:57:11:57:24 | call to B [c] |
| A.cpp:64:21:64:28 | new | A.cpp:85:26:85:26 | c | A.cpp:85:9:85:14 | VariableAddress indirection [c] | A.cpp:64:10:64:15 | call to setOnB indirection [c] |
| A.cpp:73:25:73:32 | new | A.cpp:78:27:78:27 | c | A.cpp:78:6:78:15 | VariableAddress indirection [c] | A.cpp:73:10:73:19 | call to setOnBWrap indirection [c] |
| A.cpp:81:21:81:21 | c | A.cpp:85:26:85:26 | c | A.cpp:85:9:85:14 | VariableAddress indirection [c] | A.cpp:81:10:81:15 | call to setOnB indirection [c] |
| A.cpp:90:15:90:15 | c | A.cpp:27:17:27:17 | c | A.cpp:27:28:27:28 | Load indirection [post update] [c] | A.cpp:90:7:90:8 | set output argument [c] |
| A.cpp:126:12:126:18 | new | A.cpp:27:17:27:17 | c | A.cpp:27:28:27:28 | Load indirection [post update] [c] | A.cpp:126:5:126:5 | set output argument [c] |
| A.cpp:151:18:151:18 | b | A.cpp:140:13:140:13 | b | A.cpp:143:13:143:13 | Load indirection [post update] [b] | A.cpp:151:12:151:24 | call to D [b] |
| A.cpp:160:29:160:29 | b | A.cpp:181:15:181:21 | newHead | A.cpp:183:7:183:10 | Load indirection [post update] [head] | A.cpp:160:18:160:60 | call to MyList [head] |
| A.cpp:161:38:161:39 | l1 indirection [head] | A.cpp:181:32:181:35 | next indirection [head] | A.cpp:184:13:184:16 | Load indirection [post update] [next indirection, head] | A.cpp:161:18:161:40 | call to MyList [next indirection, head] |
| A.cpp:162:38:162:39 | l2 indirection [next indirection, head] | A.cpp:181:32:181:35 | next indirection [next indirection, head] | A.cpp:184:13:184:16 | Load indirection [post update] [next indirection, next indirection, head] | A.cpp:162:18:162:40 | call to MyList [next indirection, next indirection, head] |
| B.cpp:7:25:7:25 | e | B.cpp:33:16:33:17 | e1 | B.cpp:35:13:35:17 | Load indirection [post update] [elem1] | B.cpp:7:16:7:35 | call to Box1 [elem1] |
| B.cpp:8:25:8:26 | b1 indirection [elem1] | B.cpp:44:16:44:17 | b1 indirection [elem1] | B.cpp:46:13:46:16 | Load indirection [post update] [box1 indirection, elem1] | B.cpp:8:16:8:27 | call to Box2 [box1 indirection, elem1] |
| B.cpp:16:37:16:37 | e | B.cpp:33:26:33:27 | e2 | B.cpp:36:13:36:17 | Load indirection [post update] [elem2] | B.cpp:16:16:16:38 | call to Box1 [elem2] |
| B.cpp:17:25:17:26 | b1 indirection [elem2] | B.cpp:44:16:44:17 | b1 indirection [elem2] | B.cpp:46:13:46:16 | Load indirection [post update] [box1 indirection, elem2] | B.cpp:17:16:17:27 | call to Box2 [box1 indirection, elem2] |
| D.cpp:22:10:22:11 | b2 indirection [box indirection, elem] | D.cpp:17:11:17:17 | this indirection [box indirection, elem] | D.cpp:17:11:17:17 | VariableAddress indirection [elem] | D.cpp:22:14:22:20 | call to getBox1 indirection [elem] |
| D.cpp:22:14:22:20 | call to getBox1 indirection [elem] | D.cpp:10:11:10:17 | this indirection [elem] | D.cpp:10:11:10:17 | VariableAddress indirection | D.cpp:22:10:22:33 | call to getElem |
| D.cpp:37:21:37:21 | e | D.cpp:11:24:11:24 | e | D.cpp:11:29:11:32 | Load indirection [post update] [elem] | D.cpp:37:8:37:10 | setElem output argument [elem] |
| D.cpp:51:27:51:27 | e | D.cpp:11:24:11:24 | e | D.cpp:11:29:11:32 | Load indirection [post update] [elem] | D.cpp:51:8:51:14 | setElem output argument [elem] |
| by_reference.cpp:20:23:20:27 | value | by_reference.cpp:15:26:15:30 | value | by_reference.cpp:16:11:16:11 | Load indirection [post update] [a] | by_reference.cpp:20:5:20:8 | setDirectly output argument [a] |
| by_reference.cpp:24:25:24:29 | value | by_reference.cpp:11:48:11:52 | value | by_reference.cpp:12:8:12:8 | Load indirection [post update] [a] | by_reference.cpp:24:19:24:22 | nonMemberSetA output argument [a] |
| by_reference.cpp:50:17:50:26 | call to user_input | by_reference.cpp:15:26:15:30 | value | by_reference.cpp:16:11:16:11 | Load indirection [post update] [a] | by_reference.cpp:50:3:50:3 | setDirectly output argument [a] |
| by_reference.cpp:51:8:51:8 | s indirection [a] | by_reference.cpp:35:9:35:19 | this indirection [a] | by_reference.cpp:35:9:35:19 | VariableAddress indirection | by_reference.cpp:51:10:51:20 | call to getDirectly |
| by_reference.cpp:56:19:56:28 | call to user_input | by_reference.cpp:19:28:19:32 | value | by_reference.cpp:20:5:20:8 | setDirectly output argument [a] | by_reference.cpp:56:3:56:3 | setIndirectly output argument [a] |
| by_reference.cpp:57:8:57:8 | s indirection [a] | by_reference.cpp:39:9:39:21 | this indirection [a] | by_reference.cpp:39:9:39:21 | VariableAddress indirection | by_reference.cpp:57:10:57:22 | call to getIndirectly |
| by_reference.cpp:62:25:62:34 | call to user_input | by_reference.cpp:23:34:23:38 | value | by_reference.cpp:24:19:24:22 | nonMemberSetA output argument [a] | by_reference.cpp:62:3:62:3 | setThroughNonMember output argument [a] |
| by_reference.cpp:63:8:63:8 | s indirection [a] | by_reference.cpp:43:9:43:27 | this indirection [a] | by_reference.cpp:43:9:43:27 | VariableAddress indirection | by_reference.cpp:63:10:63:28 | call to getThroughNonMember |
| by_reference.cpp:68:21:68:30 | call to user_input | by_reference.cpp:11:48:11:52 | value | by_reference.cpp:12:8:12:8 | Load indirection [post update] [a] | by_reference.cpp:68:17:68:18 | nonMemberSetA output argument [a] |
| by_reference.cpp:69:22:69:23 | & ... indirection [a] | by_reference.cpp:31:46:31:46 | s indirection [a] | by_reference.cpp:31:16:31:28 | VariableAddress indirection | by_reference.cpp:69:8:69:20 | call to nonMemberGetA |
| complex.cpp:42:16:42:16 | f indirection [a_] | complex.cpp:9:7:9:7 | this indirection [a_] | complex.cpp:9:7:9:7 | VariableAddress indirection | complex.cpp:42:18:42:18 | call to a |
| complex.cpp:43:16:43:16 | f indirection [b_] | complex.cpp:10:7:10:7 | this indirection [b_] | complex.cpp:10:7:10:7 | VariableAddress indirection | complex.cpp:43:18:43:18 | call to b |
| complex.cpp:53:19:53:28 | call to user_input | complex.cpp:11:17:11:17 | a | complex.cpp:11:22:11:23 | Load indirection [post update] [a_] | complex.cpp:53:12:53:12 | setA output argument [a_] |
| complex.cpp:54:19:54:28 | call to user_input | complex.cpp:12:17:12:17 | b | complex.cpp:12:22:12:23 | Load indirection [post update] [b_] | complex.cpp:54:12:54:12 | setB output argument [b_] |
| complex.cpp:55:19:55:28 | call to user_input | complex.cpp:11:17:11:17 | a | complex.cpp:11:22:11:23 | Load indirection [post update] [a_] | complex.cpp:55:12:55:12 | setA output argument [a_] |
| complex.cpp:56:19:56:28 | call to user_input | complex.cpp:12:17:12:17 | b | complex.cpp:12:22:12:23 | Load indirection [post update] [b_] | complex.cpp:56:12:56:12 | setB output argument [b_] |
| constructors.cpp:28:10:28:10 | f indirection [a_] | constructors.cpp:18:9:18:9 | this indirection [a_] | constructors.cpp:18:9:18:9 | VariableAddress indirection | constructors.cpp:28:12:28:12 | call to a |
| constructors.cpp:29:10:29:10 | f indirection [b_] | constructors.cpp:19:9:19:9 | this indirection [b_] | constructors.cpp:19:9:19:9 | VariableAddress indirection | constructors.cpp:29:12:29:12 | call to b |
| constructors.cpp:34:11:34:20 | call to user_input | constructors.cpp:23:13:23:13 | a | constructors.cpp:23:25:23:29 | this indirection [post update] [a_] | constructors.cpp:34:9:34:9 | call to Foo [a_] |
| constructors.cpp:35:14:35:23 | call to user_input | constructors.cpp:23:20:23:20 | b | constructors.cpp:23:32:23:36 | this indirection [post update] [b_] | constructors.cpp:35:9:35:9 | call to Foo [b_] |
| constructors.cpp:36:11:36:20 | call to user_input | constructors.cpp:23:13:23:13 | a | constructors.cpp:23:25:23:29 | this indirection [post update] [a_] | constructors.cpp:36:9:36:9 | call to Foo [a_] |
| constructors.cpp:36:25:36:34 | call to user_input | constructors.cpp:23:20:23:20 | b | constructors.cpp:23:32:23:36 | this indirection [post update] [b_] | constructors.cpp:36:9:36:9 | call to Foo [b_] |
| qualifiers.cpp:27:28:27:37 | call to user_input | qualifiers.cpp:9:21:9:25 | value | qualifiers.cpp:9:36:9:36 | Load indirection [post update] [a] | qualifiers.cpp:27:11:27:18 | setA output argument [a] |
| qualifiers.cpp:32:35:32:44 | call to user_input | qualifiers.cpp:12:40:12:44 | value | qualifiers.cpp:12:56:12:56 | Load indirection [post update] [a] | qualifiers.cpp:32:23:32:30 | pointerSetA output argument [a] |
| qualifiers.cpp:37:38:37:47 | call to user_input | qualifiers.cpp:13:42:13:46 | value | qualifiers.cpp:13:57:13:57 | (reference dereference) indirection [post update] [a] | qualifiers.cpp:37:19:37:35 | referenceSetA output argument [a] |
| simple.cpp:28:10:28:10 | f indirection [a_] | simple.cpp:18:9:18:9 | this indirection [a_] | simple.cpp:18:9:18:9 | VariableAddress indirection | simple.cpp:28:12:28:12 | call to a |
| simple.cpp:29:10:29:10 | f indirection [b_] | simple.cpp:19:9:19:9 | this indirection [b_] | simple.cpp:19:9:19:9 | VariableAddress indirection | simple.cpp:29:12:29:12 | call to b |
| simple.cpp:39:12:39:21 | call to user_input | simple.cpp:20:19:20:19 | a | simple.cpp:20:24:20:25 | Load indirection [post update] [a_] | simple.cpp:39:5:39:5 | setA output argument [a_] |
| simple.cpp:40:12:40:21 | call to user_input | simple.cpp:21:19:21:19 | b | simple.cpp:21:24:21:25 | Load indirection [post update] [b_] | simple.cpp:40:5:40:5 | setB output argument [b_] |
| simple.cpp:41:12:41:21 | call to user_input | simple.cpp:20:19:20:19 | a | simple.cpp:20:24:20:25 | Load indirection [post update] [a_] | simple.cpp:41:5:41:5 | setA output argument [a_] |
| simple.cpp:42:12:42:21 | call to user_input | simple.cpp:21:19:21:19 | b | simple.cpp:21:24:21:25 | Load indirection [post update] [b_] | simple.cpp:42:5:42:5 | setB output argument [b_] |
| simple.cpp:84:14:84:20 | this indirection [f2, f1] | simple.cpp:78:9:78:15 | this indirection [f2, f1] | simple.cpp:78:9:78:15 | VariableAddress indirection | simple.cpp:84:14:84:20 | call to getf2f1 |
#select
| A.cpp:43:10:43:12 | & ... indirection | A.cpp:41:15:41:21 | new | A.cpp:43:10:43:12 | & ... indirection | & ... indirection flows from $@ | A.cpp:41:15:41:21 | new | new |
| A.cpp:43:10:43:12 | & ... indirection | A.cpp:41:15:41:21 | new | A.cpp:43:10:43:12 | & ... indirection | & ... indirection flows from $@ | A.cpp:41:15:41:21 | new | new |
| A.cpp:43:10:43:12 | & ... indirection | A.cpp:41:15:41:21 | new | A.cpp:43:10:43:12 | & ... indirection | & ... indirection flows from $@ | A.cpp:41:15:41:21 | new | new |
| A.cpp:43:10:43:12 | & ... indirection | A.cpp:41:15:41:21 | new | A.cpp:43:10:43:12 | & ... indirection | & ... indirection flows from $@ | A.cpp:41:15:41:21 | new | new |
| A.cpp:49:10:49:13 | c | A.cpp:47:12:47:18 | new | A.cpp:49:10:49:13 | c | c flows from $@ | A.cpp:47:12:47:18 | new | new |
| A.cpp:49:13:49:13 | c | A.cpp:47:12:47:18 | new | A.cpp:49:13:49:13 | c | c flows from $@ | A.cpp:47:12:47:18 | new | new |
| A.cpp:56:10:56:17 | call to get | A.cpp:55:12:55:19 | new | A.cpp:56:10:56:17 | call to get | call to get flows from $@ | A.cpp:55:12:55:19 | new | new |
| A.cpp:56:10:56:17 | call to get | A.cpp:55:12:55:19 | new | A.cpp:56:10:56:17 | call to get | call to get flows from $@ | A.cpp:55:12:55:19 | new | new |
| A.cpp:57:10:57:32 | call to get | A.cpp:57:17:57:23 | new | A.cpp:57:10:57:32 | call to get | call to get flows from $@ | A.cpp:57:17:57:23 | new | new |
| A.cpp:66:10:66:14 | c | A.cpp:64:21:64:28 | new | A.cpp:66:10:66:14 | c | c flows from $@ | A.cpp:64:21:64:28 | new | new |
| A.cpp:66:10:66:14 | c | A.cpp:64:21:64:28 | new | A.cpp:66:10:66:14 | c | c flows from $@ | A.cpp:64:21:64:28 | new | new |
| A.cpp:66:14:66:14 | c | A.cpp:64:21:64:28 | new | A.cpp:66:14:66:14 | c | c flows from $@ | A.cpp:64:21:64:28 | new | new |
| A.cpp:66:14:66:14 | c | A.cpp:64:21:64:28 | new | A.cpp:66:14:66:14 | c | c flows from $@ | A.cpp:64:21:64:28 | new | new |
| A.cpp:75:10:75:14 | c | A.cpp:73:25:73:32 | new | A.cpp:75:10:75:14 | c | c flows from $@ | A.cpp:73:25:73:32 | new | new |
| A.cpp:75:10:75:14 | c | A.cpp:73:25:73:32 | new | A.cpp:75:10:75:14 | c | c flows from $@ | A.cpp:73:25:73:32 | new | new |
| A.cpp:75:14:75:14 | c | A.cpp:73:25:73:32 | new | A.cpp:75:14:75:14 | c | c flows from $@ | A.cpp:73:25:73:32 | new | new |
| A.cpp:75:14:75:14 | c | A.cpp:73:25:73:32 | new | A.cpp:75:14:75:14 | c | c flows from $@ | A.cpp:73:25:73:32 | new | new |
| A.cpp:107:12:107:16 | a | A.cpp:98:12:98:18 | new | A.cpp:107:12:107:16 | a | a flows from $@ | A.cpp:98:12:98:18 | new | new |
| A.cpp:107:16:107:16 | a | A.cpp:98:12:98:18 | new | A.cpp:107:16:107:16 | a | a flows from $@ | A.cpp:98:12:98:18 | new | new |
| A.cpp:120:12:120:16 | a | A.cpp:98:12:98:18 | new | A.cpp:120:12:120:16 | a | a flows from $@ | A.cpp:98:12:98:18 | new | new |
| A.cpp:120:16:120:16 | a | A.cpp:98:12:98:18 | new | A.cpp:120:16:120:16 | a | a flows from $@ | A.cpp:98:12:98:18 | new | new |
| A.cpp:132:10:132:13 | c | A.cpp:126:12:126:18 | new | A.cpp:132:10:132:13 | c | c flows from $@ | A.cpp:126:12:126:18 | new | new |
| A.cpp:132:13:132:13 | c | A.cpp:126:12:126:18 | new | A.cpp:132:13:132:13 | c | c flows from $@ | A.cpp:126:12:126:18 | new | new |
| A.cpp:152:10:152:13 | b | A.cpp:143:25:143:31 | new | A.cpp:152:10:152:13 | b | b flows from $@ | A.cpp:143:25:143:31 | new | new |
| A.cpp:152:10:152:13 | b | A.cpp:150:12:150:18 | new | A.cpp:152:10:152:13 | b | b flows from $@ | A.cpp:150:12:150:18 | new | new |
| A.cpp:152:13:152:13 | b | A.cpp:143:25:143:31 | new | A.cpp:152:13:152:13 | b | b flows from $@ | A.cpp:143:25:143:31 | new | new |
| A.cpp:152:13:152:13 | b | A.cpp:150:12:150:18 | new | A.cpp:152:13:152:13 | b | b flows from $@ | A.cpp:150:12:150:18 | new | new |
| A.cpp:153:10:153:16 | c | A.cpp:142:14:142:20 | new | A.cpp:153:10:153:16 | c | c flows from $@ | A.cpp:142:14:142:20 | new | new |
| A.cpp:153:16:153:16 | c | A.cpp:142:14:142:20 | new | A.cpp:153:16:153:16 | c | c flows from $@ | A.cpp:142:14:142:20 | new | new |
| A.cpp:154:10:154:13 | c | A.cpp:142:14:142:20 | new | A.cpp:154:10:154:13 | c | c flows from $@ | A.cpp:142:14:142:20 | new | new |
| A.cpp:154:13:154:13 | c | A.cpp:142:14:142:20 | new | A.cpp:154:13:154:13 | c | c flows from $@ | A.cpp:142:14:142:20 | new | new |
| A.cpp:165:10:165:29 | head | A.cpp:159:12:159:18 | new | A.cpp:165:10:165:29 | head | head flows from $@ | A.cpp:159:12:159:18 | new | new |
| A.cpp:165:26:165:29 | head | A.cpp:159:12:159:18 | new | A.cpp:165:26:165:29 | head | head flows from $@ | A.cpp:159:12:159:18 | new | new |
| A.cpp:169:12:169:18 | head | A.cpp:159:12:159:18 | new | A.cpp:169:12:169:18 | head | head flows from $@ | A.cpp:159:12:159:18 | new | new |
| A.cpp:169:15:169:18 | head | A.cpp:159:12:159:18 | new | A.cpp:169:15:169:18 | head | head flows from $@ | A.cpp:159:12:159:18 | new | new |
| B.cpp:9:10:9:24 | elem1 | B.cpp:6:15:6:24 | new | B.cpp:9:10:9:24 | elem1 | elem1 flows from $@ | B.cpp:6:15:6:24 | new | new |
| B.cpp:9:20:9:24 | elem1 | B.cpp:6:15:6:24 | new | B.cpp:9:20:9:24 | elem1 | elem1 flows from $@ | B.cpp:6:15:6:24 | new | new |
| B.cpp:19:10:19:24 | elem2 | B.cpp:15:15:15:27 | new | B.cpp:19:10:19:24 | elem2 | elem2 flows from $@ | B.cpp:15:15:15:27 | new | new |
| B.cpp:19:20:19:24 | elem2 | B.cpp:15:15:15:27 | new | B.cpp:19:20:19:24 | elem2 | elem2 flows from $@ | B.cpp:15:15:15:27 | new | new |
| C.cpp:29:10:29:11 | s1 | C.cpp:22:12:22:21 | new | C.cpp:29:10:29:11 | s1 | s1 flows from $@ | C.cpp:22:12:22:21 | new | new |
| C.cpp:31:10:31:11 | s3 | C.cpp:24:16:24:25 | new | C.cpp:31:10:31:11 | s3 | s3 flows from $@ | C.cpp:24:16:24:25 | new | new |
| D.cpp:22:10:22:33 | call to getElem | D.cpp:28:15:28:24 | new | D.cpp:22:10:22:33 | call to getElem | call to getElem flows from $@ | D.cpp:28:15:28:24 | new | new |
| D.cpp:22:10:22:33 | call to getElem | D.cpp:35:15:35:24 | new | D.cpp:22:10:22:33 | call to getElem | call to getElem flows from $@ | D.cpp:35:15:35:24 | new | new |
| D.cpp:22:10:22:33 | call to getElem | D.cpp:42:15:42:24 | new | D.cpp:22:10:22:33 | call to getElem | call to getElem flows from $@ | D.cpp:42:15:42:24 | new | new |
| D.cpp:22:10:22:33 | call to getElem | D.cpp:49:15:49:24 | new | D.cpp:22:10:22:33 | call to getElem | call to getElem flows from $@ | D.cpp:49:15:49:24 | new | new |
| D.cpp:64:10:64:28 | elem | D.cpp:56:15:56:24 | new | D.cpp:64:10:64:28 | elem | elem flows from $@ | D.cpp:56:15:56:24 | new | new |
| D.cpp:64:25:64:28 | elem | D.cpp:56:15:56:24 | new | D.cpp:64:25:64:28 | elem | elem flows from $@ | D.cpp:56:15:56:24 | new | new |
| E.cpp:21:18:21:23 | buffer indirection | E.cpp:30:21:30:33 | argument_source output argument | E.cpp:21:18:21:23 | buffer indirection | buffer indirection flows from $@ | E.cpp:30:21:30:33 | argument_source output argument | argument_source output argument |
| E.cpp:31:10:31:12 | raw indirection | E.cpp:28:21:28:23 | argument_source output argument | E.cpp:31:10:31:12 | raw indirection | raw indirection flows from $@ | E.cpp:28:21:28:23 | argument_source output argument | argument_source output argument |
| E.cpp:32:13:32:18 | buffer indirection | E.cpp:29:21:29:29 | argument_source output argument | E.cpp:32:13:32:18 | buffer indirection | buffer indirection flows from $@ | E.cpp:29:21:29:29 | argument_source output argument | argument_source output argument |
| aliasing.cpp:29:11:29:12 | m1 | aliasing.cpp:9:11:9:20 | call to user_input | aliasing.cpp:29:11:29:12 | m1 | m1 flows from $@ | aliasing.cpp:9:11:9:20 | call to user_input | call to user_input |
| aliasing.cpp:30:11:30:12 | m1 | aliasing.cpp:13:10:13:19 | call to user_input | aliasing.cpp:30:11:30:12 | m1 | m1 flows from $@ | aliasing.cpp:13:10:13:19 | call to user_input | call to user_input |
| aliasing.cpp:62:14:62:15 | m1 | aliasing.cpp:60:11:60:20 | call to user_input | aliasing.cpp:62:14:62:15 | m1 | m1 flows from $@ | aliasing.cpp:60:11:60:20 | call to user_input | call to user_input |
| aliasing.cpp:93:12:93:13 | m1 | aliasing.cpp:92:12:92:21 | call to user_input | aliasing.cpp:93:12:93:13 | m1 | m1 flows from $@ | aliasing.cpp:92:12:92:21 | call to user_input | call to user_input |
| aliasing.cpp:102:8:102:10 | * ... | aliasing.cpp:98:10:98:19 | call to user_input | aliasing.cpp:102:8:102:10 | * ... | * ... flows from $@ | aliasing.cpp:98:10:98:19 | call to user_input | call to user_input |
| aliasing.cpp:122:8:122:12 | access to array | aliasing.cpp:106:9:106:18 | call to user_input | aliasing.cpp:122:8:122:12 | access to array | access to array flows from $@ | aliasing.cpp:106:9:106:18 | call to user_input | call to user_input |
| aliasing.cpp:127:8:127:16 | * ... | aliasing.cpp:106:9:106:18 | call to user_input | aliasing.cpp:127:8:127:16 | * ... | * ... flows from $@ | aliasing.cpp:106:9:106:18 | call to user_input | call to user_input |
| aliasing.cpp:132:8:132:14 | * ... | aliasing.cpp:106:9:106:18 | call to user_input | aliasing.cpp:132:8:132:14 | * ... | * ... flows from $@ | aliasing.cpp:106:9:106:18 | call to user_input | call to user_input |
| aliasing.cpp:137:8:137:11 | * ... | aliasing.cpp:106:9:106:18 | call to user_input | aliasing.cpp:137:8:137:11 | * ... | * ... flows from $@ | aliasing.cpp:106:9:106:18 | call to user_input | call to user_input |
| aliasing.cpp:143:8:143:16 | access to array | aliasing.cpp:106:9:106:18 | call to user_input | aliasing.cpp:143:8:143:16 | access to array | access to array flows from $@ | aliasing.cpp:106:9:106:18 | call to user_input | call to user_input |
| aliasing.cpp:159:8:159:14 | * ... | aliasing.cpp:106:9:106:18 | call to user_input | aliasing.cpp:159:8:159:14 | * ... | * ... flows from $@ | aliasing.cpp:106:9:106:18 | call to user_input | call to user_input |
| aliasing.cpp:165:8:165:16 | access to array | aliasing.cpp:106:9:106:18 | call to user_input | aliasing.cpp:165:8:165:16 | access to array | access to array flows from $@ | aliasing.cpp:106:9:106:18 | call to user_input | call to user_input |
| aliasing.cpp:176:13:176:14 | m1 | aliasing.cpp:106:9:106:18 | call to user_input | aliasing.cpp:176:13:176:14 | m1 | m1 flows from $@ | aliasing.cpp:106:9:106:18 | call to user_input | call to user_input |
| aliasing.cpp:189:15:189:16 | m1 | aliasing.cpp:106:9:106:18 | call to user_input | aliasing.cpp:189:15:189:16 | m1 | m1 flows from $@ | aliasing.cpp:106:9:106:18 | call to user_input | call to user_input |
| aliasing.cpp:201:15:201:16 | m1 | aliasing.cpp:106:9:106:18 | call to user_input | aliasing.cpp:201:15:201:16 | m1 | m1 flows from $@ | aliasing.cpp:106:9:106:18 | call to user_input | call to user_input |
| arrays.cpp:7:8:7:13 | access to array | arrays.cpp:6:12:6:21 | call to user_input | arrays.cpp:7:8:7:13 | access to array | access to array flows from $@ | arrays.cpp:6:12:6:21 | call to user_input | call to user_input |
| arrays.cpp:8:8:8:13 | access to array | arrays.cpp:6:12:6:21 | call to user_input | arrays.cpp:8:8:8:13 | access to array | access to array flows from $@ | arrays.cpp:6:12:6:21 | call to user_input | call to user_input |
| arrays.cpp:9:8:9:11 | * ... | arrays.cpp:6:12:6:21 | call to user_input | arrays.cpp:9:8:9:11 | * ... | * ... flows from $@ | arrays.cpp:6:12:6:21 | call to user_input | call to user_input |
| arrays.cpp:10:8:10:15 | * ... | arrays.cpp:6:12:6:21 | call to user_input | arrays.cpp:10:8:10:15 | * ... | * ... flows from $@ | arrays.cpp:6:12:6:21 | call to user_input | call to user_input |
| arrays.cpp:16:8:16:13 | access to array | arrays.cpp:15:14:15:23 | call to user_input | arrays.cpp:16:8:16:13 | access to array | access to array flows from $@ | arrays.cpp:15:14:15:23 | call to user_input | call to user_input |
| arrays.cpp:17:8:17:13 | access to array | arrays.cpp:15:14:15:23 | call to user_input | arrays.cpp:17:8:17:13 | access to array | access to array flows from $@ | arrays.cpp:15:14:15:23 | call to user_input | call to user_input |
| arrays.cpp:37:24:37:27 | data | arrays.cpp:36:26:36:35 | call to user_input | arrays.cpp:37:24:37:27 | data | data flows from $@ | arrays.cpp:36:26:36:35 | call to user_input | call to user_input |
| arrays.cpp:38:24:38:27 | data | arrays.cpp:36:26:36:35 | call to user_input | arrays.cpp:38:24:38:27 | data | data flows from $@ | arrays.cpp:36:26:36:35 | call to user_input | call to user_input |
| arrays.cpp:43:27:43:30 | data | arrays.cpp:42:29:42:38 | call to user_input | arrays.cpp:43:27:43:30 | data | data flows from $@ | arrays.cpp:42:29:42:38 | call to user_input | call to user_input |
| arrays.cpp:44:27:44:30 | data | arrays.cpp:42:29:42:38 | call to user_input | arrays.cpp:44:27:44:30 | data | data flows from $@ | arrays.cpp:42:29:42:38 | call to user_input | call to user_input |
| arrays.cpp:49:27:49:30 | data | arrays.cpp:48:29:48:38 | call to user_input | arrays.cpp:49:27:49:30 | data | data flows from $@ | arrays.cpp:48:29:48:38 | call to user_input | call to user_input |
| arrays.cpp:50:27:50:30 | data | arrays.cpp:48:29:48:38 | call to user_input | arrays.cpp:50:27:50:30 | data | data flows from $@ | arrays.cpp:48:29:48:38 | call to user_input | call to user_input |
| by_reference.cpp:51:10:51:20 | call to getDirectly | by_reference.cpp:50:17:50:26 | call to user_input | by_reference.cpp:51:10:51:20 | call to getDirectly | call to getDirectly flows from $@ | by_reference.cpp:50:17:50:26 | call to user_input | call to user_input |
| by_reference.cpp:57:10:57:22 | call to getIndirectly | by_reference.cpp:56:19:56:28 | call to user_input | by_reference.cpp:57:10:57:22 | call to getIndirectly | call to getIndirectly flows from $@ | by_reference.cpp:56:19:56:28 | call to user_input | call to user_input |
| by_reference.cpp:63:10:63:28 | call to getThroughNonMember | by_reference.cpp:62:25:62:34 | call to user_input | by_reference.cpp:63:10:63:28 | call to getThroughNonMember | call to getThroughNonMember flows from $@ | by_reference.cpp:62:25:62:34 | call to user_input | call to user_input |
| by_reference.cpp:69:8:69:20 | call to nonMemberGetA | by_reference.cpp:68:21:68:30 | call to user_input | by_reference.cpp:69:8:69:20 | call to nonMemberGetA | call to nonMemberGetA flows from $@ | by_reference.cpp:68:21:68:30 | call to user_input | call to user_input |
| by_reference.cpp:110:27:110:27 | a | by_reference.cpp:84:14:84:23 | call to user_input | by_reference.cpp:110:27:110:27 | a | a flows from $@ | by_reference.cpp:84:14:84:23 | call to user_input | call to user_input |
| by_reference.cpp:111:25:111:25 | a | by_reference.cpp:84:14:84:23 | call to user_input | by_reference.cpp:111:25:111:25 | a | a flows from $@ | by_reference.cpp:84:14:84:23 | call to user_input | call to user_input |
| by_reference.cpp:112:14:112:14 | a | by_reference.cpp:92:9:92:18 | call to user_input | by_reference.cpp:112:14:112:14 | a | a flows from $@ | by_reference.cpp:92:9:92:18 | call to user_input | call to user_input |
| by_reference.cpp:114:29:114:29 | a | by_reference.cpp:84:14:84:23 | call to user_input | by_reference.cpp:114:29:114:29 | a | a flows from $@ | by_reference.cpp:84:14:84:23 | call to user_input | call to user_input |
| by_reference.cpp:115:27:115:27 | a | by_reference.cpp:84:14:84:23 | call to user_input | by_reference.cpp:115:27:115:27 | a | a flows from $@ | by_reference.cpp:84:14:84:23 | call to user_input | call to user_input |
| by_reference.cpp:116:16:116:16 | a | by_reference.cpp:92:9:92:18 | call to user_input | by_reference.cpp:116:16:116:16 | a | a flows from $@ | by_reference.cpp:92:9:92:18 | call to user_input | call to user_input |
| by_reference.cpp:130:27:130:27 | a | by_reference.cpp:88:13:88:22 | call to user_input | by_reference.cpp:130:27:130:27 | a | a flows from $@ | by_reference.cpp:88:13:88:22 | call to user_input | call to user_input |
| by_reference.cpp:131:25:131:25 | a | by_reference.cpp:88:13:88:22 | call to user_input | by_reference.cpp:131:25:131:25 | a | a flows from $@ | by_reference.cpp:88:13:88:22 | call to user_input | call to user_input |
| by_reference.cpp:132:14:132:14 | a | by_reference.cpp:96:8:96:17 | call to user_input | by_reference.cpp:132:14:132:14 | a | a flows from $@ | by_reference.cpp:96:8:96:17 | call to user_input | call to user_input |
| by_reference.cpp:134:29:134:29 | a | by_reference.cpp:88:13:88:22 | call to user_input | by_reference.cpp:134:29:134:29 | a | a flows from $@ | by_reference.cpp:88:13:88:22 | call to user_input | call to user_input |
| by_reference.cpp:135:27:135:27 | a | by_reference.cpp:88:13:88:22 | call to user_input | by_reference.cpp:135:27:135:27 | a | a flows from $@ | by_reference.cpp:88:13:88:22 | call to user_input | call to user_input |
| by_reference.cpp:136:16:136:16 | a | by_reference.cpp:96:8:96:17 | call to user_input | by_reference.cpp:136:16:136:16 | a | a flows from $@ | by_reference.cpp:96:8:96:17 | call to user_input | call to user_input |
| complex.cpp:42:18:42:18 | call to a | complex.cpp:53:19:53:28 | call to user_input | complex.cpp:42:18:42:18 | call to a | call to a flows from $@ | complex.cpp:53:19:53:28 | call to user_input | call to user_input |
| complex.cpp:42:18:42:18 | call to a | complex.cpp:55:19:55:28 | call to user_input | complex.cpp:42:18:42:18 | call to a | call to a flows from $@ | complex.cpp:55:19:55:28 | call to user_input | call to user_input |
| complex.cpp:43:18:43:18 | call to b | complex.cpp:54:19:54:28 | call to user_input | complex.cpp:43:18:43:18 | call to b | call to b flows from $@ | complex.cpp:54:19:54:28 | call to user_input | call to user_input |
| complex.cpp:43:18:43:18 | call to b | complex.cpp:56:19:56:28 | call to user_input | complex.cpp:43:18:43:18 | call to b | call to b flows from $@ | complex.cpp:56:19:56:28 | call to user_input | call to user_input |
| conflated.cpp:11:8:11:12 | * ... | conflated.cpp:10:11:10:20 | call to user_input | conflated.cpp:11:8:11:12 | * ... | * ... flows from $@ | conflated.cpp:10:11:10:20 | call to user_input | call to user_input |
| conflated.cpp:20:8:20:10 | raw indirection | conflated.cpp:19:19:19:21 | argument_source output argument | conflated.cpp:20:8:20:10 | raw indirection | raw indirection flows from $@ | conflated.cpp:19:19:19:21 | argument_source output argument | argument_source output argument |
| conflated.cpp:20:8:20:10 | raw indirection | conflated.cpp:19:19:19:21 | argument_source output argument | conflated.cpp:20:8:20:10 | raw indirection | raw indirection flows from $@ | conflated.cpp:19:19:19:21 | argument_source output argument | argument_source output argument |
| conflated.cpp:30:12:30:12 | x | conflated.cpp:29:11:29:20 | call to user_input | conflated.cpp:30:12:30:12 | x | x flows from $@ | conflated.cpp:29:11:29:20 | call to user_input | call to user_input |
| conflated.cpp:37:12:37:12 | x | conflated.cpp:36:11:36:20 | call to user_input | conflated.cpp:37:12:37:12 | x | x flows from $@ | conflated.cpp:36:11:36:20 | call to user_input | call to user_input |
| conflated.cpp:55:18:55:18 | y | conflated.cpp:54:17:54:26 | call to user_input | conflated.cpp:55:18:55:18 | y | y flows from $@ | conflated.cpp:54:17:54:26 | call to user_input | call to user_input |
| conflated.cpp:61:18:61:18 | y | conflated.cpp:60:17:60:26 | call to user_input | conflated.cpp:61:18:61:18 | y | y flows from $@ | conflated.cpp:60:17:60:26 | call to user_input | call to user_input |
| constructors.cpp:28:12:28:12 | call to a | constructors.cpp:34:11:34:20 | call to user_input | constructors.cpp:28:12:28:12 | call to a | call to a flows from $@ | constructors.cpp:34:11:34:20 | call to user_input | call to user_input |
| constructors.cpp:28:12:28:12 | call to a | constructors.cpp:36:11:36:20 | call to user_input | constructors.cpp:28:12:28:12 | call to a | call to a flows from $@ | constructors.cpp:36:11:36:20 | call to user_input | call to user_input |
| constructors.cpp:29:12:29:12 | call to b | constructors.cpp:35:14:35:23 | call to user_input | constructors.cpp:29:12:29:12 | call to b | call to b flows from $@ | constructors.cpp:35:14:35:23 | call to user_input | call to user_input |
| constructors.cpp:29:12:29:12 | call to b | constructors.cpp:36:25:36:34 | call to user_input | constructors.cpp:29:12:29:12 | call to b | call to b flows from $@ | constructors.cpp:36:25:36:34 | call to user_input | call to user_input |
| qualifiers.cpp:23:23:23:23 | a | qualifiers.cpp:22:27:22:36 | call to user_input | qualifiers.cpp:23:23:23:23 | a | a flows from $@ | qualifiers.cpp:22:27:22:36 | call to user_input | call to user_input |
| qualifiers.cpp:28:23:28:23 | a | qualifiers.cpp:27:28:27:37 | call to user_input | qualifiers.cpp:28:23:28:23 | a | a flows from $@ | qualifiers.cpp:27:28:27:37 | call to user_input | call to user_input |
| qualifiers.cpp:33:23:33:23 | a | qualifiers.cpp:32:35:32:44 | call to user_input | qualifiers.cpp:33:23:33:23 | a | a flows from $@ | qualifiers.cpp:32:35:32:44 | call to user_input | call to user_input |
| qualifiers.cpp:38:23:38:23 | a | qualifiers.cpp:37:38:37:47 | call to user_input | qualifiers.cpp:38:23:38:23 | a | a flows from $@ | qualifiers.cpp:37:38:37:47 | call to user_input | call to user_input |
| qualifiers.cpp:43:23:43:23 | a | qualifiers.cpp:42:29:42:38 | call to user_input | qualifiers.cpp:43:23:43:23 | a | a flows from $@ | qualifiers.cpp:42:29:42:38 | call to user_input | call to user_input |
| qualifiers.cpp:48:23:48:23 | a | qualifiers.cpp:47:31:47:40 | call to user_input | qualifiers.cpp:48:23:48:23 | a | a flows from $@ | qualifiers.cpp:47:31:47:40 | call to user_input | call to user_input |
| realistic.cpp:61:14:61:55 | bufferLen | realistic.cpp:53:47:53:66 | call to user_input | realistic.cpp:61:14:61:55 | bufferLen | bufferLen flows from $@ | realistic.cpp:53:47:53:66 | call to user_input | call to user_input |
| realistic.cpp:61:14:61:55 | bufferLen | realistic.cpp:53:55:53:64 | call to user_input | realistic.cpp:61:14:61:55 | bufferLen | bufferLen flows from $@ | realistic.cpp:53:55:53:64 | call to user_input | call to user_input |
| realistic.cpp:61:47:61:55 | bufferLen | realistic.cpp:53:47:53:66 | call to user_input | realistic.cpp:61:47:61:55 | bufferLen | bufferLen flows from $@ | realistic.cpp:53:47:53:66 | call to user_input | call to user_input |
| realistic.cpp:61:47:61:55 | bufferLen | realistic.cpp:53:55:53:64 | call to user_input | realistic.cpp:61:47:61:55 | bufferLen | bufferLen flows from $@ | realistic.cpp:53:55:53:64 | call to user_input | call to user_input |
| simple.cpp:28:12:28:12 | call to a | simple.cpp:39:12:39:21 | call to user_input | simple.cpp:28:12:28:12 | call to a | call to a flows from $@ | simple.cpp:39:12:39:21 | call to user_input | call to user_input |
| simple.cpp:28:12:28:12 | call to a | simple.cpp:41:12:41:21 | call to user_input | simple.cpp:28:12:28:12 | call to a | call to a flows from $@ | simple.cpp:41:12:41:21 | call to user_input | call to user_input |
| simple.cpp:29:12:29:12 | call to b | simple.cpp:40:12:40:21 | call to user_input | simple.cpp:29:12:29:12 | call to b | call to b flows from $@ | simple.cpp:40:12:40:21 | call to user_input | call to user_input |
| simple.cpp:29:12:29:12 | call to b | simple.cpp:42:12:42:21 | call to user_input | simple.cpp:29:12:29:12 | call to b | call to b flows from $@ | simple.cpp:42:12:42:21 | call to user_input | call to user_input |
| simple.cpp:67:13:67:13 | i | simple.cpp:65:11:65:20 | call to user_input | simple.cpp:67:13:67:13 | i | i flows from $@ | simple.cpp:65:11:65:20 | call to user_input | call to user_input |
| simple.cpp:84:14:84:20 | call to getf2f1 | simple.cpp:83:17:83:26 | call to user_input | simple.cpp:84:14:84:20 | call to getf2f1 | call to getf2f1 flows from $@ | simple.cpp:83:17:83:26 | call to user_input | call to user_input |
| simple.cpp:94:13:94:13 | i | simple.cpp:92:11:92:20 | call to user_input | simple.cpp:94:13:94:13 | i | i flows from $@ | simple.cpp:92:11:92:20 | call to user_input | call to user_input |
| struct_init.c:15:12:15:12 | a | struct_init.c:20:20:20:29 | call to user_input | struct_init.c:15:12:15:12 | a | a flows from $@ | struct_init.c:20:20:20:29 | call to user_input | call to user_input |
| struct_init.c:15:12:15:12 | a | struct_init.c:27:7:27:16 | call to user_input | struct_init.c:15:12:15:12 | a | a flows from $@ | struct_init.c:27:7:27:16 | call to user_input | call to user_input |
| struct_init.c:15:12:15:12 | a | struct_init.c:40:20:40:29 | call to user_input | struct_init.c:15:12:15:12 | a | a flows from $@ | struct_init.c:40:20:40:29 | call to user_input | call to user_input |
| struct_init.c:22:11:22:11 | a | struct_init.c:20:20:20:29 | call to user_input | struct_init.c:22:11:22:11 | a | a flows from $@ | struct_init.c:20:20:20:29 | call to user_input | call to user_input |
| struct_init.c:31:23:31:23 | a | struct_init.c:27:7:27:16 | call to user_input | struct_init.c:31:23:31:23 | a | a flows from $@ | struct_init.c:27:7:27:16 | call to user_input | call to user_input |
| struct_init.c:33:25:33:25 | a | struct_init.c:20:20:20:29 | call to user_input | struct_init.c:33:25:33:25 | a | a flows from $@ | struct_init.c:20:20:20:29 | call to user_input | call to user_input |<|MERGE_RESOLUTION|>--- conflicted
+++ resolved
@@ -35,12 +35,7 @@
 | A.cpp:57:11:57:24 | new indirection [c] | A.cpp:57:11:57:24 | new indirection [c] |
 | A.cpp:57:17:57:23 | new | A.cpp:23:10:23:10 | c |
 | A.cpp:57:17:57:23 | new | A.cpp:57:11:57:24 | call to B [c] |
-<<<<<<< HEAD
-| A.cpp:64:10:64:15 | call to setOnB indirection [c] | A.cpp:66:10:66:11 | b2 indirection [c] |
-=======
-| A.cpp:57:17:57:23 | new | A.cpp:57:17:57:23 | new |
 | A.cpp:64:10:64:15 | call to setOnB indirection [c] | A.cpp:66:10:66:11 | Load indirection [c] |
->>>>>>> a270f318
 | A.cpp:64:21:64:28 | new | A.cpp:64:10:64:15 | call to setOnB indirection [c] |
 | A.cpp:64:21:64:28 | new | A.cpp:64:21:64:28 | new |
 | A.cpp:64:21:64:28 | new | A.cpp:85:26:85:26 | c |
@@ -81,18 +76,10 @@
 | A.cpp:126:5:126:5 | set output argument [c] | A.cpp:131:8:131:8 | f7 output argument [c] |
 | A.cpp:126:12:126:18 | new | A.cpp:27:17:27:17 | c |
 | A.cpp:126:12:126:18 | new | A.cpp:126:5:126:5 | set output argument [c] |
-<<<<<<< HEAD
-| A.cpp:131:8:131:8 | f7 output argument [c] | A.cpp:132:10:132:10 | b indirection [c] |
-| A.cpp:132:10:132:10 | b indirection [c] | A.cpp:132:10:132:13 | c |
-| A.cpp:132:10:132:10 | b indirection [c] | A.cpp:132:13:132:13 | c |
-| A.cpp:132:10:132:10 | b indirection [c] | A.cpp:132:13:132:13 | c |
-=======
-| A.cpp:126:12:126:18 | new | A.cpp:126:12:126:18 | new |
 | A.cpp:131:8:131:8 | f7 output argument [c] | A.cpp:132:10:132:10 | Load indirection [c] |
 | A.cpp:132:10:132:10 | Load indirection [c] | A.cpp:132:10:132:13 | c |
 | A.cpp:132:10:132:10 | Load indirection [c] | A.cpp:132:13:132:13 | c |
 | A.cpp:132:10:132:10 | Load indirection [c] | A.cpp:132:13:132:13 | c |
->>>>>>> a270f318
 | A.cpp:132:13:132:13 | c | A.cpp:132:10:132:13 | c |
 | A.cpp:140:13:140:13 | b | A.cpp:143:7:143:31 | Store |
 | A.cpp:142:7:142:20 | Store | A.cpp:142:10:142:10 | Load indirection [post update] [c] |
