// Test for the general-purpose taint-tracking
// mechanism that is used by several of the security queries.

///// Library functions //////

typedef unsigned long size_t;

int strcmp(const char *s1, const char *s2);
char *getenv(const char *name);
size_t strlen(const char *s);
char *strcpy(char *s1, const char *s2);

void *malloc(size_t size);

int atoi(const char *nptr);

//// Test code /////

bool isAdmin = false;

void test1()
{
	const char *envStr = getenv("USERINFO");

	if (!strcmp(envStr, "admin")) {
		isAdmin = true;
	}

	if (!strcmp(envStr, "none")) {
		isAdmin = false;
	}
}

extern const char *specialUser;

void test2()
{
	const char *envStr = getenv("USERINFO");

	if (!strcmp(envStr, specialUser)) {
		isAdmin = true;
	}
}

const char *envStrGlobal;

void test3()
{
	const char *envStr = getenv("USERINFO");
	const char **envStr_ptr = &envStrGlobal;

	*envStr_ptr = envStr;

	if (!strcmp(envStrGlobal, "admin")) {
		isAdmin = true;
	}
}

void bugWithBinop() {
     const char *userName = getenv("USER_NAME");

     // The following is tainted, but should not cause
     // the whole program to be considered tainted.
     int bytes = strlen(userName) + 1;
}

char* copying() {
    const char *userName = getenv("USER_NAME");
    char copy[1024];
    strcpy(copy, userName);
    return copy; // copy should be tainted
}

void guard() {
    int len = atoi(getenv("FOOBAZ_BRANCHING"));
    if (len > 1000) return;
    char **node = (char **) malloc(len * sizeof(char *));
}

<<<<<<< HEAD
char *gets(char *s);

void test_gets()
{
	char buffer[1024];
	char *pointer;

	pointer = gets(buffer);
=======
const char *alias_global;

void mallocBuffer() {
    const char *userName = getenv("USER_NAME");
	char *alias = (char*)malloc(4096);
	char *copy = (char*)malloc(4096);
	strcpy(copy, userName);
	alias_global = alias; // to force a Chi node on all aliased memory
	if (!strcmp(copy, "admin")) { // copy should be tainted
		isAdmin = true;
	}
>>>>>>> 17c57dcb
}<|MERGE_RESOLUTION|>--- conflicted
+++ resolved
@@ -77,16 +77,6 @@
     char **node = (char **) malloc(len * sizeof(char *));
 }
 
-<<<<<<< HEAD
-char *gets(char *s);
-
-void test_gets()
-{
-	char buffer[1024];
-	char *pointer;
-
-	pointer = gets(buffer);
-=======
 const char *alias_global;
 
 void mallocBuffer() {
@@ -98,5 +88,14 @@
 	if (!strcmp(copy, "admin")) { // copy should be tainted
 		isAdmin = true;
 	}
->>>>>>> 17c57dcb
+}
+
+char *gets(char *s);
+
+void test_gets()
+{
+	char buffer[1024];
+	char *pointer;
+
+	pointer = gets(buffer);
 }