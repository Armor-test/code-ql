#include "test_util.h"
  int f1(int x, int y) {
    if (x < 500) {
      if (x > 400) {
        range(x);  // $ range=>=401 range=<=499
        return x;
      }

      if (y - 2 == x && y > 300) { // $ overflow=-
        range(x + y);  // $ range=<=802 range=>=600
        return x + y;
      }

      if (x != y + 1) { // $ overflow=+
        range(x);  // $ range=<=400
        int sum = x + y; // $ overflow=+-
      } else {
        if (y > 300) {
          range(x); // $ range=>=302 range=<=400 range=<=y+1 MISSING: range===y+1
          range(y); // $ range=>=301 range=<=399 range===x-1
          int sum = x + y;
        }
      }

      if (x > 500) {
        range(x); // $ range=<=400 range=>=501
        return x;
      }
    }

    return 0;
  }

  int f2(int x, int y, int z) {
    if (x < 500) {
      if (x > 400) {
        range(x);  // $ range=>=401 range=<=499
        return x;
      }

      if (y == x - 1 && y > 300 && y + 2 == z && z == 350) { // $ overflow=+ overflow=-
        range(x);  // $ range===349 range===y+1 range===z-1
        range(y);  // $ range===348 range=>=x-1 range===z-2 MISSING: range===x-1 
        range(z);  // $ range===350 range=<=y+2 MISSING: range===x+1 range===y+2
        return x + y + z;
      }
    }

    return 0;
  }

<<<<<<< HEAD
int f3(int x) {
  for (int i = 0; i <= 100; i++) {
    range(i); // $ range=<=100 range=>=0
    if(i == 100) {
      range(i); // $ range===100
    } else {
      range(i); // $ range=<=99 range=>=0
    }
  }
}
=======
  void* f3_get(int n);

  void f3() {
    int n = 0;
    while (f3_get(n)) n+=2;

    for (int i = 0; i < n; i += 2) {
      range(i); // $ range=>=0 SPURIOUS: range="<=call to f3_get-1" range="<=call to f3_get-2"
    }
  }
>>>>>>> fca5fb61
<|MERGE_RESOLUTION|>--- conflicted
+++ resolved
@@ -49,18 +49,6 @@
     return 0;
   }
 
-<<<<<<< HEAD
-int f3(int x) {
-  for (int i = 0; i <= 100; i++) {
-    range(i); // $ range=<=100 range=>=0
-    if(i == 100) {
-      range(i); // $ range===100
-    } else {
-      range(i); // $ range=<=99 range=>=0
-    }
-  }
-}
-=======
   void* f3_get(int n);
 
   void f3() {
@@ -71,4 +59,14 @@
       range(i); // $ range=>=0 SPURIOUS: range="<=call to f3_get-1" range="<=call to f3_get-2"
     }
   }
->>>>>>> fca5fb61
+
+int f4(int x) {
+  for (int i = 0; i <= 100; i++) {
+    range(i); // $ range=<=100 range=>=0
+    if(i == 100) {
+      range(i); // $ range===100
+    } else {
+      range(i); // $ range=<=99 range=>=0
+    }
+  }
+}