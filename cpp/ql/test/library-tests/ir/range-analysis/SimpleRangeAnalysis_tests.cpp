--- conflicted
+++ resolved
@@ -42,19 +42,11 @@
     range(i); // $ range=<=1 range=>=0
     range(total); // $ range=>=0
     total += i;
-<<<<<<< HEAD
-    range(total); // $ range=>=0 range=>=i+0
-  }
-  range(total); // $ range=>=0
-  range(i); // $ range===2
-  range(total + i); // $ range=>=i+1 range=>=2 range=>=i+0
-=======
     range(total); // $ range=<=i+1 range=<=i+1 range=>=0 range=>=i+0
   }
   range(total); // $ range=>=0
   range(i); // $ range===2
   range(total + i); // $ range===i+2 range=>=2 range=>=i+0
->>>>>>> 62d2f239
   return total + i;
 }
 
@@ -65,19 +57,11 @@
     range(i); // $ range=<=1 range=>=0
     range(total); // $ range=>=0
     total += i;
-<<<<<<< HEAD
-    range(total); // $ range=>=0 range=>=i+0
-  }
-  range(total); // $ range=>=0
-  range(i); // $ range===2
-  range(total + i); // $ range=>=i+1 range=>=2 range=>=i+0
-=======
     range(total); // $ range=<=i+1 range=>=0 range=>=i+0
   }
   range(total); // $ range=>=0
   range(i); // $ range===2
   range(total + i); // $ range===i+2 range=>=2 range=>=i+0
->>>>>>> 62d2f239
   return total + i;
 }
 
@@ -88,11 +72,7 @@
     range(i); // $ range=<=1 range=>=0
     range(total); // $ range=>=0
     total += i;
-<<<<<<< HEAD
-    range(total); // $ range=>=0 range=>=i+0
-=======
     range(total); // $ range=<=i+1 range=>=0 range=>=i+0
->>>>>>> 62d2f239
   }
   return total + i;
 }
@@ -330,11 +310,7 @@
     int r = a*b;  // 0 .. 253
     range(r);
     total += r;
-<<<<<<< HEAD
-    range(total); // $ range=>=0 range=>=3+0 range=">=... * ...+0"
-=======
     range(total); // $ MISSING: range=>=0 range=>=3+0
->>>>>>> 62d2f239
   }
   if (3 <= a && a <= 11 && -13 <= b && b <= 23) {
     range(a); // $ range=<=11 range=>=3
@@ -382,11 +358,7 @@
     int r = a*b;  // 0 .. 253
     range(r);
     total += r;
-<<<<<<< HEAD
-    range(total); // $ range=>=0 range=>=0+0 range=">=... * ...+0"
-=======
     range(total); // $ MISSING: range=>=0 range=>=0+0
->>>>>>> 62d2f239
   }
   if (0 <= a && a <= 11 && -13 <= b && b <= 23) {
     range(a); // $ range=<=11 range=>=0
@@ -481,11 +453,7 @@
     int r = a*b;  // -391 .. 0
     range(r);
     total += r;
-<<<<<<< HEAD
-    range(total); // $ range="<=- ...+0" range=<=0 range="<=... * ...+0"
-=======
     range(total); // $ MISSING: range="<=- ...+0" range=<=0
->>>>>>> 62d2f239
   }
   if (-17 <= a && a <= 0 && -13 <= b && b <= 23) {
     range(a); // $ range=<=0 range=>=-17
@@ -533,11 +501,7 @@
     int r = a*b;  // -391 .. 0
     range(r);
     total += r;
-<<<<<<< HEAD
-    range(total); // $ range="<=- ...+0" range=<=0 range="<=... * ...+0"
-=======
     range(total); // $ MISSING: range="<=- ...+0" range=<=0
->>>>>>> 62d2f239
   }
   if (-17 <= a && a <= -2 && -13 <= b && b <= 23) {
     range(a); // $ range=<=-2 range=>=-17
@@ -664,11 +628,7 @@
       (range(x), 5); // $ range=>=300
     range(y5); // y6 >= 0
   }
-<<<<<<< HEAD
-  range(y1 + y2 + y3 + y4 + y5); // $ range=">=... = ...:... ? ... : ...+1" range=">=call to range+1"
-=======
   range(y1 + y2 + y3 + y4 + y5); // $ MISSING: range=">=... = ...:... ? ... : ...+0" range=">=call to range+0"
->>>>>>> 62d2f239
   return y1 + y2 + y3 + y4 + y5;
 }
 
@@ -733,11 +693,7 @@
     int r = a*b;  // 0 .. 253
     range(r);
     total += r;
-<<<<<<< HEAD
-    range(total); // $ range=">=(unsigned int)...+0" range=>=0 range=>=(int)...+0
-=======
     range(total); // $ MISSING: range=">=(unsigned int)...+0" range=>=0
->>>>>>> 62d2f239
   }
   if (3 <= a && a <= 11 && 13 <= b && b <= 23) {
     range(a); // $ range=<=11 range=>=3
@@ -745,11 +701,7 @@
     int r = a*b;  // 39 .. 253
     range(r);
     total += r;
-<<<<<<< HEAD
-    range(total); // $ range=">=(unsigned int)...+1" range=>=1 range=>=(int)...+0
-=======
     range(total); // $ MISSING: range=">=(unsigned int)...+1" range=>=1
->>>>>>> 62d2f239
   }
   range(total); // $ MISSING: range=">=(unsigned int)...+0" range=>=0
   return total;
@@ -770,22 +722,14 @@
     int r = 11*b;  // 0 .. 253
     range(r);
     total += r;
-<<<<<<< HEAD
-    range(total); // $ range=">=(unsigned int)...+0" range=>=0 range=>=(int)...+0
-=======
     range(total); // $ MISSING: range=">=(unsigned int)...+0" range=>=0
->>>>>>> 62d2f239
   }
   if (13 <= b && b <= 23) {
     range(b); // $ range=<=23 range=>=13
     int r = 11*b;  // 143 .. 253
     range(r);
     total += r;
-<<<<<<< HEAD
-    range(total); // $ range=">=(unsigned int)...+1" range=>=1 range=>=(int)...+0
-=======
     range(total); // $ MISSING: range=">=(unsigned int)...+1" range=>=1
->>>>>>> 62d2f239
   }
   range(total); // $ MISSING: range=">=(unsigned int)...+0" range=>=0
   return total;
@@ -1002,11 +946,7 @@
   for (s = 0; s < 10; s++) {
     range(s); // $ range=<=9 range=>=0
     int result = s + s;
-<<<<<<< HEAD
-    range(result); // $ range=>=0 range=>=s+0 // 0 .. 18
-=======
     range(result); // $ range=<=18 range=<=s+9 range=>=0 range=>=s+0
->>>>>>> 62d2f239
   }
 }
 
