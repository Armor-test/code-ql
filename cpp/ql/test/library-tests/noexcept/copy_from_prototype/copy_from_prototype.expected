--- conflicted
+++ resolved
@@ -1,41 +1,8 @@
-<<<<<<< HEAD
-| copy_from_prototype.cpp:3:7:3:7 | a | a<int>::a(a<int> &&) | copy_from_prototype.cpp:3:7:3:7 | a<int> | <no expr> |
-| copy_from_prototype.cpp:3:7:3:7 | a | a<int>::a(const a<int> &) | copy_from_prototype.cpp:3:7:3:7 | a<int> | <no expr> |
-| copy_from_prototype.cpp:3:7:3:7 | operator= | a<int>::operator=(a<int> &&) | copy_from_prototype.cpp:3:7:3:7 | a<int> | <no expr> |
-| copy_from_prototype.cpp:3:7:3:7 | operator= | a<int>::operator=(const a<int> &) | copy_from_prototype.cpp:3:7:3:7 | a<int> | <no expr> |
-| copy_from_prototype.cpp:4:26:4:26 | a | a<<unnamed>>::a<(unnamed)>() | copy_from_prototype.cpp:3:7:3:7 | a<<unnamed>> | 123 |
-| copy_from_prototype.cpp:4:26:4:26 | a | a<int>::a<(unnamed)>() | copy_from_prototype.cpp:3:7:3:7 | a<int> | <no expr> |
-| copy_from_prototype.cpp:7:7:7:7 | b | b::b() | copy_from_prototype.cpp:7:7:7:7 | b | <no expr> |
-| copy_from_prototype.cpp:7:7:7:7 | b | b::b(b &&) | copy_from_prototype.cpp:7:7:7:7 | b | <no expr> |
-| copy_from_prototype.cpp:7:7:7:7 | b | b::b(const b &) | copy_from_prototype.cpp:7:7:7:7 | b | <no expr> |
-| copy_from_prototype.cpp:7:7:7:7 | operator= | b::operator=(b &&) | copy_from_prototype.cpp:7:7:7:7 | b | <no expr> |
-| copy_from_prototype.cpp:7:7:7:7 | operator= | b::operator=(const b &) | copy_from_prototype.cpp:7:7:7:7 | b | <no expr> |
-| copy_from_prototype.cpp:13:7:13:7 | c | c<int>::c(c<int> &&) | copy_from_prototype.cpp:13:7:13:7 | c<int> | <no expr> |
-| copy_from_prototype.cpp:13:7:13:7 | c | c<int>::c(const c<int> &) | copy_from_prototype.cpp:13:7:13:7 | c<int> | <no expr> |
-| copy_from_prototype.cpp:13:7:13:7 | operator= | c<int>::operator=(c<int> &&) | copy_from_prototype.cpp:13:7:13:7 | c<int> | <no expr> |
-| copy_from_prototype.cpp:13:7:13:7 | operator= | c<int>::operator=(const c<int> &) | copy_from_prototype.cpp:13:7:13:7 | c<int> | <no expr> |
-| copy_from_prototype.cpp:14:26:14:26 | c | c<T>::c<(unnamed)>() | copy_from_prototype.cpp:13:7:13:7 | c<T> | Unknown literal |
-| copy_from_prototype.cpp:14:26:14:26 | c | c<int>::c<(unnamed)>() | copy_from_prototype.cpp:13:7:13:7 | c<int> | <no expr> |
-| copy_from_prototype.cpp:17:7:17:7 | d | d::d() | copy_from_prototype.cpp:17:7:17:7 | d | <no expr> |
-| copy_from_prototype.cpp:17:7:17:7 | d | d::d(const d &) | copy_from_prototype.cpp:17:7:17:7 | d | <no expr> |
-| copy_from_prototype.cpp:17:7:17:7 | d | d::d(d &&) | copy_from_prototype.cpp:17:7:17:7 | d | <no expr> |
-| copy_from_prototype.cpp:17:7:17:7 | operator= | d::operator=(const d &) | copy_from_prototype.cpp:17:7:17:7 | d | <no expr> |
-| copy_from_prototype.cpp:17:7:17:7 | operator= | d::operator=(d &&) | copy_from_prototype.cpp:17:7:17:7 | d | <no expr> |
-| copy_from_prototype.cpp:22:8:22:8 | e | e<int>::e(const e<int> &) | copy_from_prototype.cpp:22:8:22:8 | e<int> | <no expr> |
-| copy_from_prototype.cpp:22:8:22:8 | e | e<int>::e(e<int> &&) | copy_from_prototype.cpp:22:8:22:8 | e<int> | <no expr> |
-| copy_from_prototype.cpp:22:8:22:8 | operator= | e<int>::operator=(const e<int> &) | copy_from_prototype.cpp:22:8:22:8 | e<int> | <no expr> |
-| copy_from_prototype.cpp:22:8:22:8 | operator= | e<int>::operator=(e<int> &&) | copy_from_prototype.cpp:22:8:22:8 | e<int> | <no expr> |
-| copy_from_prototype.cpp:23:26:23:26 | e | e<T>::e<(unnamed)>() | copy_from_prototype.cpp:22:8:22:8 | e<T> | 456 |
-| copy_from_prototype.cpp:26:35:26:43 | e | e<int>::e<(unnamed)>() | copy_from_prototype.cpp:22:8:22:8 | e<int> | 456 |
-| file://:0:0:0:0 | operator= | __va_list_tag::operator=(__va_list_tag &&) | file://:0:0:0:0 | __va_list_tag | <none> |
-| file://:0:0:0:0 | operator= | __va_list_tag::operator=(const __va_list_tag &) | file://:0:0:0:0 | __va_list_tag | <none> |
-=======
 | copy_from_prototype.cpp:3:7:3:7 | a | a<int>::a(a<int> &&) -> void | copy_from_prototype.cpp:3:7:3:7 | a<int> | <no expr> |
 | copy_from_prototype.cpp:3:7:3:7 | a | a<int>::a(const a<int> &) -> void | copy_from_prototype.cpp:3:7:3:7 | a<int> | <no expr> |
 | copy_from_prototype.cpp:3:7:3:7 | operator= | a<int>::operator=(a<int> &&) -> a<int> & | copy_from_prototype.cpp:3:7:3:7 | a<int> | <no expr> |
 | copy_from_prototype.cpp:3:7:3:7 | operator= | a<int>::operator=(const a<int> &) -> a<int> & | copy_from_prototype.cpp:3:7:3:7 | a<int> | <no expr> |
 | copy_from_prototype.cpp:4:26:4:26 | a | a<<unnamed>>::a<(unnamed)>() -> void | copy_from_prototype.cpp:3:7:3:7 | a<<unnamed>> | 123 |
-| copy_from_prototype.cpp:4:26:4:26 | a | a<int>::a() -> void | copy_from_prototype.cpp:3:7:3:7 | a<int> | <no expr> |
 | copy_from_prototype.cpp:4:26:4:26 | a | a<int>::a<(unnamed)>() -> void | copy_from_prototype.cpp:3:7:3:7 | a<int> | <no expr> |
 | copy_from_prototype.cpp:7:7:7:7 | b | b::b() -> void | copy_from_prototype.cpp:7:7:7:7 | b | <no expr> |
 | copy_from_prototype.cpp:7:7:7:7 | b | b::b(b &&) -> void | copy_from_prototype.cpp:7:7:7:7 | b | <no expr> |
@@ -47,7 +14,6 @@
 | copy_from_prototype.cpp:13:7:13:7 | operator= | c<int>::operator=(c<int> &&) -> c<int> & | copy_from_prototype.cpp:13:7:13:7 | c<int> | <no expr> |
 | copy_from_prototype.cpp:13:7:13:7 | operator= | c<int>::operator=(const c<int> &) -> c<int> & | copy_from_prototype.cpp:13:7:13:7 | c<int> | <no expr> |
 | copy_from_prototype.cpp:14:26:14:26 | c | c<T>::c<(unnamed)>() -> void | copy_from_prototype.cpp:13:7:13:7 | c<T> | Unknown literal |
-| copy_from_prototype.cpp:14:26:14:26 | c | c<int>::c() -> void | copy_from_prototype.cpp:13:7:13:7 | c<int> | <no expr> |
 | copy_from_prototype.cpp:14:26:14:26 | c | c<int>::c<(unnamed)>() -> void | copy_from_prototype.cpp:13:7:13:7 | c<int> | <no expr> |
 | copy_from_prototype.cpp:17:7:17:7 | d | d::d() -> void | copy_from_prototype.cpp:17:7:17:7 | d | <no expr> |
 | copy_from_prototype.cpp:17:7:17:7 | d | d::d(const d &) -> void | copy_from_prototype.cpp:17:7:17:7 | d | <no expr> |
@@ -60,6 +26,5 @@
 | copy_from_prototype.cpp:22:8:22:8 | operator= | e<int>::operator=(e<int> &&) -> e<int> & | copy_from_prototype.cpp:22:8:22:8 | e<int> | <no expr> |
 | copy_from_prototype.cpp:23:26:23:26 | e | e<T>::e<(unnamed)>() -> void | copy_from_prototype.cpp:22:8:22:8 | e<T> | 456 |
 | copy_from_prototype.cpp:26:35:26:43 | e | e<int>::e<(unnamed)>() -> void | copy_from_prototype.cpp:22:8:22:8 | e<int> | 456 |
-| file://:0:0:0:0 | operator= | __va_list_tag::operator=() -> __va_list_tag & | file://:0:0:0:0 | __va_list_tag | <none> |
-| file://:0:0:0:0 | operator= | __va_list_tag::operator=() -> __va_list_tag & | file://:0:0:0:0 | __va_list_tag | <none> |
->>>>>>> dc3c5a68
+| file://:0:0:0:0 | operator= | __va_list_tag::operator=(__va_list_tag &&) -> __va_list_tag & | file://:0:0:0:0 | __va_list_tag | <none> |
+| file://:0:0:0:0 | operator= | __va_list_tag::operator=(const __va_list_tag &) -> __va_list_tag & | file://:0:0:0:0 | __va_list_tag | <none> |