--- conflicted
+++ resolved
@@ -234,16 +234,8 @@
                         self.trap_output.push(TrapEntry::ChildOf(
                             node_type_name(&field.parent.kind, field.parent.named),
                             parent_id,
-<<<<<<< HEAD
                             field.get_name(),
-                            Index(*index),
-=======
-                            match &field.name {
-                                Some(name) => name.to_owned(),
-                                None => "child".to_owned(),
-                            },
                             Index(index),
->>>>>>> 24b4586d
                             *child_id,
                         ));
                     }
