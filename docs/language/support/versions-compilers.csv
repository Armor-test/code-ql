Language,Variants,Compilers,Extensions
C/C++,"C89, C99, C11, C++98, C++03, C++11, C++14, C++17","Clang (and clang-cl [1]_) extensions (up to Clang 8.0),

GNU extensions (up to GCC 8.3), 

Microsoft extensions (up to VS 2019),

Arm Compiler 5.0 [2]_","``.cpp``, ``.c++``, ``.cxx``, ``.hpp``, ``.hh``, ``.h++``, ``.hxx``, ``.c``, ``.cc``, ``.h``"
C#,C# up to 8.0. with .NET up to 4.8 [3]_,"Microsoft Visual Studio up to 2019, 

<<<<<<< HEAD
.NET Core up to 2.2","``.sln``, ``.csproj``, ``.cs``, ``.cshtml``, ``.xaml``"
Go (aka Golang), "Go up to 1.13", "Go 1.11 or more recent", ``.go``
Java,"Java 6 to 12 [4]_.","javac (OpenJDK and Oracle JDK),

Eclipse compiler for Java (ECJ) [5]_.",``.java``
JavaScript,ECMAScript 2019 or lower,Not applicable,"``.js``, ``.jsx``, ``.mjs``, ``.es``, ``.es6``, ``.htm``, ``.html``, ``.xhm``, ``.xhtml``, ``.vue``, ``.json``, ``.yaml``, ``.yml``, ``.raml``, ``.xml`` [6]_."
Python,"2.7, 3.5, 3.6, 3.7",Not applicable,``.py``
TypeScript [7]_.,"2.6-3.5",Standard TypeScript compiler,"``.ts``, ``.tsx``"
=======
.NET Core up to 3.0","``.sln``, ``.csproj``, ``.cs``, ``.cshtml``, ``.xaml``"
COBOL,ANSI 85 or newer [4]_,Not applicable,"``.cbl``, ``.CBL``, ``.cpy``, ``.CPY``, ``.copy``, ``.COPY``"
Go (aka Golang), "Go up to 1.13", "Go 1.11 or more recent", ``.go``
Java,"Java 6 to 13 [5]_","javac (OpenJDK and Oracle JDK),

Eclipse compiler for Java (ECJ) [6]_",``.java``
JavaScript,ECMAScript 2019 or lower,Not applicable,"``.js``, ``.jsx``, ``.mjs``, ``.es``, ``.es6``, ``.htm``, ``.html``, ``.xhm``, ``.xhtml``, ``.vue``, ``.json``, ``.yaml``, ``.yml``, ``.raml``, ``.xml`` [7]_"
Python,"2.7, 3.5, 3.6, 3.7, 3.8",Not applicable,``.py``
TypeScript [8]_,"2.6-3.7",Standard TypeScript compiler,"``.ts``, ``.tsx``"
>>>>>>> 73446ea6
<|MERGE_RESOLUTION|>--- conflicted
+++ resolved
@@ -8,23 +8,11 @@
 Arm Compiler 5.0 [2]_","``.cpp``, ``.c++``, ``.cxx``, ``.hpp``, ``.hh``, ``.h++``, ``.hxx``, ``.c``, ``.cc``, ``.h``"
 C#,C# up to 8.0. with .NET up to 4.8 [3]_,"Microsoft Visual Studio up to 2019, 
 
-<<<<<<< HEAD
-.NET Core up to 2.2","``.sln``, ``.csproj``, ``.cs``, ``.cshtml``, ``.xaml``"
+.NET Core up to 3.0","``.sln``, ``.csproj``, ``.cs``, ``.cshtml``, ``.xaml``"
 Go (aka Golang), "Go up to 1.13", "Go 1.11 or more recent", ``.go``
-Java,"Java 6 to 12 [4]_.","javac (OpenJDK and Oracle JDK),
+Java,"Java 6 to 13 [4]_","javac (OpenJDK and Oracle JDK),
 
-Eclipse compiler for Java (ECJ) [5]_.",``.java``
-JavaScript,ECMAScript 2019 or lower,Not applicable,"``.js``, ``.jsx``, ``.mjs``, ``.es``, ``.es6``, ``.htm``, ``.html``, ``.xhm``, ``.xhtml``, ``.vue``, ``.json``, ``.yaml``, ``.yml``, ``.raml``, ``.xml`` [6]_."
-Python,"2.7, 3.5, 3.6, 3.7",Not applicable,``.py``
-TypeScript [7]_.,"2.6-3.5",Standard TypeScript compiler,"``.ts``, ``.tsx``"
-=======
-.NET Core up to 3.0","``.sln``, ``.csproj``, ``.cs``, ``.cshtml``, ``.xaml``"
-COBOL,ANSI 85 or newer [4]_,Not applicable,"``.cbl``, ``.CBL``, ``.cpy``, ``.CPY``, ``.copy``, ``.COPY``"
-Go (aka Golang), "Go up to 1.13", "Go 1.11 or more recent", ``.go``
-Java,"Java 6 to 13 [5]_","javac (OpenJDK and Oracle JDK),
-
-Eclipse compiler for Java (ECJ) [6]_",``.java``
-JavaScript,ECMAScript 2019 or lower,Not applicable,"``.js``, ``.jsx``, ``.mjs``, ``.es``, ``.es6``, ``.htm``, ``.html``, ``.xhm``, ``.xhtml``, ``.vue``, ``.json``, ``.yaml``, ``.yml``, ``.raml``, ``.xml`` [7]_"
+Eclipse compiler for Java (ECJ) [5]_",``.java``
+JavaScript,ECMAScript 2019 or lower,Not applicable,"``.js``, ``.jsx``, ``.mjs``, ``.es``, ``.es6``, ``.htm``, ``.html``, ``.xhm``, ``.xhtml``, ``.vue``, ``.json``, ``.yaml``, ``.yml``, ``.raml``, ``.xml`` [6]_"
 Python,"2.7, 3.5, 3.6, 3.7, 3.8",Not applicable,``.py``
-TypeScript [8]_,"2.6-3.7",Standard TypeScript compiler,"``.ts``, ``.tsx``"
->>>>>>> 73446ea6
+TypeScript [7]_,"2.6-3.7",Standard TypeScript compiler,"``.ts``, ``.tsx``"