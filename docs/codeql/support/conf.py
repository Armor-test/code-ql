--- conflicted
+++ resolved
@@ -43,17 +43,10 @@
 # The short X.Y version.
 
 # LGTM Enterprise release
-<<<<<<< HEAD
-release = u'1.28'
+release = u'1.30'
 
 # CodeQL CLI version used by LGTM Enterprise release
-version = u'2.5.9'
-=======
-release = u'1.29'
-
-# CodeQL CLI version used by LGTM Enterprise release
-version = u'2.6.4'
->>>>>>> e1786262
+version = u'2.7.6'
 
 # -- Project-specifc options for HTML output ----------------------------------------------
 
