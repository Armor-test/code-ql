module(
    name = "ql",
    version = "0.0",
    repo_name = "codeql",
)

# this points to our internal repository when `codeql` is checked out as a submodule thereof
# when building things from `codeql` independently this is stubbed out in `.bazelrc`
bazel_dep(name = "semmle_code", version = "0.0")
local_path_override(
    module_name = "semmle_code",
    path = "..",
)

# see https://registry.bazel.build/ for a list of available packages

bazel_dep(name = "platforms", version = "0.0.10")
bazel_dep(name = "rules_go", version = "0.50.0")
<<<<<<< HEAD
bazel_dep(name = "rules_pkg", version = "0.10.1")
=======
bazel_dep(name = "rules_pkg", version = "1.0.1")
>>>>>>> 51087992
bazel_dep(name = "rules_nodejs", version = "6.2.0-codeql.1")
bazel_dep(name = "rules_python", version = "0.35.0")
bazel_dep(name = "bazel_skylib", version = "1.6.1")
bazel_dep(name = "abseil-cpp", version = "20240116.0", repo_name = "absl")
bazel_dep(name = "nlohmann_json", version = "3.11.3", repo_name = "json")
bazel_dep(name = "fmt", version = "10.0.0")
bazel_dep(name = "rules_kotlin", version = "1.9.4-codeql.1")
bazel_dep(name = "gazelle", version = "0.38.0")
bazel_dep(name = "rules_dotnet", version = "0.15.1")
bazel_dep(name = "googletest", version = "1.14.0.bcr.1")
bazel_dep(name = "rules_rust", version = "0.50.0")

bazel_dep(name = "buildifier_prebuilt", version = "6.4.0", dev_dependency = True)

# crate_py but shortened due to Windows file path considerations
cp = use_extension(
    "@rules_rust//crate_universe:extension.bzl",
    "crate",
    isolate = True,
)
cp.from_cargo(
    name = "py_deps",
    cargo_lockfile = "//python/extractor/tsg-python:Cargo.lock",
    manifests = [
        "//python/extractor/tsg-python:Cargo.toml",
        "//python/extractor/tsg-python/tsp:Cargo.toml",
    ],
)
use_repo(cp, "py_deps")

# deps for ruby+rust, but shortened due to windows file paths
r = use_extension(
    "@rules_rust//crate_universe:extension.bzl",
    "crate",
    isolate = True,
)
r.from_cargo(
    name = "r",
    cargo_lockfile = "//:Cargo.lock",
    manifests = [
        "//:Cargo.toml",
        "//ruby/extractor:Cargo.toml",
        "//rust/extractor:Cargo.toml",
        "//shared/tree-sitter-extractor:Cargo.toml",
    ],
)
use_repo(r, tree_sitter_extractors_deps = "r")

dotnet = use_extension("@rules_dotnet//dotnet:extensions.bzl", "dotnet")
dotnet.toolchain(dotnet_version = "8.0.101")
use_repo(dotnet, "dotnet_toolchains")

register_toolchains("@dotnet_toolchains//:all")

csharp_main_extension = use_extension("//csharp:paket.main_extension.bzl", "main_extension")
use_repo(csharp_main_extension, "paket.main")

pip = use_extension("@rules_python//python/extensions:pip.bzl", "pip")
pip.parse(
    hub_name = "codegen_deps",
    python_version = "3.11",
    requirements_lock = "//misc/codegen:requirements_lock.txt",
)
use_repo(pip, "codegen_deps")

swift_deps = use_extension("//swift/third_party:load.bzl", "swift_deps")

# following list can be kept in sync with `bazel mod tidy`
use_repo(
    swift_deps,
    "binlog",
    "picosha2",
    "swift_prebuilt_darwin_x86_64",
    "swift_prebuilt_linux",
    "swift_toolchain_linux",
    "swift_toolchain_macos",
)

node = use_extension("@rules_nodejs//nodejs:extensions.bzl", "node")
node.toolchain(
    name = "nodejs",
    node_urls = [
        "https://nodejs.org/dist/v{version}/{filename}",
        "https://mirrors.dotsrc.org/nodejs/release/v{version}/{filename}",
    ],
    node_version = "18.15.0",
)
use_repo(node, "nodejs", "nodejs_toolchains")

kotlin_extractor_deps = use_extension("//java/kotlin-extractor:deps.bzl", "kotlin_extractor_deps")

# following list can be kept in sync by running `bazel mod tidy` in `codeql`
use_repo(
    kotlin_extractor_deps,
    "codeql_kotlin_defaults",
    "codeql_kotlin_embeddable",
    "kotlin-compiler-1.5.0",
    "kotlin-compiler-1.5.10",
    "kotlin-compiler-1.5.20",
    "kotlin-compiler-1.5.30",
    "kotlin-compiler-1.6.0",
    "kotlin-compiler-1.6.20",
    "kotlin-compiler-1.7.0",
    "kotlin-compiler-1.7.20",
    "kotlin-compiler-1.8.0",
    "kotlin-compiler-1.9.0-Beta",
    "kotlin-compiler-1.9.20-Beta",
    "kotlin-compiler-2.0.0-RC1",
    "kotlin-compiler-2.0.20-Beta2",
    "kotlin-compiler-embeddable-1.5.0",
    "kotlin-compiler-embeddable-1.5.10",
    "kotlin-compiler-embeddable-1.5.20",
    "kotlin-compiler-embeddable-1.5.30",
    "kotlin-compiler-embeddable-1.6.0",
    "kotlin-compiler-embeddable-1.6.20",
    "kotlin-compiler-embeddable-1.7.0",
    "kotlin-compiler-embeddable-1.7.20",
    "kotlin-compiler-embeddable-1.8.0",
    "kotlin-compiler-embeddable-1.9.0-Beta",
    "kotlin-compiler-embeddable-1.9.20-Beta",
    "kotlin-compiler-embeddable-2.0.0-RC1",
    "kotlin-compiler-embeddable-2.0.20-Beta2",
    "kotlin-stdlib-1.5.0",
    "kotlin-stdlib-1.5.10",
    "kotlin-stdlib-1.5.20",
    "kotlin-stdlib-1.5.30",
    "kotlin-stdlib-1.6.0",
    "kotlin-stdlib-1.6.20",
    "kotlin-stdlib-1.7.0",
    "kotlin-stdlib-1.7.20",
    "kotlin-stdlib-1.8.0",
    "kotlin-stdlib-1.9.0-Beta",
    "kotlin-stdlib-1.9.20-Beta",
    "kotlin-stdlib-2.0.0-RC1",
    "kotlin-stdlib-2.0.20-Beta2",
)

go_sdk = use_extension("@rules_go//go:extensions.bzl", "go_sdk")
go_sdk.download(version = "1.23.1")

go_deps = use_extension("@gazelle//:extensions.bzl", "go_deps")
go_deps.from_file(go_mod = "//go/extractor:go.mod")
use_repo(go_deps, "org_golang_x_mod", "org_golang_x_tools")

lfs_files = use_repo_rule("//misc/bazel:lfs.bzl", "lfs_files")

lfs_files(
    name = "ripunzip-linux",
    srcs = ["//misc/ripunzip:ripunzip-linux"],
    executable = True,
)

lfs_files(
    name = "ripunzip-windows",
    srcs = ["//misc/ripunzip:ripunzip-windows.exe"],
    executable = True,
)

lfs_files(
    name = "ripunzip-macos",
    srcs = ["//misc/ripunzip:ripunzip-macos"],
    executable = True,
)

lfs_files(
    name = "swift-resource-dir-linux",
    srcs = ["//swift/third_party/resource-dir:resource-dir-linux.zip"],
)

lfs_files(
    name = "swift-resource-dir-macos",
    srcs = ["//swift/third_party/resource-dir:resource-dir-macos.zip"],
)

register_toolchains(
    "@nodejs_toolchains//:all",
)<|MERGE_RESOLUTION|>--- conflicted
+++ resolved
@@ -16,11 +16,7 @@
 
 bazel_dep(name = "platforms", version = "0.0.10")
 bazel_dep(name = "rules_go", version = "0.50.0")
-<<<<<<< HEAD
-bazel_dep(name = "rules_pkg", version = "0.10.1")
-=======
 bazel_dep(name = "rules_pkg", version = "1.0.1")
->>>>>>> 51087992
 bazel_dep(name = "rules_nodejs", version = "6.2.0-codeql.1")
 bazel_dep(name = "rules_python", version = "0.35.0")
 bazel_dep(name = "bazel_skylib", version = "1.6.1")
