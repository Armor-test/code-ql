#select
| XPathInjection.go:16:29:16:91 | ...+... | XPathInjection.go:13:14:13:19 | selection of Form | XPathInjection.go:16:29:16:91 | ...+... | XPath expression depends on a $@. | XPathInjection.go:13:14:13:19 | selection of Form | user-provided value |
| tst.go:38:23:38:85 | ...+... | tst.go:35:14:35:19 | selection of Form | tst.go:38:23:38:85 | ...+... | XPath expression depends on a $@. | tst.go:35:14:35:19 | selection of Form | user-provided value |
| tst.go:39:29:39:87 | ...+... | tst.go:35:14:35:19 | selection of Form | tst.go:39:29:39:87 | ...+... | XPath expression depends on a $@. | tst.go:35:14:35:19 | selection of Form | user-provided value |
| tst.go:40:24:40:86 | ...+... | tst.go:35:14:35:19 | selection of Form | tst.go:40:24:40:86 | ...+... | XPath expression depends on a $@. | tst.go:35:14:35:19 | selection of Form | user-provided value |
| tst.go:41:24:41:82 | ...+... | tst.go:35:14:35:19 | selection of Form | tst.go:41:24:41:82 | ...+... | XPath expression depends on a $@. | tst.go:35:14:35:19 | selection of Form | user-provided value |
| tst.go:49:26:49:84 | ...+... | tst.go:46:14:46:19 | selection of Form | tst.go:49:26:49:84 | ...+... | XPath expression depends on a $@. | tst.go:46:14:46:19 | selection of Form | user-provided value |
| tst.go:50:29:50:87 | ...+... | tst.go:46:14:46:19 | selection of Form | tst.go:50:29:50:87 | ...+... | XPath expression depends on a $@. | tst.go:46:14:46:19 | selection of Form | user-provided value |
| tst.go:51:30:51:88 | ...+... | tst.go:46:14:46:19 | selection of Form | tst.go:51:30:51:88 | ...+... | XPath expression depends on a $@. | tst.go:46:14:46:19 | selection of Form | user-provided value |
| tst.go:52:33:52:91 | ...+... | tst.go:46:14:46:19 | selection of Form | tst.go:52:33:52:91 | ...+... | XPath expression depends on a $@. | tst.go:46:14:46:19 | selection of Form | user-provided value |
| tst.go:60:25:60:83 | ...+... | tst.go:57:14:57:19 | selection of Form | tst.go:60:25:60:83 | ...+... | XPath expression depends on a $@. | tst.go:57:14:57:19 | selection of Form | user-provided value |
| tst.go:61:28:61:86 | ...+... | tst.go:57:14:57:19 | selection of Form | tst.go:61:28:61:86 | ...+... | XPath expression depends on a $@. | tst.go:57:14:57:19 | selection of Form | user-provided value |
| tst.go:62:25:62:83 | ...+... | tst.go:57:14:57:19 | selection of Form | tst.go:62:25:62:83 | ...+... | XPath expression depends on a $@. | tst.go:57:14:57:19 | selection of Form | user-provided value |
| tst.go:63:34:63:92 | ...+... | tst.go:57:14:57:19 | selection of Form | tst.go:63:34:63:92 | ...+... | XPath expression depends on a $@. | tst.go:57:14:57:19 | selection of Form | user-provided value |
| tst.go:64:29:64:87 | ...+... | tst.go:57:14:57:19 | selection of Form | tst.go:64:29:64:87 | ...+... | XPath expression depends on a $@. | tst.go:57:14:57:19 | selection of Form | user-provided value |
| tst.go:65:32:65:90 | ...+... | tst.go:57:14:57:19 | selection of Form | tst.go:65:32:65:90 | ...+... | XPath expression depends on a $@. | tst.go:57:14:57:19 | selection of Form | user-provided value |
| tst.go:66:23:66:85 | ...+... | tst.go:57:14:57:19 | selection of Form | tst.go:66:23:66:85 | ...+... | XPath expression depends on a $@. | tst.go:57:14:57:19 | selection of Form | user-provided value |
| tst.go:67:22:67:84 | ...+... | tst.go:57:14:57:19 | selection of Form | tst.go:67:22:67:84 | ...+... | XPath expression depends on a $@. | tst.go:57:14:57:19 | selection of Form | user-provided value |
| tst.go:75:26:75:84 | ...+... | tst.go:72:14:72:19 | selection of Form | tst.go:75:26:75:84 | ...+... | XPath expression depends on a $@. | tst.go:72:14:72:19 | selection of Form | user-provided value |
| tst.go:76:29:76:87 | ...+... | tst.go:72:14:72:19 | selection of Form | tst.go:76:29:76:87 | ...+... | XPath expression depends on a $@. | tst.go:72:14:72:19 | selection of Form | user-provided value |
| tst.go:77:30:77:88 | ...+... | tst.go:72:14:72:19 | selection of Form | tst.go:77:30:77:88 | ...+... | XPath expression depends on a $@. | tst.go:72:14:72:19 | selection of Form | user-provided value |
| tst.go:78:33:78:91 | ...+... | tst.go:72:14:72:19 | selection of Form | tst.go:78:33:78:91 | ...+... | XPath expression depends on a $@. | tst.go:72:14:72:19 | selection of Form | user-provided value |
| tst.go:86:25:86:87 | ...+... | tst.go:83:14:83:19 | selection of Form | tst.go:86:25:86:87 | ...+... | XPath expression depends on a $@. | tst.go:83:14:83:19 | selection of Form | user-provided value |
| tst.go:87:26:87:88 | ...+... | tst.go:83:14:83:19 | selection of Form | tst.go:87:26:87:88 | ...+... | XPath expression depends on a $@. | tst.go:83:14:83:19 | selection of Form | user-provided value |
| tst.go:96:23:96:126 | ...+... | tst.go:92:14:92:19 | selection of Form | tst.go:96:23:96:126 | ...+... | XPath expression depends on a $@. | tst.go:92:14:92:19 | selection of Form | user-provided value |
| tst.go:96:23:96:126 | ...+... | tst.go:93:14:93:19 | selection of Form | tst.go:96:23:96:126 | ...+... | XPath expression depends on a $@. | tst.go:93:14:93:19 | selection of Form | user-provided value |
| tst.go:97:24:97:127 | ...+... | tst.go:92:14:92:19 | selection of Form | tst.go:97:24:97:127 | ...+... | XPath expression depends on a $@. | tst.go:92:14:92:19 | selection of Form | user-provided value |
| tst.go:97:24:97:127 | ...+... | tst.go:93:14:93:19 | selection of Form | tst.go:97:24:97:127 | ...+... | XPath expression depends on a $@. | tst.go:93:14:93:19 | selection of Form | user-provided value |
| tst.go:98:27:98:122 | ...+... | tst.go:92:14:92:19 | selection of Form | tst.go:98:27:98:122 | ...+... | XPath expression depends on a $@. | tst.go:92:14:92:19 | selection of Form | user-provided value |
| tst.go:98:27:98:122 | ...+... | tst.go:93:14:93:19 | selection of Form | tst.go:98:27:98:122 | ...+... | XPath expression depends on a $@. | tst.go:93:14:93:19 | selection of Form | user-provided value |
| tst.go:109:27:109:89 | ...+... | tst.go:106:14:106:19 | selection of Form | tst.go:109:27:109:89 | ...+... | XPath expression depends on a $@. | tst.go:106:14:106:19 | selection of Form | user-provided value |
| tst.go:110:28:110:90 | ...+... | tst.go:106:14:106:19 | selection of Form | tst.go:110:28:110:90 | ...+... | XPath expression depends on a $@. | tst.go:106:14:106:19 | selection of Form | user-provided value |
| tst.go:119:33:119:136 | ...+... | tst.go:115:14:115:19 | selection of Form | tst.go:119:33:119:136 | ...+... | XPath expression depends on a $@. | tst.go:115:14:115:19 | selection of Form | user-provided value |
| tst.go:119:33:119:136 | ...+... | tst.go:116:14:116:19 | selection of Form | tst.go:119:33:119:136 | ...+... | XPath expression depends on a $@. | tst.go:116:14:116:19 | selection of Form | user-provided value |
| tst.go:120:18:120:121 | ...+... | tst.go:115:14:115:19 | selection of Form | tst.go:120:18:120:121 | ...+... | XPath expression depends on a $@. | tst.go:115:14:115:19 | selection of Form | user-provided value |
| tst.go:120:18:120:121 | ...+... | tst.go:116:14:116:19 | selection of Form | tst.go:120:18:120:121 | ...+... | XPath expression depends on a $@. | tst.go:116:14:116:19 | selection of Form | user-provided value |
| tst.go:121:31:121:126 | ...+... | tst.go:115:14:115:19 | selection of Form | tst.go:121:31:121:126 | ...+... | XPath expression depends on a $@. | tst.go:115:14:115:19 | selection of Form | user-provided value |
| tst.go:121:31:121:126 | ...+... | tst.go:116:14:116:19 | selection of Form | tst.go:121:31:121:126 | ...+... | XPath expression depends on a $@. | tst.go:116:14:116:19 | selection of Form | user-provided value |
| tst.go:122:21:122:116 | ...+... | tst.go:115:14:115:19 | selection of Form | tst.go:122:21:122:116 | ...+... | XPath expression depends on a $@. | tst.go:115:14:115:19 | selection of Form | user-provided value |
| tst.go:122:21:122:116 | ...+... | tst.go:116:14:116:19 | selection of Form | tst.go:122:21:122:116 | ...+... | XPath expression depends on a $@. | tst.go:116:14:116:19 | selection of Form | user-provided value |
| tst.go:123:27:123:122 | ...+... | tst.go:115:14:115:19 | selection of Form | tst.go:123:27:123:122 | ...+... | XPath expression depends on a $@. | tst.go:115:14:115:19 | selection of Form | user-provided value |
| tst.go:123:27:123:122 | ...+... | tst.go:116:14:116:19 | selection of Form | tst.go:123:27:123:122 | ...+... | XPath expression depends on a $@. | tst.go:116:14:116:19 | selection of Form | user-provided value |
| tst.go:144:17:144:87 | type conversion | tst.go:139:14:139:19 | selection of Form | tst.go:144:17:144:87 | type conversion | XPath expression depends on a $@. | tst.go:139:14:139:19 | selection of Form | user-provided value |
| tst.go:146:23:146:85 | ...+... | tst.go:139:14:139:19 | selection of Form | tst.go:146:23:146:85 | ...+... | XPath expression depends on a $@. | tst.go:139:14:139:19 | selection of Form | user-provided value |
edges
| XPathInjection.go:13:14:13:19 | selection of Form | XPathInjection.go:13:14:13:35 | call to Get | provenance | Src:MaD:36 MaD:37 |
| XPathInjection.go:13:14:13:35 | call to Get | XPathInjection.go:16:29:16:91 | ...+... | provenance |  Sink:MaD:21 |
| tst.go:35:14:35:19 | selection of Form | tst.go:35:14:35:35 | call to Get | provenance | Src:MaD:36 MaD:37 |
| tst.go:35:14:35:35 | call to Get | tst.go:38:23:38:85 | ...+... | provenance |  Sink:MaD:17 |
| tst.go:35:14:35:35 | call to Get | tst.go:39:29:39:87 | ...+... | provenance |  Sink:MaD:18 |
| tst.go:35:14:35:35 | call to Get | tst.go:40:24:40:86 | ...+... | provenance |  Sink:MaD:19 |
| tst.go:35:14:35:35 | call to Get | tst.go:41:24:41:82 | ...+... | provenance |  Sink:MaD:20 |
| tst.go:46:14:46:19 | selection of Form | tst.go:46:14:46:35 | call to Get | provenance | Src:MaD:36 MaD:37 |
| tst.go:46:14:46:35 | call to Get | tst.go:49:26:49:84 | ...+... | provenance |  Sink:MaD:1 |
| tst.go:46:14:46:35 | call to Get | tst.go:50:29:50:87 | ...+... | provenance |  Sink:MaD:2 |
| tst.go:46:14:46:35 | call to Get | tst.go:51:30:51:88 | ...+... | provenance |  Sink:MaD:3 |
| tst.go:46:14:46:35 | call to Get | tst.go:52:33:52:91 | ...+... | provenance |  Sink:MaD:4 |
| tst.go:57:14:57:19 | selection of Form | tst.go:57:14:57:35 | call to Get | provenance | Src:MaD:36 MaD:37 |
| tst.go:57:14:57:35 | call to Get | tst.go:60:25:60:83 | ...+... | provenance |  Sink:MaD:9 |
| tst.go:57:14:57:35 | call to Get | tst.go:61:28:61:86 | ...+... | provenance |  Sink:MaD:10 |
| tst.go:57:14:57:35 | call to Get | tst.go:62:25:62:83 | ...+... | provenance |  Sink:MaD:11 |
| tst.go:57:14:57:35 | call to Get | tst.go:63:34:63:92 | ...+... | provenance |  Sink:MaD:12 |
| tst.go:57:14:57:35 | call to Get | tst.go:64:29:64:87 | ...+... | provenance |  Sink:MaD:13 |
| tst.go:57:14:57:35 | call to Get | tst.go:65:32:65:90 | ...+... | provenance |  Sink:MaD:14 |
| tst.go:57:14:57:35 | call to Get | tst.go:66:23:66:85 | ...+... | provenance |  Sink:MaD:16 |
| tst.go:57:14:57:35 | call to Get | tst.go:67:22:67:84 | ...+... | provenance |  Sink:MaD:15 |
| tst.go:72:14:72:19 | selection of Form | tst.go:72:14:72:35 | call to Get | provenance | Src:MaD:36 MaD:37 |
| tst.go:72:14:72:35 | call to Get | tst.go:75:26:75:84 | ...+... | provenance |  Sink:MaD:5 |
| tst.go:72:14:72:35 | call to Get | tst.go:76:29:76:87 | ...+... | provenance |  Sink:MaD:6 |
| tst.go:72:14:72:35 | call to Get | tst.go:77:30:77:88 | ...+... | provenance |  Sink:MaD:7 |
| tst.go:72:14:72:35 | call to Get | tst.go:78:33:78:91 | ...+... | provenance |  Sink:MaD:8 |
| tst.go:83:14:83:19 | selection of Form | tst.go:83:14:83:35 | call to Get | provenance | Src:MaD:36 MaD:37 |
| tst.go:83:14:83:35 | call to Get | tst.go:86:25:86:87 | ...+... | provenance |  Sink:MaD:24 |
| tst.go:83:14:83:35 | call to Get | tst.go:87:26:87:88 | ...+... | provenance |  Sink:MaD:25 |
| tst.go:92:14:92:19 | selection of Form | tst.go:92:14:92:35 | call to Get | provenance | Src:MaD:36 MaD:37 |
| tst.go:92:14:92:35 | call to Get | tst.go:96:23:96:126 | ...+... | provenance |  Sink:MaD:22 |
| tst.go:92:14:92:35 | call to Get | tst.go:97:24:97:127 | ...+... | provenance |  Sink:MaD:21 |
| tst.go:92:14:92:35 | call to Get | tst.go:98:27:98:122 | ...+... | provenance |  Sink:MaD:23 |
| tst.go:93:14:93:19 | selection of Form | tst.go:93:14:93:35 | call to Get | provenance | Src:MaD:36 MaD:37 |
| tst.go:93:14:93:35 | call to Get | tst.go:96:23:96:126 | ...+... | provenance |  Sink:MaD:22 |
| tst.go:93:14:93:35 | call to Get | tst.go:97:24:97:127 | ...+... | provenance |  Sink:MaD:21 |
| tst.go:93:14:93:35 | call to Get | tst.go:98:27:98:122 | ...+... | provenance |  Sink:MaD:23 |
| tst.go:106:14:106:19 | selection of Form | tst.go:106:14:106:35 | call to Get | provenance | Src:MaD:36 MaD:37 |
| tst.go:106:14:106:35 | call to Get | tst.go:109:27:109:89 | ...+... | provenance |  Sink:MaD:34 |
| tst.go:106:14:106:35 | call to Get | tst.go:110:28:110:90 | ...+... | provenance |  Sink:MaD:35 |
| tst.go:115:14:115:19 | selection of Form | tst.go:115:14:115:35 | call to Get | provenance | Src:MaD:36 MaD:37 |
| tst.go:115:14:115:35 | call to Get | tst.go:119:33:119:136 | ...+... | provenance |  Sink:MaD:33 |
| tst.go:115:14:115:35 | call to Get | tst.go:120:18:120:121 | ...+... | provenance |  Sink:MaD:29 |
| tst.go:115:14:115:35 | call to Get | tst.go:121:31:121:126 | ...+... | provenance |  Sink:MaD:30 |
| tst.go:115:14:115:35 | call to Get | tst.go:122:21:122:116 | ...+... | provenance |  Sink:MaD:31 |
| tst.go:115:14:115:35 | call to Get | tst.go:123:27:123:122 | ...+... | provenance |  Sink:MaD:32 |
| tst.go:116:14:116:19 | selection of Form | tst.go:116:14:116:35 | call to Get | provenance | Src:MaD:36 MaD:37 |
| tst.go:116:14:116:35 | call to Get | tst.go:119:33:119:136 | ...+... | provenance |  Sink:MaD:33 |
| tst.go:116:14:116:35 | call to Get | tst.go:120:18:120:121 | ...+... | provenance |  Sink:MaD:29 |
| tst.go:116:14:116:35 | call to Get | tst.go:121:31:121:126 | ...+... | provenance |  Sink:MaD:30 |
| tst.go:116:14:116:35 | call to Get | tst.go:122:21:122:116 | ...+... | provenance |  Sink:MaD:31 |
| tst.go:116:14:116:35 | call to Get | tst.go:123:27:123:122 | ...+... | provenance |  Sink:MaD:32 |
| tst.go:139:14:139:19 | selection of Form | tst.go:139:14:139:35 | call to Get | provenance | Src:MaD:36 MaD:37 |
| tst.go:139:14:139:35 | call to Get | tst.go:144:17:144:87 | type conversion | provenance |  Sink:MaD:26 |
| tst.go:139:14:139:35 | call to Get | tst.go:145:41:145:103 | ...+... | provenance |  |
| tst.go:139:14:139:35 | call to Get | tst.go:146:23:146:85 | ...+... | provenance |  Sink:MaD:28 |
| tst.go:145:41:145:103 | ...+... | tst.go:145:23:145:104 | call to NewReader | provenance | MaD:38 Sink:MaD:27 |
models
| 1 | Sink: github.com/antchfx/htmlquery; ; true; Find; ; ; Argument[1]; xpath-injection; manual |
| 2 | Sink: github.com/antchfx/htmlquery; ; true; FindOne; ; ; Argument[1]; xpath-injection; manual |
| 3 | Sink: github.com/antchfx/htmlquery; ; true; Query; ; ; Argument[1]; xpath-injection; manual |
| 4 | Sink: github.com/antchfx/htmlquery; ; true; QueryAll; ; ; Argument[1]; xpath-injection; manual |
| 5 | Sink: github.com/antchfx/jsonquery; ; true; Find; ; ; Argument[1]; xpath-injection; manual |
| 6 | Sink: github.com/antchfx/jsonquery; ; true; FindOne; ; ; Argument[1]; xpath-injection; manual |
| 7 | Sink: github.com/antchfx/jsonquery; ; true; Query; ; ; Argument[1]; xpath-injection; manual |
| 8 | Sink: github.com/antchfx/jsonquery; ; true; QueryAll; ; ; Argument[1]; xpath-injection; manual |
| 9 | Sink: github.com/antchfx/xmlquery; ; true; Find; ; ; Argument[1]; xpath-injection; manual |
| 10 | Sink: github.com/antchfx/xmlquery; ; true; FindOne; ; ; Argument[1]; xpath-injection; manual |
| 11 | Sink: github.com/antchfx/xmlquery; ; true; FindEach; ; ; Argument[1]; xpath-injection; manual |
| 12 | Sink: github.com/antchfx/xmlquery; ; true; FindEachWithBreak; ; ; Argument[1]; xpath-injection; manual |
| 13 | Sink: github.com/antchfx/xmlquery; ; true; Query; ; ; Argument[1]; xpath-injection; manual |
| 14 | Sink: github.com/antchfx/xmlquery; ; true; QueryAll; ; ; Argument[1]; xpath-injection; manual |
| 15 | Sink: github.com/antchfx/xmlquery; Node; true; SelectElement; ; ; Argument[0]; xpath-injection; manual |
| 16 | Sink: github.com/antchfx/xmlquery; Node; true; SelectElements; ; ; Argument[0]; xpath-injection; manual |
| 17 | Sink: github.com/antchfx/xpath; ; true; Compile; ; ; Argument[0]; xpath-injection; manual |
| 18 | Sink: github.com/antchfx/xpath; ; true; CompileWithNS; ; ; Argument[0]; xpath-injection; manual |
| 19 | Sink: github.com/antchfx/xpath; ; true; MustCompile; ; ; Argument[0]; xpath-injection; manual |
| 20 | Sink: github.com/antchfx/xpath; ; true; Select; ; ; Argument[1]; xpath-injection; manual |
| 21 | Sink: github.com/ChrisTrenkamp/goxpath; ; true; MustParse; ; ; Argument[0]; xpath-injection; manual |
| 22 | Sink: github.com/ChrisTrenkamp/goxpath; ; true; Parse; ; ; Argument[0]; xpath-injection; manual |
| 23 | Sink: github.com/ChrisTrenkamp/goxpath; ; true; ParseExec; ; ; Argument[0]; xpath-injection; manual |
| 24 | Sink: github.com/crankycoder/xmlpath; ; true; Compile; ; ; Argument[0]; xpath-injection; manual |
| 24 | Sink: github.com/go-xmlpath/xmlpath; ; true; Compile; ; ; Argument[0]; xpath-injection; manual |
| 24 | Sink: github.com/going/toolkit/xmlpath; ; true; Compile; ; ; Argument[0]; xpath-injection; manual |
| 24 | Sink: github.com/masterzen/xmlpath; ; true; Compile; ; ; Argument[0]; xpath-injection; manual |
| 24 | Sink: gopkg.in/go-xmlpath/xmlpath; ; true; Compile; ; ; Argument[0]; xpath-injection; manual |
| 24 | Sink: gopkg.in/xmlpath; ; true; Compile; ; ; Argument[0]; xpath-injection; manual |
| 24 | Sink: launchpad.net/xmlpath; ; true; Compile; ; ; Argument[0]; xpath-injection; manual |
| 25 | Sink: github.com/crankycoder/xmlpath; ; true; MustCompile; ; ; Argument[0]; xpath-injection; manual |
| 25 | Sink: github.com/go-xmlpath/xmlpath; ; true; MustCompile; ; ; Argument[0]; xpath-injection; manual |
<<<<<<< HEAD
| 26 | Sink: github.com/lestrrat-go/libxml2/parser; Parser; true; Parse; ; ; Argument[0]; xpath-injection; manual |
| 27 | Sink: github.com/lestrrat-go/libxml2/parser; Parser; true; ParseReader; ; ; Argument[0]; xpath-injection; manual |
| 28 | Sink: github.com/lestrrat-go/libxml2/parser; Parser; true; ParseString; ; ; Argument[0]; xpath-injection; manual |
| 29 | Sink: github.com/jbowtie/gokogiri/xml; Node; true; Search; ; ; Argument[0]; xpath-injection; manual |
| 29 | Sink: github.com/moovweb/gokogiri/xml; Node; true; Search; ; ; Argument[0]; xpath-injection; manual |
| 30 | Sink: github.com/jbowtie/gokogiri/xml; Node; true; SearchWithVariables; ; ; Argument[0]; xpath-injection; manual |
| 30 | Sink: github.com/moovweb/gokogiri/xml; Node; true; SearchWithVariables; ; ; Argument[0]; xpath-injection; manual |
| 31 | Sink: github.com/jbowtie/gokogiri/xml; Node; true; EvalXPath; ; ; Argument[0]; xpath-injection; manual |
| 31 | Sink: github.com/moovweb/gokogiri/xml; Node; true; EvalXPath; ; ; Argument[0]; xpath-injection; manual |
| 32 | Sink: github.com/jbowtie/gokogiri/xml; Node; true; EvalXPathAsBoolean; ; ; Argument[0]; xpath-injection; manual |
| 32 | Sink: github.com/moovweb/gokogiri/xml; Node; true; EvalXPathAsBoolean; ; ; Argument[0]; xpath-injection; manual |
| 33 | Sink: github.com/jbowtie/gokogiri/xpath; ; true; Compile; ; ; Argument[0]; xpath-injection; manual |
| 33 | Sink: github.com/moovweb/gokogiri/xpath; ; true; Compile; ; ; Argument[0]; xpath-injection; manual |
=======
| 25 | Sink: github.com/going/toolkit/xmlpath; ; true; MustCompile; ; ; Argument[0]; xpath-injection; manual |
| 25 | Sink: github.com/masterzen/xmlpath; ; true; MustCompile; ; ; Argument[0]; xpath-injection; manual |
| 25 | Sink: gopkg.in/go-xmlpath/xmlpath; ; true; MustCompile; ; ; Argument[0]; xpath-injection; manual |
| 25 | Sink: gopkg.in/xmlpath; ; true; MustCompile; ; ; Argument[0]; xpath-injection; manual |
| 25 | Sink: launchpad.net/xmlpath; ; true; MustCompile; ; ; Argument[0]; xpath-injection; manual |
| 26 | Sink: github.com/jbowtie/gokogiri/xpath; ; true; Compile; ; ; Argument[0]; xpath-injection; manual |
| 27 | Sink: github.com/jbowtie/gokogiri/xml; Node; true; Search; ; ; Argument[0]; xpath-injection; manual |
| 28 | Sink: github.com/jbowtie/gokogiri/xml; Node; true; SearchWithVariables; ; ; Argument[0]; xpath-injection; manual |
| 29 | Sink: github.com/jbowtie/gokogiri/xml; Node; true; EvalXPath; ; ; Argument[0]; xpath-injection; manual |
| 30 | Sink: github.com/jbowtie/gokogiri/xml; Node; true; EvalXPathAsBoolean; ; ; Argument[0]; xpath-injection; manual |
| 31 | Sink: github.com/lestrrat-go/libxml2/parser; Parser; true; Parse; ; ; Argument[0]; xpath-injection; manual |
| 32 | Sink: github.com/lestrrat-go/libxml2/parser; Parser; true; ParseReader; ; ; Argument[0]; xpath-injection; manual |
| 33 | Sink: github.com/lestrrat-go/libxml2/parser; Parser; true; ParseString; ; ; Argument[0]; xpath-injection; manual |
>>>>>>> c23938d1
| 34 | Sink: github.com/santhosh-tekuri/xpathparser; ; true; Parse; ; ; Argument[0]; xpath-injection; manual |
| 35 | Sink: github.com/santhosh-tekuri/xpathparser; ; true; MustParse; ; ; Argument[0]; xpath-injection; manual |
| 36 | Source: net/http; Request; true; Form; ; ; ; remote; manual |
| 37 | Summary: net/url; Values; true; Get; ; ; Argument[receiver]; ReturnValue; taint; manual |
| 38 | Summary: strings; ; false; NewReader; ; ; Argument[0]; ReturnValue; taint; manual |
nodes
| XPathInjection.go:13:14:13:19 | selection of Form | semmle.label | selection of Form |
| XPathInjection.go:13:14:13:35 | call to Get | semmle.label | call to Get |
| XPathInjection.go:16:29:16:91 | ...+... | semmle.label | ...+... |
| tst.go:35:14:35:19 | selection of Form | semmle.label | selection of Form |
| tst.go:35:14:35:35 | call to Get | semmle.label | call to Get |
| tst.go:38:23:38:85 | ...+... | semmle.label | ...+... |
| tst.go:39:29:39:87 | ...+... | semmle.label | ...+... |
| tst.go:40:24:40:86 | ...+... | semmle.label | ...+... |
| tst.go:41:24:41:82 | ...+... | semmle.label | ...+... |
| tst.go:46:14:46:19 | selection of Form | semmle.label | selection of Form |
| tst.go:46:14:46:35 | call to Get | semmle.label | call to Get |
| tst.go:49:26:49:84 | ...+... | semmle.label | ...+... |
| tst.go:50:29:50:87 | ...+... | semmle.label | ...+... |
| tst.go:51:30:51:88 | ...+... | semmle.label | ...+... |
| tst.go:52:33:52:91 | ...+... | semmle.label | ...+... |
| tst.go:57:14:57:19 | selection of Form | semmle.label | selection of Form |
| tst.go:57:14:57:35 | call to Get | semmle.label | call to Get |
| tst.go:60:25:60:83 | ...+... | semmle.label | ...+... |
| tst.go:61:28:61:86 | ...+... | semmle.label | ...+... |
| tst.go:62:25:62:83 | ...+... | semmle.label | ...+... |
| tst.go:63:34:63:92 | ...+... | semmle.label | ...+... |
| tst.go:64:29:64:87 | ...+... | semmle.label | ...+... |
| tst.go:65:32:65:90 | ...+... | semmle.label | ...+... |
| tst.go:66:23:66:85 | ...+... | semmle.label | ...+... |
| tst.go:67:22:67:84 | ...+... | semmle.label | ...+... |
| tst.go:72:14:72:19 | selection of Form | semmle.label | selection of Form |
| tst.go:72:14:72:35 | call to Get | semmle.label | call to Get |
| tst.go:75:26:75:84 | ...+... | semmle.label | ...+... |
| tst.go:76:29:76:87 | ...+... | semmle.label | ...+... |
| tst.go:77:30:77:88 | ...+... | semmle.label | ...+... |
| tst.go:78:33:78:91 | ...+... | semmle.label | ...+... |
| tst.go:83:14:83:19 | selection of Form | semmle.label | selection of Form |
| tst.go:83:14:83:35 | call to Get | semmle.label | call to Get |
| tst.go:86:25:86:87 | ...+... | semmle.label | ...+... |
| tst.go:87:26:87:88 | ...+... | semmle.label | ...+... |
| tst.go:92:14:92:19 | selection of Form | semmle.label | selection of Form |
| tst.go:92:14:92:35 | call to Get | semmle.label | call to Get |
| tst.go:93:14:93:19 | selection of Form | semmle.label | selection of Form |
| tst.go:93:14:93:35 | call to Get | semmle.label | call to Get |
| tst.go:96:23:96:126 | ...+... | semmle.label | ...+... |
| tst.go:97:24:97:127 | ...+... | semmle.label | ...+... |
| tst.go:98:27:98:122 | ...+... | semmle.label | ...+... |
| tst.go:106:14:106:19 | selection of Form | semmle.label | selection of Form |
| tst.go:106:14:106:35 | call to Get | semmle.label | call to Get |
| tst.go:109:27:109:89 | ...+... | semmle.label | ...+... |
| tst.go:110:28:110:90 | ...+... | semmle.label | ...+... |
| tst.go:115:14:115:19 | selection of Form | semmle.label | selection of Form |
| tst.go:115:14:115:35 | call to Get | semmle.label | call to Get |
| tst.go:116:14:116:19 | selection of Form | semmle.label | selection of Form |
| tst.go:116:14:116:35 | call to Get | semmle.label | call to Get |
| tst.go:119:33:119:136 | ...+... | semmle.label | ...+... |
| tst.go:120:18:120:121 | ...+... | semmle.label | ...+... |
| tst.go:121:31:121:126 | ...+... | semmle.label | ...+... |
| tst.go:122:21:122:116 | ...+... | semmle.label | ...+... |
| tst.go:123:27:123:122 | ...+... | semmle.label | ...+... |
| tst.go:139:14:139:19 | selection of Form | semmle.label | selection of Form |
| tst.go:139:14:139:35 | call to Get | semmle.label | call to Get |
| tst.go:144:17:144:87 | type conversion | semmle.label | type conversion |
| tst.go:145:23:145:104 | call to NewReader | semmle.label | call to NewReader |
| tst.go:145:41:145:103 | ...+... | semmle.label | ...+... |
| tst.go:146:23:146:85 | ...+... | semmle.label | ...+... |
subpaths<|MERGE_RESOLUTION|>--- conflicted
+++ resolved
@@ -133,7 +133,6 @@
 | 24 | Sink: launchpad.net/xmlpath; ; true; Compile; ; ; Argument[0]; xpath-injection; manual |
 | 25 | Sink: github.com/crankycoder/xmlpath; ; true; MustCompile; ; ; Argument[0]; xpath-injection; manual |
 | 25 | Sink: github.com/go-xmlpath/xmlpath; ; true; MustCompile; ; ; Argument[0]; xpath-injection; manual |
-<<<<<<< HEAD
 | 26 | Sink: github.com/lestrrat-go/libxml2/parser; Parser; true; Parse; ; ; Argument[0]; xpath-injection; manual |
 | 27 | Sink: github.com/lestrrat-go/libxml2/parser; Parser; true; ParseReader; ; ; Argument[0]; xpath-injection; manual |
 | 28 | Sink: github.com/lestrrat-go/libxml2/parser; Parser; true; ParseString; ; ; Argument[0]; xpath-injection; manual |
@@ -147,21 +146,6 @@
 | 32 | Sink: github.com/moovweb/gokogiri/xml; Node; true; EvalXPathAsBoolean; ; ; Argument[0]; xpath-injection; manual |
 | 33 | Sink: github.com/jbowtie/gokogiri/xpath; ; true; Compile; ; ; Argument[0]; xpath-injection; manual |
 | 33 | Sink: github.com/moovweb/gokogiri/xpath; ; true; Compile; ; ; Argument[0]; xpath-injection; manual |
-=======
-| 25 | Sink: github.com/going/toolkit/xmlpath; ; true; MustCompile; ; ; Argument[0]; xpath-injection; manual |
-| 25 | Sink: github.com/masterzen/xmlpath; ; true; MustCompile; ; ; Argument[0]; xpath-injection; manual |
-| 25 | Sink: gopkg.in/go-xmlpath/xmlpath; ; true; MustCompile; ; ; Argument[0]; xpath-injection; manual |
-| 25 | Sink: gopkg.in/xmlpath; ; true; MustCompile; ; ; Argument[0]; xpath-injection; manual |
-| 25 | Sink: launchpad.net/xmlpath; ; true; MustCompile; ; ; Argument[0]; xpath-injection; manual |
-| 26 | Sink: github.com/jbowtie/gokogiri/xpath; ; true; Compile; ; ; Argument[0]; xpath-injection; manual |
-| 27 | Sink: github.com/jbowtie/gokogiri/xml; Node; true; Search; ; ; Argument[0]; xpath-injection; manual |
-| 28 | Sink: github.com/jbowtie/gokogiri/xml; Node; true; SearchWithVariables; ; ; Argument[0]; xpath-injection; manual |
-| 29 | Sink: github.com/jbowtie/gokogiri/xml; Node; true; EvalXPath; ; ; Argument[0]; xpath-injection; manual |
-| 30 | Sink: github.com/jbowtie/gokogiri/xml; Node; true; EvalXPathAsBoolean; ; ; Argument[0]; xpath-injection; manual |
-| 31 | Sink: github.com/lestrrat-go/libxml2/parser; Parser; true; Parse; ; ; Argument[0]; xpath-injection; manual |
-| 32 | Sink: github.com/lestrrat-go/libxml2/parser; Parser; true; ParseReader; ; ; Argument[0]; xpath-injection; manual |
-| 33 | Sink: github.com/lestrrat-go/libxml2/parser; Parser; true; ParseString; ; ; Argument[0]; xpath-injection; manual |
->>>>>>> c23938d1
 | 34 | Sink: github.com/santhosh-tekuri/xpathparser; ; true; Parse; ; ; Argument[0]; xpath-injection; manual |
 | 35 | Sink: github.com/santhosh-tekuri/xpathparser; ; true; MustParse; ; ; Argument[0]; xpath-injection; manual |
 | 36 | Source: net/http; Request; true; Form; ; ; ; remote; manual |
