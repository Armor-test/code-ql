--- conflicted
+++ resolved
@@ -1,40 +1,3 @@
-<<<<<<< HEAD
-| E | Ordered |
-| E | comparable |
-| E | interface { } |
-| E | interface { ~uint16 \| ~uint32 } |
-| E1 | interface { } |
-| E2 | interface { } |
-| Edge | EdgeConstraint |
-| Edge | interface { } |
-| F | floaty |
-| K | comparable |
-| K | interface { } |
-| N | interface { int64 \| uint64 } |
-| Node | NodeConstraint |
-| Node | interface { } |
-| S | interface { } |
-| S | interface { ~[]E } |
-| S1 | interface { ~[]E1 } |
-| S2 | interface { ~[]E2 } |
-| SF2 | interface { } |
-| SG2 | interface { } |
-| Slice | interface { ~[]E } |
-| T | Ordered |
-| T | comparable |
-| T | interface { string \| []uint8 } |
-| T | interface { } |
-| T1 | interface { } |
-| T2 | interface { } |
-| TF1 | interface { } |
-| TF2 | interface { } |
-| TG1 | interface { } |
-| TG2 | interface { } |
-| U | interface { } |
-| V | interface { int64 \| float64 } |
-| V | interface { } |
-| bytes | interface { []uint8 \| string } |
-=======
 numberOfTypeParameters
 | genericFunctions2.go:3:6:3:33 | GenericFunctionInAnotherFile | 1 |
 | genericFunctions.go:9:6:9:32 | GenericFunctionOneTypeParam | 1 |
@@ -226,5 +189,4 @@
 | time.isDigit | 0 | bytes | interface { []uint8 \| string } |
 | time.leadingInt | 0 | bytes | interface { []uint8 \| string } |
 | time.parseNanoseconds | 0 | bytes | interface { []uint8 \| string } |
-| time.parseRFC3339 | 0 | bytes | interface { []uint8 \| string } |
->>>>>>> 51087992
+| time.parseRFC3339 | 0 | bytes | interface { []uint8 \| string } |