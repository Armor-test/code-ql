--- conflicted
+++ resolved
@@ -1,13 +1,8 @@
 name: codeql/csharp-queries
-<<<<<<< HEAD
 version: 0.0.9-dev
-groups: csharp
-=======
-version: 0.0.8-dev
 groups: 
   - csharp
   - queries
->>>>>>> 32063848
 suites: codeql-suites
 extractor: csharp
 defaultSuiteFile: codeql-suites/csharp-code-scanning.qls
