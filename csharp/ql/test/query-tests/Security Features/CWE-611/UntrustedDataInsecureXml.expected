edges
| Test.cs:11:50:11:72 | access to property QueryString : NameValueCollection | Test.cs:11:50:11:84 | access to indexer |
nodes
| Test.cs:11:50:11:72 | access to property QueryString : NameValueCollection | semmle.label | access to property QueryString : NameValueCollection |
| Test.cs:11:50:11:84 | access to indexer | semmle.label | access to indexer |
<<<<<<< HEAD
=======
subpaths
>>>>>>> c9b50f3c
#select
| Test.cs:11:50:11:84 | access to indexer | Test.cs:11:50:11:72 | access to property QueryString : NameValueCollection | Test.cs:11:50:11:84 | access to indexer | $@ flows to here and is loaded insecurely as XML (DTD processing is enabled with an insecure resolver). | Test.cs:11:50:11:72 | access to property QueryString | User-provided value |<|MERGE_RESOLUTION|>--- conflicted
+++ resolved
@@ -3,9 +3,6 @@
 nodes
 | Test.cs:11:50:11:72 | access to property QueryString : NameValueCollection | semmle.label | access to property QueryString : NameValueCollection |
 | Test.cs:11:50:11:84 | access to indexer | semmle.label | access to indexer |
-<<<<<<< HEAD
-=======
 subpaths
->>>>>>> c9b50f3c
 #select
 | Test.cs:11:50:11:84 | access to indexer | Test.cs:11:50:11:72 | access to property QueryString : NameValueCollection | Test.cs:11:50:11:84 | access to indexer | $@ flows to here and is loaded insecurely as XML (DTD processing is enabled with an insecure resolver). | Test.cs:11:50:11:72 | access to property QueryString | User-provided value |