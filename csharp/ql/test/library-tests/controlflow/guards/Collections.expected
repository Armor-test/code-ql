--- conflicted
+++ resolved
@@ -22,22 +22,13 @@
 | Collections.cs:36:13:36:29 | ... != ... | Collections.cs:36:13:36:16 | access to parameter args | false | false |
 | Collections.cs:37:13:37:28 | ... > ... | Collections.cs:37:13:37:16 | access to parameter args | true | false |
 | Collections.cs:39:13:39:29 | ... >= ... | Collections.cs:39:13:39:16 | access to parameter args | true | false |
-<<<<<<< HEAD
-| Collections.cs:44:17:44:26 | call to method Any | Collections.cs:44:17:44:20 | access to parameter args | false | true |
-| Collections.cs:44:17:44:26 | call to method Any | Collections.cs:44:17:44:20 | access to parameter args | true | false |
-=======
 | Collections.cs:44:17:44:26 | call to method Any<String> | Collections.cs:44:17:44:20 | access to parameter args | false | true |
 | Collections.cs:44:17:44:26 | call to method Any<String> | Collections.cs:44:17:44:20 | access to parameter args | true | false |
->>>>>>> c9b50f3c
 | Collections.cs:49:13:49:27 | ... == ... | Collections.cs:49:13:49:16 | access to parameter args | false | false |
 | Collections.cs:49:13:49:27 | ... == ... | Collections.cs:49:13:49:16 | access to parameter args | true | true |
 | Collections.cs:64:13:64:24 | ... == ... | Collections.cs:64:13:64:13 | access to local variable x | false | false |
 | Collections.cs:64:13:64:24 | ... == ... | Collections.cs:64:13:64:13 | access to local variable x | true | true |
-<<<<<<< HEAD
-| Collections.cs:74:17:74:33 | call to method Any | Collections.cs:74:17:74:20 | access to parameter args | true | false |
-=======
 | Collections.cs:74:17:74:33 | call to method Any<String> | Collections.cs:74:17:74:20 | access to parameter args | true | false |
->>>>>>> c9b50f3c
 | Collections.cs:75:13:75:36 | ... == ... | Collections.cs:75:13:75:16 | access to parameter args | false | false |
 | Collections.cs:76:13:76:36 | ... == ... | Collections.cs:76:13:76:16 | access to parameter args | true | false |
 | Collections.cs:77:13:77:36 | ... != ... | Collections.cs:77:13:77:16 | access to parameter args | true | false |
