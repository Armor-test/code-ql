--- conflicted
+++ resolved
@@ -704,109 +704,11 @@
 #   10|     v0_13(Void)         = ExitFunction             : 
 
 indexers.cs:
-<<<<<<< HEAD
-#    5| System.Void Indexers.MyClass..ctor()
-#    5|   Block 0
-#    5|     v0_0(Void)           = EnterFunction       : 
-#    5|     mu0_1(<unknown>)     = AliasedDefinition   : 
-#    5|     mu0_2(<unknown>)     = UnmodeledDefinition : 
-#    5|     r0_3(glval<MyClass>) = InitializeThis      : 
-#    6|     v0_4(Void)           = NoOp                : 
-#    5|     v0_5(Void)           = ReturnVoid          : 
-#    5|     v0_6(Void)           = UnmodeledUse        : mu*
-#    5|     v0_7(Void)           = ExitFunction        : 
-
-#   12| System.String Indexers.MyClass.get_Item(System.Int32)
-#   12|   Block 0
-#   12|     v0_0(Void)            = EnterFunction              : 
-#   12|     mu0_1(<unknown>)      = AliasedDefinition          : 
-#   12|     mu0_2(<unknown>)      = UnmodeledDefinition        : 
-#   12|     r0_3(glval<MyClass>)  = InitializeThis             : 
-#   10|     r0_4(glval<Int32>)    = VariableAddress[index]     : 
-#   10|     mu0_5(Int32)          = InitializeParameter[index] : &:r0_4
-#   14|     r0_6(glval<String>)   = VariableAddress[#return]   : 
-#   14|     r0_7(MyClass)         = CopyValue                  : r0_3
-#   14|     r0_8(glval<String[]>) = FieldAddress[address]      : r0_7
-#   14|     r0_9(String[])        = ElementsAddress            : r0_8
-#   14|     r0_10(glval<Int32>)   = VariableAddress[index]     : 
-#   14|     r0_11(Int32)          = Load                       : &:r0_10, ~mu0_2
-#   14|     r0_12(String[])       = PointerAdd[8]              : r0_9, r0_11
-#   14|     r0_13(String)         = Load                       : &:r0_12, ~mu0_2
-#   14|     mu0_14(String)        = Store                      : &:r0_6, r0_13
-#   12|     r0_15(glval<String>)  = VariableAddress[#return]   : 
-#   12|     v0_16(Void)           = ReturnValue                : &:r0_15, ~mu0_2
-#   12|     v0_17(Void)           = UnmodeledUse               : mu*
-#   12|     v0_18(Void)           = ExitFunction               : 
-
-#   16| System.Void Indexers.MyClass.set_Item(System.Int32,System.String)
-#   16|   Block 0
-#   16|     v0_0(Void)             = EnterFunction              : 
-#   16|     mu0_1(<unknown>)       = AliasedDefinition          : 
-#   16|     mu0_2(<unknown>)       = UnmodeledDefinition        : 
-#   16|     r0_3(glval<MyClass>)   = InitializeThis             : 
-#   10|     r0_4(glval<Int32>)     = VariableAddress[index]     : 
-#   10|     mu0_5(Int32)           = InitializeParameter[index] : &:r0_4
-#   16|     r0_6(glval<String>)    = VariableAddress[value]     : 
-#   16|     mu0_7(String)          = InitializeParameter[value] : &:r0_6
-#   18|     r0_8(glval<String>)    = VariableAddress[value]     : 
-#   18|     r0_9(String)           = Load                       : &:r0_8, ~mu0_2
-#   18|     r0_10(MyClass)         = CopyValue                  : r0_3
-#   18|     r0_11(glval<String[]>) = FieldAddress[address]      : r0_10
-#   18|     r0_12(String[])        = ElementsAddress            : r0_11
-#   18|     r0_13(glval<Int32>)    = VariableAddress[index]     : 
-#   18|     r0_14(Int32)           = Load                       : &:r0_13, ~mu0_2
-#   18|     r0_15(String[])        = PointerAdd[8]              : r0_12, r0_14
-#   18|     mu0_16(String)         = Store                      : &:r0_15, r0_9
-#   16|     v0_17(Void)            = ReturnVoid                 : 
-#   16|     v0_18(Void)            = UnmodeledUse               : mu*
-#   16|     v0_19(Void)            = ExitFunction               : 
-
-#   23| System.Void Indexers.Main()
-#   23|   Block 0
-#   23|     v0_0(Void)            = EnterFunction             : 
-#   23|     mu0_1(<unknown>)      = AliasedDefinition         : 
-#   23|     mu0_2(<unknown>)      = UnmodeledDefinition       : 
-#   25|     r0_3(glval<MyClass>)  = VariableAddress[inst]     : 
-#   25|     r0_4(MyClass)         = NewObj                    : 
-#   25|     r0_5(<funcaddr>)      = FunctionAddress[MyClass]  : 
-#   25|     v0_6(Void)            = Call                      : func:r0_5, this:r0_4
-#   25|     mu0_7(<unknown>)      = ^CallSideEffect           : ~mu0_2
-#   25|     mu0_8(MyClass)        = Store                     : &:r0_3, r0_4
-#   26|     r0_9(glval<MyClass>)  = VariableAddress[inst]     : 
-#   26|     r0_10(MyClass)        = Load                      : &:r0_9, ~mu0_2
-#   26|     r0_11(<funcaddr>)     = FunctionAddress[set_Item] : 
-#   26|     r0_12(Int32)          = Constant[0]               : 
-#   26|     r0_13(String)         = StringConstant["str1"]    : 
-#   26|     v0_14(Void)           = Call                      : func:r0_11, this:r0_10, 0:r0_12, 1:r0_13
-#   26|     mu0_15(<unknown>)     = ^CallSideEffect           : ~mu0_2
-#   27|     r0_16(glval<MyClass>) = VariableAddress[inst]     : 
-#   27|     r0_17(MyClass)        = Load                      : &:r0_16, ~mu0_2
-#   27|     r0_18(<funcaddr>)     = FunctionAddress[set_Item] : 
-#   27|     r0_19(Int32)          = Constant[1]               : 
-#   27|     r0_20(String)         = StringConstant["str1"]    : 
-#   27|     v0_21(Void)           = Call                      : func:r0_18, this:r0_17, 0:r0_19, 1:r0_20
-#   27|     mu0_22(<unknown>)     = ^CallSideEffect           : ~mu0_2
-#   28|     r0_23(glval<MyClass>) = VariableAddress[inst]     : 
-#   28|     r0_24(MyClass)        = Load                      : &:r0_23, ~mu0_2
-#   28|     r0_25(<funcaddr>)     = FunctionAddress[set_Item] : 
-#   28|     r0_26(Int32)          = Constant[1]               : 
-#   28|     r0_27(glval<MyClass>) = VariableAddress[inst]     : 
-#   28|     r0_28(MyClass)        = Load                      : &:r0_27, ~mu0_2
-#   28|     r0_29(<funcaddr>)     = FunctionAddress[get_Item] : 
-#   28|     r0_30(Int32)          = Constant[0]               : 
-#   28|     r0_31(String)         = Call                      : func:r0_29, this:r0_28, 0:r0_30
-#   28|     mu0_32(<unknown>)     = ^CallSideEffect           : ~mu0_2
-#   28|     v0_33(Void)           = Call                      : func:r0_25, this:r0_24, 0:r0_26, 1:r0_31
-#   28|     mu0_34(<unknown>)     = ^CallSideEffect           : ~mu0_2
-#   23|     v0_35(Void)           = ReturnVoid                : 
-#   23|     v0_36(Void)           = UnmodeledUse              : mu*
-#   23|     v0_37(Void)           = ExitFunction              : 
-=======
 #    8| System.String Indexers.MyClass.get_Item(System.Int32)
 #    8|   Block 0
 #    8|     v0_0(Void)            = EnterFunction              : 
-#    8|     mu0_1(null)           = AliasedDefinition          : 
-#    8|     mu0_2(null)           = UnmodeledDefinition        : 
+#    8|     mu0_1(<unknown>)      = AliasedDefinition          : 
+#    8|     mu0_2(<unknown>)      = UnmodeledDefinition        : 
 #    8|     r0_3(glval<MyClass>)  = InitializeThis             : 
 #    6|     r0_4(glval<Int32>)    = VariableAddress[index]     : 
 #    6|     mu0_5(Int32)          = InitializeParameter[index] : &:r0_4
@@ -827,8 +729,8 @@
 #   12| System.Void Indexers.MyClass.set_Item(System.Int32,System.String)
 #   12|   Block 0
 #   12|     v0_0(Void)             = EnterFunction              : 
-#   12|     mu0_1(null)            = AliasedDefinition          : 
-#   12|     mu0_2(null)            = UnmodeledDefinition        : 
+#   12|     mu0_1(<unknown>)       = AliasedDefinition          : 
+#   12|     mu0_2(<unknown>)       = UnmodeledDefinition        : 
 #   12|     r0_3(glval<MyClass>)   = InitializeThis             : 
 #    6|     r0_4(glval<Int32>)     = VariableAddress[index]     : 
 #    6|     mu0_5(Int32)           = InitializeParameter[index] : &:r0_4
@@ -850,44 +752,43 @@
 #   19| System.Void Indexers.Main()
 #   19|   Block 0
 #   19|     v0_0(Void)            = EnterFunction             : 
-#   19|     mu0_1(null)           = AliasedDefinition         : 
-#   19|     mu0_2(null)           = UnmodeledDefinition       : 
+#   19|     mu0_1(<unknown>)      = AliasedDefinition         : 
+#   19|     mu0_2(<unknown>)      = UnmodeledDefinition       : 
 #   21|     r0_3(glval<MyClass>)  = VariableAddress[inst]     : 
 #   21|     r0_4(MyClass)         = NewObj                    : 
-#   21|     r0_5(glval<null>)     = FunctionAddress[MyClass]  : 
+#   21|     r0_5(<funcaddr>)      = FunctionAddress[MyClass]  : 
 #   21|     v0_6(Void)            = Call                      : func:r0_5, this:r0_4
-#   21|     mu0_7(null)           = ^CallSideEffect           : ~mu0_2
+#   21|     mu0_7(<unknown>)      = ^CallSideEffect           : ~mu0_2
 #   21|     mu0_8(MyClass)        = Store                     : &:r0_3, r0_4
 #   22|     r0_9(glval<MyClass>)  = VariableAddress[inst]     : 
 #   22|     r0_10(MyClass)        = Load                      : &:r0_9, ~mu0_2
-#   22|     r0_11(glval<null>)    = FunctionAddress[set_Item] : 
+#   22|     r0_11(<funcaddr>)     = FunctionAddress[set_Item] : 
 #   22|     r0_12(Int32)          = Constant[0]               : 
 #   22|     r0_13(String)         = StringConstant["str1"]    : 
 #   22|     v0_14(Void)           = Call                      : func:r0_11, this:r0_10, 0:r0_12, 1:r0_13
-#   22|     mu0_15(null)          = ^CallSideEffect           : ~mu0_2
+#   22|     mu0_15(<unknown>)     = ^CallSideEffect           : ~mu0_2
 #   23|     r0_16(glval<MyClass>) = VariableAddress[inst]     : 
 #   23|     r0_17(MyClass)        = Load                      : &:r0_16, ~mu0_2
-#   23|     r0_18(glval<null>)    = FunctionAddress[set_Item] : 
+#   23|     r0_18(<funcaddr>)     = FunctionAddress[set_Item] : 
 #   23|     r0_19(Int32)          = Constant[1]               : 
 #   23|     r0_20(String)         = StringConstant["str1"]    : 
 #   23|     v0_21(Void)           = Call                      : func:r0_18, this:r0_17, 0:r0_19, 1:r0_20
-#   23|     mu0_22(null)          = ^CallSideEffect           : ~mu0_2
+#   23|     mu0_22(<unknown>)     = ^CallSideEffect           : ~mu0_2
 #   24|     r0_23(glval<MyClass>) = VariableAddress[inst]     : 
 #   24|     r0_24(MyClass)        = Load                      : &:r0_23, ~mu0_2
-#   24|     r0_25(glval<null>)    = FunctionAddress[set_Item] : 
+#   24|     r0_25(<funcaddr>)     = FunctionAddress[set_Item] : 
 #   24|     r0_26(Int32)          = Constant[1]               : 
 #   24|     r0_27(glval<MyClass>) = VariableAddress[inst]     : 
 #   24|     r0_28(MyClass)        = Load                      : &:r0_27, ~mu0_2
-#   24|     r0_29(glval<null>)    = FunctionAddress[get_Item] : 
+#   24|     r0_29(<funcaddr>)     = FunctionAddress[get_Item] : 
 #   24|     r0_30(Int32)          = Constant[0]               : 
 #   24|     r0_31(String)         = Call                      : func:r0_29, this:r0_28, 0:r0_30
-#   24|     mu0_32(null)          = ^CallSideEffect           : ~mu0_2
+#   24|     mu0_32(<unknown>)     = ^CallSideEffect           : ~mu0_2
 #   24|     v0_33(Void)           = Call                      : func:r0_25, this:r0_24, 0:r0_26, 1:r0_31
-#   24|     mu0_34(null)          = ^CallSideEffect           : ~mu0_2
+#   24|     mu0_34(<unknown>)     = ^CallSideEffect           : ~mu0_2
 #   19|     v0_35(Void)           = ReturnVoid                : 
 #   19|     v0_36(Void)           = UnmodeledUse              : mu*
 #   19|     v0_37(Void)           = ExitFunction              : 
->>>>>>> 387e21e1
 
 inheritance_polymorphism.cs:
 #    3| System.Int32 A.function()
