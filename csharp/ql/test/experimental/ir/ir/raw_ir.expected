array.cs:
#    2| System.Void ArrayTest.one_dim_init_acc()
#    2|   Block 0
#    2|     v2_1(Void)             = EnterFunction            : 
#    2|     mu2_2(<unknown>)       = AliasedDefinition        : 
#    2|     r2_3(glval<ArrayTest>) = InitializeThis           : 
#    4|     r4_1(glval<Int32[]>)   = VariableAddress[one_dim] : 
#    4|     mu4_2(Int32[])         = Uninitialized[one_dim]   : &:r4_1
#    4|     r4_3(Int32)            = Constant[0]              : 
#    4|     r4_4(glval<Int32>)     = PointerAdd[4]            : r4_1, r4_3
#    4|     r4_5(Int32)            = Constant[100]            : 
#    4|     mu4_6(Int32)           = Store[?]                 : &:r4_4, r4_5
#    4|     r4_7(Int32)            = Constant[1]              : 
#    4|     r4_8(glval<Int32>)     = PointerAdd[4]            : r4_1, r4_7
#    4|     r4_9(Int32)            = Constant[101]            : 
#    4|     mu4_10(Int32)          = Store[?]                 : &:r4_8, r4_9
#    4|     r4_11(Int32)           = Constant[2]              : 
#    4|     r4_12(glval<Int32>)    = PointerAdd[4]            : r4_1, r4_11
#    4|     r4_13(Int32)           = Constant[102]            : 
#    4|     mu4_14(Int32)          = Store[?]                 : &:r4_12, r4_13
#    5|     r5_1(Int32)            = Constant[1000]           : 
#    5|     r5_2(glval<Int32[]>)   = VariableAddress[one_dim] : 
#    5|     r5_3(Int32[])          = ElementsAddress          : r5_2
#    5|     r5_4(Int32)            = Constant[0]              : 
#    5|     r5_5(Int32[])          = PointerAdd[4]            : r5_3, r5_4
#    5|     mu5_6(Int32)           = Store[?]                 : &:r5_5, r5_1
#    6|     r6_1(glval<Int32[]>)   = VariableAddress[one_dim] : 
#    6|     r6_2(Int32[])          = ElementsAddress          : r6_1
#    6|     r6_3(Int32)            = Constant[0]              : 
#    6|     r6_4(Int32[])          = PointerAdd[4]            : r6_2, r6_3
#    6|     r6_5(Int32)            = Load[?]                  : &:r6_4, ~m?
#    6|     r6_6(glval<Int32[]>)   = VariableAddress[one_dim] : 
#    6|     r6_7(Int32[])          = ElementsAddress          : r6_6
#    6|     r6_8(Int32)            = Constant[1]              : 
#    6|     r6_9(Int32[])          = PointerAdd[4]            : r6_7, r6_8
#    6|     mu6_10(Int32)          = Store[?]                 : &:r6_9, r6_5
#    7|     r7_1(Int32)            = Constant[1003]           : 
#    7|     r7_2(glval<Int32[]>)   = VariableAddress[one_dim] : 
#    7|     r7_3(Int32[])          = ElementsAddress          : r7_2
#    7|     r7_4(Int32)            = Constant[1]              : 
#    7|     r7_5(Int32[])          = PointerAdd[4]            : r7_3, r7_4
#    7|     mu7_6(Int32)           = Store[?]                 : &:r7_5, r7_1
#    9|     r9_1(glval<Int32>)     = VariableAddress[i]       : 
#    9|     r9_2(Int32)            = Constant[0]              : 
#    9|     mu9_3(Int32)           = Store[i]                 : &:r9_1, r9_2
#   10|     r10_1(Int32)           = Constant[0]              : 
#   10|     r10_2(glval<Int32[]>)  = VariableAddress[one_dim] : 
#   10|     r10_3(Int32[])         = ElementsAddress          : r10_2
#   10|     r10_4(glval<Int32>)    = VariableAddress[i]       : 
#   10|     r10_5(Int32)           = Load[i]                  : &:r10_4, ~m?
#   10|     r10_6(Int32[])         = PointerAdd[4]            : r10_3, r10_5
#   10|     mu10_7(Int32)          = Store[?]                 : &:r10_6, r10_1
#    2|     v2_4(Void)             = ReturnVoid               : 
#    2|     v2_5(Void)             = AliasedUse               : ~m?
#    2|     v2_6(Void)             = ExitFunction             : 

#   13| System.Void ArrayTest.twod_and_init_acc()
#   13|   Block 0
#   13|     v13_1(Void)             = EnterFunction      : 
#   13|     mu13_2(<unknown>)       = AliasedDefinition  : 
#   13|     r13_3(glval<ArrayTest>) = InitializeThis     : 
#   15|     r15_1(glval<Int32[,]>)  = VariableAddress[a] : 
#   15|     mu15_2(Int32[,])        = Uninitialized[a]   : &:r15_1
#   15|     r15_3(Int32)            = Constant[0]        : 
#   15|     r15_4(glval<null>)      = PointerAdd[8]      : r15_1, r15_3
#   15|     r15_5(Int32)            = Constant[0]        : 
#   15|     r15_6(glval<Int32>)     = PointerAdd[4]      : r15_4, r15_5
#   15|     r15_7(Int32)            = Constant[100]      : 
#   15|     mu15_8(Int32)           = Store[?]           : &:r15_6, r15_7
#   15|     r15_9(Int32)            = Constant[1]        : 
#   15|     r15_10(glval<Int32>)    = PointerAdd[4]      : r15_4, r15_9
#   15|     r15_11(Int32)           = Constant[101]      : 
#   15|     mu15_12(Int32)          = Store[?]           : &:r15_10, r15_11
#   15|     r15_13(Int32)           = Constant[1]        : 
#   15|     r15_14(glval<null>)     = PointerAdd[8]      : r15_1, r15_13
#   15|     r15_15(Int32)           = Constant[0]        : 
#   15|     r15_16(glval<Int32>)    = PointerAdd[4]      : r15_14, r15_15
#   15|     r15_17(Int32)           = Constant[102]      : 
#   15|     mu15_18(Int32)          = Store[?]           : &:r15_16, r15_17
#   15|     r15_19(Int32)           = Constant[1]        : 
#   15|     r15_20(glval<Int32>)    = PointerAdd[4]      : r15_14, r15_19
#   15|     r15_21(Int32)           = Constant[103]      : 
#   15|     mu15_22(Int32)          = Store[?]           : &:r15_20, r15_21
#   16|     r16_1(glval<Int32[,]>)  = VariableAddress[b] : 
#   16|     mu16_2(Int32[,])        = Uninitialized[b]   : &:r16_1
#   17|     r17_1(glval<Int32[,]>)  = VariableAddress[c] : 
#   17|     mu17_2(Int32[,])        = Uninitialized[c]   : &:r17_1
#   17|     r17_3(Int32)            = Constant[0]        : 
#   17|     r17_4(glval<null>)      = PointerAdd[8]      : r17_1, r17_3
#   17|     r17_5(Int32)            = Constant[0]        : 
#   17|     r17_6(glval<Int32>)     = PointerAdd[4]      : r17_4, r17_5
#   17|     r17_7(Int32)            = Constant[100]      : 
#   17|     mu17_8(Int32)           = Store[?]           : &:r17_6, r17_7
#   17|     r17_9(Int32)            = Constant[1]        : 
#   17|     r17_10(glval<Int32>)    = PointerAdd[4]      : r17_4, r17_9
#   17|     r17_11(Int32)           = Constant[101]      : 
#   17|     mu17_12(Int32)          = Store[?]           : &:r17_10, r17_11
#   17|     r17_13(Int32)           = Constant[1]        : 
#   17|     r17_14(glval<null>)     = PointerAdd[8]      : r17_1, r17_13
#   17|     r17_15(Int32)           = Constant[0]        : 
#   17|     r17_16(glval<Int32>)    = PointerAdd[4]      : r17_14, r17_15
#   17|     r17_17(Int32)           = Constant[102]      : 
#   17|     mu17_18(Int32)          = Store[?]           : &:r17_16, r17_17
#   17|     r17_19(Int32)           = Constant[1]        : 
#   17|     r17_20(glval<Int32>)    = PointerAdd[4]      : r17_14, r17_19
#   17|     r17_21(Int32)           = Constant[103]      : 
#   17|     mu17_22(Int32)          = Store[?]           : &:r17_20, r17_21
#   18|     r18_1(glval<Int32[,]>)  = VariableAddress[d] : 
#   18|     mu18_2(Int32[,])        = Uninitialized[d]   : &:r18_1
#   18|     r18_3(Int32)            = Constant[0]        : 
#   18|     r18_4(glval<null>)      = PointerAdd[8]      : r18_1, r18_3
#   18|     r18_5(Int32)            = Constant[0]        : 
#   18|     r18_6(glval<Int32>)     = PointerAdd[4]      : r18_4, r18_5
#   18|     r18_7(Int32)            = Constant[100]      : 
#   18|     mu18_8(Int32)           = Store[?]           : &:r18_6, r18_7
#   18|     r18_9(Int32)            = Constant[1]        : 
#   18|     r18_10(glval<Int32>)    = PointerAdd[4]      : r18_4, r18_9
#   18|     r18_11(Int32)           = Constant[101]      : 
#   18|     mu18_12(Int32)          = Store[?]           : &:r18_10, r18_11
#   18|     r18_13(Int32)           = Constant[1]        : 
#   18|     r18_14(glval<null>)     = PointerAdd[8]      : r18_1, r18_13
#   18|     r18_15(Int32)           = Constant[0]        : 
#   18|     r18_16(glval<Int32>)    = PointerAdd[4]      : r18_14, r18_15
#   18|     r18_17(Int32)           = Constant[102]      : 
#   18|     mu18_18(Int32)          = Store[?]           : &:r18_16, r18_17
#   18|     r18_19(Int32)           = Constant[1]        : 
#   18|     r18_20(glval<Int32>)    = PointerAdd[4]      : r18_14, r18_19
#   18|     r18_21(Int32)           = Constant[103]      : 
#   18|     mu18_22(Int32)          = Store[?]           : &:r18_20, r18_21
#   19|     r19_1(glval<Int32[,]>)  = VariableAddress[e] : 
#   19|     r19_2(glval<Int32[,]>)  = VariableAddress[a] : 
#   19|     r19_3(Int32[,])         = Load[a]            : &:r19_2, ~m?
#   19|     mu19_4(Int32[,])        = Store[e]           : &:r19_1, r19_3
#   20|     r20_1(Int32)            = Constant[-1]       : 
#   20|     r20_2(glval<Int32[,]>)  = VariableAddress[e] : 
#   20|     r20_3(Int32[,])         = ElementsAddress    : r20_2
#   20|     r20_4(Int32)            = Constant[1]        : 
#   20|     r20_5(Int32[,])         = PointerAdd[4]      : r20_3, r20_4
#   20|     r20_6(Int32[])          = ElementsAddress    : r20_5
#   20|     r20_7(Int32)            = Constant[1]        : 
#   20|     r20_8(Int32[])          = PointerAdd[4]      : r20_6, r20_7
#   20|     mu20_9(Int32)           = Store[?]           : &:r20_8, r20_1
#   13|     v13_4(Void)             = ReturnVoid         : 
#   13|     v13_5(Void)             = AliasedUse         : ~m?
#   13|     v13_6(Void)             = ExitFunction       : 

assignop.cs:
#    4| System.Void AssignOp.Main()
#    4|   Block 0
#    4|     v4_1(Void)          = EnterFunction      : 
#    4|     mu4_2(<unknown>)    = AliasedDefinition  : 
#    5|     r5_1(glval<Int32>)  = VariableAddress[a] : 
#    5|     r5_2(Int32)         = Constant[1]        : 
#    5|     mu5_3(Int32)        = Store[a]           : &:r5_1, r5_2
#    6|     r6_1(glval<Int32>)  = VariableAddress[c] : 
#    6|     r6_2(Int32)         = Constant[1]        : 
#    6|     mu6_3(Int32)        = Store[c]           : &:r6_1, r6_2
#    8|     r8_1(glval<Int32>)  = VariableAddress[a] : 
#    8|     r8_2(Int32)         = Load[a]            : &:r8_1, ~m?
#    8|     r8_3(glval<Int32>)  = VariableAddress[c] : 
#    8|     r8_4(Int32)         = Load[c]            : &:r8_3, ~m?
#    8|     r8_5(Int32)         = Add                : r8_4, r8_2
#    8|     mu8_6(Int32)        = Store[c]           : &:r8_3, r8_5
#    9|     r9_1(glval<Int32>)  = VariableAddress[a] : 
#    9|     r9_2(Int32)         = Load[a]            : &:r9_1, ~m?
#    9|     r9_3(glval<Int32>)  = VariableAddress[c] : 
#    9|     r9_4(Int32)         = Load[c]            : &:r9_3, ~m?
#    9|     r9_5(Int32)         = Sub                : r9_4, r9_2
#    9|     mu9_6(Int32)        = Store[c]           : &:r9_3, r9_5
#   10|     r10_1(glval<Int32>) = VariableAddress[a] : 
#   10|     r10_2(Int32)        = Load[a]            : &:r10_1, ~m?
#   10|     r10_3(glval<Int32>) = VariableAddress[c] : 
#   10|     r10_4(Int32)        = Load[c]            : &:r10_3, ~m?
#   10|     r10_5(Int32)        = Mul                : r10_4, r10_2
#   10|     mu10_6(Int32)       = Store[c]           : &:r10_3, r10_5
#   11|     r11_1(glval<Int32>) = VariableAddress[a] : 
#   11|     r11_2(Int32)        = Load[a]            : &:r11_1, ~m?
#   11|     r11_3(glval<Int32>) = VariableAddress[c] : 
#   11|     r11_4(Int32)        = Load[c]            : &:r11_3, ~m?
#   11|     r11_5(Int32)        = Div                : r11_4, r11_2
#   11|     mu11_6(Int32)       = Store[c]           : &:r11_3, r11_5
#   12|     r12_1(glval<Int32>) = VariableAddress[a] : 
#   12|     r12_2(Int32)        = Load[a]            : &:r12_1, ~m?
#   12|     r12_3(glval<Int32>) = VariableAddress[c] : 
#   12|     r12_4(Int32)        = Load[c]            : &:r12_3, ~m?
#   12|     r12_5(Int32)        = Rem                : r12_4, r12_2
#   12|     mu12_6(Int32)       = Store[c]           : &:r12_3, r12_5
#   13|     r13_1(Int32)        = Constant[2]        : 
#   13|     r13_2(glval<Int32>) = VariableAddress[c] : 
#   13|     r13_3(Int32)        = Load[c]            : &:r13_2, ~m?
#   13|     r13_4(Int32)        = ShiftLeft          : r13_3, r13_1
#   13|     mu13_5(Int32)       = Store[c]           : &:r13_2, r13_4
#   14|     r14_1(Int32)        = Constant[2]        : 
#   14|     r14_2(glval<Int32>) = VariableAddress[c] : 
#   14|     r14_3(Int32)        = Load[c]            : &:r14_2, ~m?
#   14|     r14_4(Int32)        = ShiftRight         : r14_3, r14_1
#   14|     mu14_5(Int32)       = Store[c]           : &:r14_2, r14_4
#   15|     r15_1(Int32)        = Constant[2]        : 
#   15|     r15_2(glval<Int32>) = VariableAddress[c] : 
#   15|     r15_3(Int32)        = Load[c]            : &:r15_2, ~m?
#   15|     r15_4(Int32)        = BitAnd             : r15_3, r15_1
#   15|     mu15_5(Int32)       = Store[c]           : &:r15_2, r15_4
#   16|     r16_1(Int32)        = Constant[2]        : 
#   16|     r16_2(glval<Int32>) = VariableAddress[c] : 
#   16|     r16_3(Int32)        = Load[c]            : &:r16_2, ~m?
#   16|     r16_4(Int32)        = BitXor             : r16_3, r16_1
#   16|     mu16_5(Int32)       = Store[c]           : &:r16_2, r16_4
#   17|     r17_1(Int32)        = Constant[2]        : 
#   17|     r17_2(glval<Int32>) = VariableAddress[c] : 
#   17|     r17_3(Int32)        = Load[c]            : &:r17_2, ~m?
#   17|     r17_4(Int32)        = BitOr              : r17_3, r17_1
#   17|     mu17_5(Int32)       = Store[c]           : &:r17_2, r17_4
#    4|     v4_3(Void)          = ReturnVoid         : 
#    4|     v4_4(Void)          = AliasedUse         : ~m?
#    4|     v4_5(Void)          = ExitFunction       : 

casts.cs:
#   11| System.Void Casts.Main()
#   11|   Block 0
#   11|     v11_1(Void)           = EnterFunction            : 
#   11|     mu11_2(<unknown>)     = AliasedDefinition        : 
#   13|     r13_1(glval<Casts_A>) = VariableAddress[Aobj]    : 
#   13|     r13_2(Casts_A)        = NewObj                   : 
#   13|     r13_3(<funcaddr>)     = FunctionAddress[Casts_A] : 
#   13|     v13_4(Void)           = Call[Casts_A]            : func:r13_3, this:r13_2
#   13|     mu13_5(<unknown>)     = ^CallSideEffect          : ~m?
#   13|     mu13_6(Casts_A)       = Store[Aobj]              : &:r13_1, r13_2
#   14|     r14_1(glval<Casts_B>) = VariableAddress[bobjCE]  : 
#   14|     r14_2(glval<Casts_A>) = VariableAddress[Aobj]    : 
#   14|     r14_3(Casts_A)        = Load[Aobj]               : &:r14_2, ~m?
#   14|     r14_4(Casts_B)        = CheckedConvertOrThrow    : r14_3
#   14|     mu14_5(Casts_B)       = Store[bobjCE]            : &:r14_1, r14_4
#   15|     r15_1(glval<Casts_B>) = VariableAddress[bobjAS]  : 
#   15|     r15_2(glval<Casts_A>) = VariableAddress[Aobj]    : 
#   15|     r15_3(Casts_A)        = Load[Aobj]               : &:r15_2, ~m?
#   15|     r15_4(Casts_B)        = CheckedConvertOrNull     : r15_3
#   15|     mu15_5(Casts_B)       = Store[bobjAS]            : &:r15_1, r15_4
#   11|     v11_3(Void)           = ReturnVoid               : 
#   11|     v11_4(Void)           = AliasedUse               : ~m?
#   11|     v11_5(Void)           = ExitFunction             : 

collections.cs:
#   11| System.Void Collections.Main()
#   11|   Block 0
#   11|     v11_1(Void)                             = EnterFunction               : 
#   11|     mu11_2(<unknown>)                       = AliasedDefinition           : 
#   13|     r13_1(glval<Dictionary<Int32,MyClass>>) = VariableAddress[dict]       : 
#   13|     r13_2(Dictionary<Int32,MyClass>)        = NewObj                      : 
#   13|     r13_3(<funcaddr>)                       = FunctionAddress[Dictionary] : 
#   13|     v13_4(Void)                             = Call[Dictionary]            : func:r13_3, this:r13_2
#   13|     mu13_5(<unknown>)                       = ^CallSideEffect             : ~m?
#   15|     r15_1(<funcaddr>)                       = FunctionAddress[Add]        : 
#   15|     r15_2(Int32)                            = Constant[0]                 : 
#   15|     r15_3(MyClass)                          = NewObj                      : 
#   15|     r15_4(<funcaddr>)                       = FunctionAddress[MyClass]    : 
#   15|     v15_5(Void)                             = Call[MyClass]               : func:r15_4, this:r15_3
#   15|     mu15_6(<unknown>)                       = ^CallSideEffect             : ~m?
#   15|     r15_7(String)                           = StringConstant["Hello"]     : 
#   15|     r15_8(glval<String>)                    = FieldAddress[a]             : r15_3
#   15|     mu15_9(String)                          = Store[?]                    : &:r15_8, r15_7
#   15|     r15_10(String)                          = StringConstant["World"]     : 
#   15|     r15_11(glval<String>)                   = FieldAddress[b]             : r15_3
<<<<<<< HEAD
#   15|     mu15_12(String)                         = Store[?]                    : &:r15_11, r15_10
=======
#   15|     mu15_12(String)                         = Store                       : &:r15_11, r15_10
>>>>>>> 7f2aa81d
#   15|     v15_13(Void)                            = Call[Add]                   : func:r15_1, this:r13_2, 0:r15_2, 1:r15_3
#   15|     mu15_14(<unknown>)                      = ^CallSideEffect             : ~m?
#   16|     r16_1(<funcaddr>)                       = FunctionAddress[Add]        : 
#   16|     r16_2(Int32)                            = Constant[1]                 : 
#   16|     r16_3(MyClass)                          = NewObj                      : 
#   16|     r16_4(<funcaddr>)                       = FunctionAddress[MyClass]    : 
#   16|     v16_5(Void)                             = Call[MyClass]               : func:r16_4, this:r16_3
#   16|     mu16_6(<unknown>)                       = ^CallSideEffect             : ~m?
#   16|     r16_7(String)                           = StringConstant["Foo"]       : 
#   16|     r16_8(glval<String>)                    = FieldAddress[a]             : r16_3
#   16|     mu16_9(String)                          = Store[?]                    : &:r16_8, r16_7
#   16|     r16_10(String)                          = StringConstant["Bar"]       : 
#   16|     r16_11(glval<String>)                   = FieldAddress[b]             : r16_3
<<<<<<< HEAD
#   16|     mu16_12(String)                         = Store[?]                    : &:r16_11, r16_10
=======
#   16|     mu16_12(String)                         = Store                       : &:r16_11, r16_10
>>>>>>> 7f2aa81d
#   16|     v16_13(Void)                            = Call[Add]                   : func:r16_1, this:r13_2, 0:r16_2, 1:r16_3
#   16|     mu16_14(<unknown>)                      = ^CallSideEffect             : ~m?
#   13|     mu13_6(Dictionary<Int32,MyClass>)       = Store[dict]                 : &:r13_1, r13_2
#   11|     v11_3(Void)                             = ReturnVoid                  : 
#   11|     v11_4(Void)                             = AliasedUse                  : ~m?
#   11|     v11_5(Void)                             = ExitFunction                : 

constructor_init.cs:
#    5| System.Void BaseClass..ctor()
#    5|   Block 0
#    5|     v5_1(Void)             = EnterFunction     : 
#    5|     mu5_2(<unknown>)       = AliasedDefinition : 
#    5|     r5_3(glval<BaseClass>) = InitializeThis    : 
#    6|     v6_1(Void)             = NoOp              : 
#    5|     v5_4(Void)             = ReturnVoid        : 
#    5|     v5_5(Void)             = AliasedUse        : ~m?
#    5|     v5_6(Void)             = ExitFunction      : 

#    9| System.Void BaseClass..ctor(System.Int32)
#    9|   Block 0
#    9|     v9_1(Void)             = EnterFunction          : 
#    9|     mu9_2(<unknown>)       = AliasedDefinition      : 
#    9|     r9_3(glval<BaseClass>) = InitializeThis         : 
#    9|     r9_4(glval<Int32>)     = VariableAddress[i]     : 
#    9|     mu9_5(Int32)           = InitializeParameter[i] : &:r9_4
#   11|     r11_1(glval<Int32>)    = VariableAddress[i]     : 
#   11|     r11_2(Int32)           = Load[i]                : &:r11_1, ~m?
#   11|     r11_3(BaseClass)       = CopyValue              : r9_3
#   11|     r11_4(glval<Int32>)    = FieldAddress[num]      : r11_3
#   11|     mu11_5(Int32)          = Store[?]               : &:r11_4, r11_2
#    9|     v9_6(Void)             = ReturnVoid             : 
#    9|     v9_7(Void)             = AliasedUse             : ~m?
#    9|     v9_8(Void)             = ExitFunction           : 

#   17| System.Void DerivedClass..ctor()
#   17|   Block 0
#   17|     v17_1(Void)                = EnterFunction                     : 
#   17|     mu17_2(<unknown>)          = AliasedDefinition                 : 
#   17|     r17_3(glval<DerivedClass>) = InitializeThis                    : 
#   17|     r17_4(glval<BaseClass>)    = Convert[DerivedClass : BaseClass] : r17_3
#   17|     r17_5(<funcaddr>)          = FunctionAddress[BaseClass]        : 
#   17|     v17_6(Void)                = Call[BaseClass]                   : func:r17_5, this:r17_4
#   17|     mu17_7(<unknown>)          = ^CallSideEffect                   : ~m?
#   18|     v18_1(Void)                = NoOp                              : 
#   17|     v17_8(Void)                = ReturnVoid                        : 
#   17|     v17_9(Void)                = AliasedUse                        : ~m?
#   17|     v17_10(Void)               = ExitFunction                      : 

#   21| System.Void DerivedClass..ctor(System.Int32)
#   21|   Block 0
#   21|     v21_1(Void)                = EnterFunction                     : 
#   21|     mu21_2(<unknown>)          = AliasedDefinition                 : 
#   21|     r21_3(glval<DerivedClass>) = InitializeThis                    : 
#   21|     r21_4(glval<Int32>)        = VariableAddress[i]                : 
#   21|     mu21_5(Int32)              = InitializeParameter[i]            : &:r21_4
#   21|     r21_6(glval<BaseClass>)    = Convert[DerivedClass : BaseClass] : r21_3
#   21|     r21_7(<funcaddr>)          = FunctionAddress[BaseClass]        : 
#   21|     r21_8(glval<Int32>)        = VariableAddress[i]                : 
<<<<<<< HEAD
#   21|     r21_9(Int32)               = Load[i]                           : &:r21_8, ~m?
=======
#   21|     r21_9(Int32)               = Load                              : &:r21_8, ~m?
>>>>>>> 7f2aa81d
#   21|     v21_10(Void)               = Call[BaseClass]                   : func:r21_7, this:r21_6, 0:r21_9
#   21|     mu21_11(<unknown>)         = ^CallSideEffect                   : ~m?
#   22|     v22_1(Void)                = NoOp                              : 
#   21|     v21_12(Void)               = ReturnVoid                        : 
#   21|     v21_13(Void)               = AliasedUse                        : ~m?
#   21|     v21_14(Void)               = ExitFunction                      : 

#   25| System.Void DerivedClass..ctor(System.Int32,System.Int32)
#   25|   Block 0
#   25|     v25_1(Void)                = EnterFunction                 : 
#   25|     mu25_2(<unknown>)          = AliasedDefinition             : 
#   25|     r25_3(glval<DerivedClass>) = InitializeThis                : 
#   25|     r25_4(glval<Int32>)        = VariableAddress[i]            : 
#   25|     mu25_5(Int32)              = InitializeParameter[i]        : &:r25_4
#   25|     r25_6(glval<Int32>)        = VariableAddress[j]            : 
#   25|     mu25_7(Int32)              = InitializeParameter[j]        : &:r25_6
#   25|     r25_8(<funcaddr>)          = FunctionAddress[DerivedClass] : 
#   25|     r25_9(glval<Int32>)        = VariableAddress[i]            : 
<<<<<<< HEAD
#   25|     r25_10(Int32)              = Load[i]                       : &:r25_9, ~m?
=======
#   25|     r25_10(Int32)              = Load                          : &:r25_9, ~m?
>>>>>>> 7f2aa81d
#   25|     v25_11(Void)               = Call[DerivedClass]            : func:r25_8, this:r25_3, 0:r25_10
#   25|     mu25_12(<unknown>)         = ^CallSideEffect               : ~m?
#   26|     v26_1(Void)                = NoOp                          : 
#   25|     v25_13(Void)               = ReturnVoid                    : 
#   25|     v25_14(Void)               = AliasedUse                    : ~m?
#   25|     v25_15(Void)               = ExitFunction                  : 

#   29| System.Void DerivedClass.Main()
#   29|   Block 0
#   29|     v29_1(Void)                = EnterFunction                 : 
#   29|     mu29_2(<unknown>)          = AliasedDefinition             : 
#   31|     r31_1(glval<DerivedClass>) = VariableAddress[obj1]         : 
#   31|     r31_2(DerivedClass)        = NewObj                        : 
#   31|     r31_3(<funcaddr>)          = FunctionAddress[DerivedClass] : 
#   31|     v31_4(Void)                = Call[DerivedClass]            : func:r31_3, this:r31_2
#   31|     mu31_5(<unknown>)          = ^CallSideEffect               : ~m?
#   31|     mu31_6(DerivedClass)       = Store[obj1]                   : &:r31_1, r31_2
#   32|     r32_1(glval<DerivedClass>) = VariableAddress[obj2]         : 
#   32|     r32_2(DerivedClass)        = NewObj                        : 
#   32|     r32_3(<funcaddr>)          = FunctionAddress[DerivedClass] : 
#   32|     r32_4(Int32)               = Constant[1]                   : 
#   32|     v32_5(Void)                = Call[DerivedClass]            : func:r32_3, this:r32_2, 0:r32_4
#   32|     mu32_6(<unknown>)          = ^CallSideEffect               : ~m?
#   32|     mu32_7(DerivedClass)       = Store[obj2]                   : &:r32_1, r32_2
#   33|     r33_1(glval<DerivedClass>) = VariableAddress[obj3]         : 
#   33|     r33_2(DerivedClass)        = NewObj                        : 
#   33|     r33_3(<funcaddr>)          = FunctionAddress[DerivedClass] : 
#   33|     r33_4(Int32)               = Constant[1]                   : 
#   33|     r33_5(Int32)               = Constant[2]                   : 
#   33|     v33_6(Void)                = Call[DerivedClass]            : func:r33_3, this:r33_2, 0:r33_4, 1:r33_5
#   33|     mu33_7(<unknown>)          = ^CallSideEffect               : ~m?
#   33|     mu33_8(DerivedClass)       = Store[obj3]                   : &:r33_1, r33_2
#   29|     v29_3(Void)                = ReturnVoid                    : 
#   29|     v29_4(Void)                = AliasedUse                    : ~m?
#   29|     v29_5(Void)                = ExitFunction                  : 

crement.cs:
#    3| System.Void CrementOpsTest.Main()
#    3|   Block 0
#    3|     v3_1(Void)         = EnterFunction      : 
#    3|     mu3_2(<unknown>)   = AliasedDefinition  : 
#    5|     r5_1(glval<Int32>) = VariableAddress[x] : 
#    5|     r5_2(Int32)        = Constant[10]       : 
#    5|     mu5_3(Int32)       = Store[x]           : &:r5_1, r5_2
#    6|     r6_1(glval<Int32>) = VariableAddress[a] : 
#    6|     r6_2(glval<Int32>) = VariableAddress[x] : 
#    6|     r6_3(Int32)        = Load[x]            : &:r6_2, ~m?
#    6|     r6_4(Int32)        = Constant[1]        : 
#    6|     r6_5(Int32)        = Add                : r6_3, r6_4
#    6|     mu6_6(Int32)       = Store[x]           : &:r6_2, r6_5
#    6|     mu6_7(Int32)       = Store[a]           : &:r6_1, r6_3
#    7|     r7_1(glval<Int32>) = VariableAddress[b] : 
#    7|     r7_2(glval<Int32>) = VariableAddress[x] : 
#    7|     r7_3(Int32)        = Load[x]            : &:r7_2, ~m?
#    7|     r7_4(Int32)        = Constant[1]        : 
#    7|     r7_5(Int32)        = Sub                : r7_3, r7_4
#    7|     mu7_6(Int32)       = Store[x]           : &:r7_2, r7_5
#    7|     mu7_7(Int32)       = Store[b]           : &:r7_1, r7_5
#    8|     r8_1(glval<Int32>) = VariableAddress[c] : 
#    8|     r8_2(glval<Int32>) = VariableAddress[x] : 
#    8|     r8_3(Int32)        = Load[x]            : &:r8_2, ~m?
#    8|     r8_4(Int32)        = Constant[1]        : 
#    8|     r8_5(Int32)        = Add                : r8_3, r8_4
#    8|     mu8_6(Int32)       = Store[x]           : &:r8_2, r8_5
#    8|     mu8_7(Int32)       = Store[c]           : &:r8_1, r8_5
#    9|     r9_1(glval<Int32>) = VariableAddress[x] : 
#    9|     r9_2(Int32)        = Load[x]            : &:r9_1, ~m?
#    9|     r9_3(Int32)        = Constant[1]        : 
#    9|     r9_4(Int32)        = Sub                : r9_2, r9_3
#    9|     mu9_5(Int32)       = Store[x]           : &:r9_1, r9_4
#    9|     r9_6(glval<Int32>) = VariableAddress[x] : 
#    9|     mu9_7(Int32)       = Store[x]           : &:r9_6, r9_2
#    3|     v3_3(Void)         = ReturnVoid         : 
#    3|     v3_4(Void)         = AliasedUse         : ~m?
#    3|     v3_5(Void)         = ExitFunction       : 

delegates.cs:
#    6| System.Int32 Delegates.returns(System.Int32)
#    6|   Block 0
#    6|     v6_1(Void)         = EnterFunction            : 
#    6|     mu6_2(<unknown>)   = AliasedDefinition        : 
#    6|     r6_3(glval<Int32>) = VariableAddress[ret]     : 
#    6|     mu6_4(Int32)       = InitializeParameter[ret] : &:r6_3
#    8|     r8_1(glval<Int32>) = VariableAddress[#return] : 
#    8|     r8_2(glval<Int32>) = VariableAddress[ret]     : 
#    8|     r8_3(Int32)        = Load[ret]                : &:r8_2, ~m?
#    8|     mu8_4(Int32)       = Store[#return]           : &:r8_1, r8_3
#    6|     r6_5(glval<Int32>) = VariableAddress[#return] : 
#    6|     v6_6(Void)         = ReturnValue              : &:r6_5, ~m?
#    6|     v6_7(Void)         = AliasedUse               : ~m?
#    6|     v6_8(Void)         = ExitFunction             : 

#   11| System.Void Delegates.Main()
#   11|   Block 0
#   11|     v11_1(Void)       = EnterFunction            : 
#   11|     mu11_2(<unknown>) = AliasedDefinition        : 
#   12|     r12_1(glval<Del>) = VariableAddress[del1]    : 
#   12|     r12_2(Del)        = NewObj                   : 
#   12|     r12_3(<funcaddr>) = FunctionAddress[Del]     : 
#   12|     r12_4(glval<Del>) = FunctionAddress[returns] : 
#   12|     v12_5(Void)       = Call[Del]                : func:r12_3, this:r12_2, 0:r12_4
#   12|     mu12_6(<unknown>) = ^CallSideEffect          : ~m?
#   12|     mu12_7(Del)       = Store[del1]              : &:r12_1, r12_2
#   13|     r13_1(glval<Del>) = VariableAddress[del1]    : 
#   13|     r13_2(Del)        = Load[del1]               : &:r13_1, ~m?
#   13|     r13_3(<funcaddr>) = FunctionAddress[Invoke]  : 
#   13|     r13_4(Int32)      = Constant[5]              : 
#   13|     v13_5(Void)       = Call[Invoke]             : func:r13_3, this:r13_2, 0:r13_4
#   13|     mu13_6(<unknown>) = ^CallSideEffect          : ~m?
#   11|     v11_3(Void)       = ReturnVoid               : 
#   11|     v11_4(Void)       = AliasedUse               : ~m?
#   11|     v11_5(Void)       = ExitFunction             : 

events.cs:
#    8| System.Void Events..ctor()
#    8|   Block 0
#    8|     v8_1(Void)          = EnterFunction          : 
#    8|     mu8_2(<unknown>)    = AliasedDefinition      : 
#    8|     r8_3(glval<Events>) = InitializeThis         : 
#   10|     r10_1(MyDel)        = NewObj                 : 
#   10|     r10_2(<funcaddr>)   = FunctionAddress[MyDel] : 
#   10|     r10_3(glval<MyDel>) = FunctionAddress[Fun]   : 
#   10|     v10_4(Void)         = Call[MyDel]            : func:r10_2, this:r10_1, 0:r10_3
#   10|     mu10_5(<unknown>)   = ^CallSideEffect        : ~m?
#   10|     r10_6(Events)       = CopyValue              : r8_3
#   10|     r10_7(glval<MyDel>) = FieldAddress[Inst]     : r10_6
#   10|     mu10_8(MyDel)       = Store[?]               : &:r10_7, r10_1
#    8|     v8_4(Void)          = ReturnVoid             : 
#    8|     v8_5(Void)          = AliasedUse             : ~m?
#    8|     v8_6(Void)          = ExitFunction           : 

#   13| System.Void Events.AddEvent()
#   13|   Block 0
#   13|     v13_1(Void)          = EnterFunction                : 
#   13|     mu13_2(<unknown>)    = AliasedDefinition            : 
#   13|     r13_3(glval<Events>) = InitializeThis               : 
#   15|     r15_1(Events)        = CopyValue                    : r13_3
#   15|     r15_2(<funcaddr>)    = FunctionAddress[add_MyEvent] : 
#   15|     r15_3(Events)        = CopyValue                    : r13_3
#   15|     r15_4(glval<MyDel>)  = FieldAddress[Inst]           : r15_3
<<<<<<< HEAD
#   15|     r15_5(MyDel)         = Load[?]                      : &:r15_4, ~m?
=======
#   15|     r15_5(MyDel)         = Load                         : &:r15_4, ~m?
>>>>>>> 7f2aa81d
#   15|     v15_6(Void)          = Call[add_MyEvent]            : func:r15_2, this:r15_1, 0:r15_5
#   15|     mu15_7(<unknown>)    = ^CallSideEffect              : ~m?
#   13|     v13_4(Void)          = ReturnVoid                   : 
#   13|     v13_5(Void)          = AliasedUse                   : ~m?
#   13|     v13_6(Void)          = ExitFunction                 : 

#   18| System.Void Events.RemoveEvent()
#   18|   Block 0
#   18|     v18_1(Void)          = EnterFunction                   : 
#   18|     mu18_2(<unknown>)    = AliasedDefinition               : 
#   18|     r18_3(glval<Events>) = InitializeThis                  : 
#   20|     r20_1(Events)        = CopyValue                       : r18_3
#   20|     r20_2(<funcaddr>)    = FunctionAddress[remove_MyEvent] : 
#   20|     r20_3(Events)        = CopyValue                       : r18_3
#   20|     r20_4(glval<MyDel>)  = FieldAddress[Inst]              : r20_3
<<<<<<< HEAD
#   20|     r20_5(MyDel)         = Load[?]                         : &:r20_4, ~m?
=======
#   20|     r20_5(MyDel)         = Load                            : &:r20_4, ~m?
>>>>>>> 7f2aa81d
#   20|     v20_6(Void)          = Call[remove_MyEvent]            : func:r20_2, this:r20_1, 0:r20_5
#   20|     mu20_7(<unknown>)    = ^CallSideEffect                 : ~m?
#   18|     v18_4(Void)          = ReturnVoid                      : 
#   18|     v18_5(Void)          = AliasedUse                      : ~m?
#   18|     v18_6(Void)          = ExitFunction                    : 

#   23| System.String Events.Fun(System.String)
#   23|   Block 0
#   23|     v23_1(Void)          = EnterFunction            : 
#   23|     mu23_2(<unknown>)    = AliasedDefinition        : 
#   23|     r23_3(glval<Events>) = InitializeThis           : 
#   23|     r23_4(glval<String>) = VariableAddress[str]     : 
#   23|     mu23_5(String)       = InitializeParameter[str] : &:r23_4
#   25|     r25_1(glval<String>) = VariableAddress[#return] : 
#   25|     r25_2(glval<String>) = VariableAddress[str]     : 
#   25|     r25_3(String)        = Load[str]                : &:r25_2, ~m?
#   25|     mu25_4(String)       = Store[#return]           : &:r25_1, r25_3
#   23|     r23_6(glval<String>) = VariableAddress[#return] : 
#   23|     v23_7(Void)          = ReturnValue              : &:r23_6, ~m?
#   23|     v23_8(Void)          = AliasedUse               : ~m?
#   23|     v23_9(Void)          = ExitFunction             : 

#   28| System.Void Events.Main(System.String[])
#   28|   Block 0
#   28|     v28_1(Void)            = EnterFunction                : 
#   28|     mu28_2(<unknown>)      = AliasedDefinition            : 
#   28|     r28_3(glval<String[]>) = VariableAddress[args]        : 
#   28|     mu28_4(String[])       = InitializeParameter[args]    : &:r28_3
#   30|     r30_1(glval<Events>)   = VariableAddress[obj]         : 
#   30|     r30_2(Events)          = NewObj                       : 
#   30|     r30_3(<funcaddr>)      = FunctionAddress[Events]      : 
#   30|     v30_4(Void)            = Call[Events]                 : func:r30_3, this:r30_2
#   30|     mu30_5(<unknown>)      = ^CallSideEffect              : ~m?
#   30|     mu30_6(Events)         = Store[obj]                   : &:r30_1, r30_2
#   31|     r31_1(glval<Events>)   = VariableAddress[obj]         : 
#   31|     r31_2(Events)          = Load[obj]                    : &:r31_1, ~m?
#   31|     r31_3(<funcaddr>)      = FunctionAddress[AddEvent]    : 
#   31|     v31_4(Void)            = Call[AddEvent]               : func:r31_3, this:r31_2
#   31|     mu31_5(<unknown>)      = ^CallSideEffect              : ~m?
#   32|     r32_1(glval<String>)   = VariableAddress[result]      : 
#   32|     r32_2(glval<Events>)   = VariableAddress[obj]         : 
#   32|     r32_3(Events)          = Load[obj]                    : &:r32_2, ~m?
#   32|     r32_4(<funcaddr>)      = FunctionAddress[Invoke]      : 
#   32|     r32_5(String)          = StringConstant["string"]     : 
#   32|     v32_6(Void)            = Call[Invoke]                 : func:r32_4, this:r32_3, 0:r32_5
#   32|     mu32_7(<unknown>)      = ^CallSideEffect              : ~m?
#   32|     mu32_8(String)         = Store[result]                : &:r32_1, v32_6
#   33|     r33_1(glval<Events>)   = VariableAddress[obj]         : 
#   33|     r33_2(Events)          = Load[obj]                    : &:r33_1, ~m?
#   33|     r33_3(<funcaddr>)      = FunctionAddress[RemoveEvent] : 
#   33|     v33_4(Void)            = Call[RemoveEvent]            : func:r33_3, this:r33_2
#   33|     mu33_5(<unknown>)      = ^CallSideEffect              : ~m?
#   28|     v28_5(Void)            = ReturnVoid                   : 
#   28|     v28_6(Void)            = AliasedUse                   : ~m?
#   28|     v28_7(Void)            = ExitFunction                 : 

foreach.cs:
#    4| System.Void ForEach.Main()
#    4|   Block 0
#    4|     v4_1(Void)               = EnterFunction                  : 
#    4|     mu4_2(<unknown>)         = AliasedDefinition              : 
#    5|     r5_1(glval<Int32[]>)     = VariableAddress[a_array]       : 
#    5|     mu5_2(Int32[])           = Uninitialized[a_array]         : &:r5_1
#    5|     r5_3(Int32)              = Constant[0]                    : 
#    5|     r5_4(glval<Int32>)       = PointerAdd[4]                  : r5_1, r5_3
#    5|     r5_5(Int32)              = Constant[1]                    : 
#    5|     mu5_6(Int32)             = Store[?]                       : &:r5_4, r5_5
#    5|     r5_7(Int32)              = Constant[1]                    : 
#    5|     r5_8(glval<Int32>)       = PointerAdd[4]                  : r5_1, r5_7
#    5|     r5_9(Int32)              = Constant[2]                    : 
#    5|     mu5_10(Int32)            = Store[?]                       : &:r5_8, r5_9
#    5|     r5_11(Int32)             = Constant[2]                    : 
#    5|     r5_12(glval<Int32>)      = PointerAdd[4]                  : r5_1, r5_11
#    5|     r5_13(Int32)             = Constant[3]                    : 
#    5|     mu5_14(Int32)            = Store[?]                       : &:r5_12, r5_13
#    5|     r5_15(Int32)             = Constant[3]                    : 
#    5|     r5_16(glval<Int32>)      = PointerAdd[4]                  : r5_1, r5_15
#    5|     r5_17(Int32)             = Constant[4]                    : 
#    5|     mu5_18(Int32)            = Store[?]                       : &:r5_16, r5_17
#    5|     r5_19(Int32)             = Constant[4]                    : 
#    5|     r5_20(glval<Int32>)      = PointerAdd[4]                  : r5_1, r5_19
#    5|     r5_21(Int32)             = Constant[5]                    : 
#    5|     mu5_22(Int32)            = Store[?]                       : &:r5_20, r5_21
#    5|     r5_23(Int32)             = Constant[5]                    : 
#    5|     r5_24(glval<Int32>)      = PointerAdd[4]                  : r5_1, r5_23
#    5|     r5_25(Int32)             = Constant[6]                    : 
#    5|     mu5_26(Int32)            = Store[?]                       : &:r5_24, r5_25
#    5|     r5_27(Int32)             = Constant[6]                    : 
#    5|     r5_28(glval<Int32>)      = PointerAdd[4]                  : r5_1, r5_27
#    5|     r5_29(Int32)             = Constant[7]                    : 
#    5|     mu5_30(Int32)            = Store[?]                       : &:r5_28, r5_29
#    7|     r7_1(glval<IEnumerator>) = VariableAddress[#temp7:9]      : 
#    7|     r7_2(glval<Int32[]>)     = VariableAddress[a_array]       : 
#    7|     r7_3(Int32[])            = Load[a_array]                  : &:r7_2, ~m?
#    7|     r7_4(<funcaddr>)         = FunctionAddress[GetEnumerator] : 
#    7|     r7_5(IEnumerator)        = Call[GetEnumerator]            : func:r7_4, this:r7_3
#    7|     mu7_6(<unknown>)         = ^CallSideEffect                : ~m?
#    7|     mu7_7(IEnumerator)       = Store[#temp7:9]                : &:r7_1, r7_5
#-----|   Goto -> Block 1

#    7|   Block 1
#    7|     r7_8(glval<Boolean>) = VariableAddress[#temp7:9] : 
#    7|     r7_9(Boolean)        = Load[#temp7:9]            : &:r7_8, ~m?
#    7|     r7_10(<funcaddr>)    = FunctionAddress[MoveNext] : 
#    7|     r7_11(Boolean)       = Call[MoveNext]            : func:r7_10, this:r7_9
#    7|     mu7_12(<unknown>)    = ^CallSideEffect           : ~m?
#    7|     v7_13(Void)          = ConditionalBranch         : r7_11
#-----|   False -> Block 3
#-----|   True -> Block 2

#    7|   Block 2
#    7|     r7_14(glval<Int32>)   = VariableAddress[items]       : 
#    7|     r7_15(glval<Boolean>) = VariableAddress[#temp7:9]    : 
#    7|     r7_16(Boolean)        = Load[#temp7:9]               : &:r7_15, ~m?
#    7|     r7_17(<funcaddr>)     = FunctionAddress[get_Current] : 
#    7|     r7_18(Int32)          = Call[get_Current]            : func:r7_17, this:r7_16
#    7|     mu7_19(<unknown>)     = ^CallSideEffect              : ~m?
#    7|     mu7_20(Int32)         = Store[items]                 : &:r7_14, r7_18
#    9|     r9_1(glval<Int32>)    = VariableAddress[x]           : 
#    9|     r9_2(glval<Int32>)    = VariableAddress[items]       : 
#    9|     r9_3(Int32)           = Load[items]                  : &:r9_2, ~m?
#    9|     mu9_4(Int32)          = Store[x]                     : &:r9_1, r9_3
#-----|   Goto (back edge) -> Block 1

#    7|   Block 3
#    7|     r7_21(glval<Boolean>) = VariableAddress[#temp7:9] : 
#    7|     r7_22(Boolean)        = Load[#temp7:9]            : &:r7_21, ~m?
#    7|     r7_23(<funcaddr>)     = FunctionAddress[Dispose]  : 
#    7|     v7_24(Void)           = Call[Dispose]             : func:r7_23, this:r7_22
#    7|     mu7_25(<unknown>)     = ^CallSideEffect           : ~m?
#    4|     v4_3(Void)            = ReturnVoid                : 
#    4|     v4_4(Void)            = AliasedUse                : ~m?
#    4|     v4_5(Void)            = ExitFunction              : 

func_with_param_call.cs:
#    5| System.Int32 test_call_with_param.f(System.Int32,System.Int32)
#    5|   Block 0
#    5|     v5_1(Void)         = EnterFunction            : 
#    5|     mu5_2(<unknown>)   = AliasedDefinition        : 
#    5|     r5_3(glval<Int32>) = VariableAddress[x]       : 
#    5|     mu5_4(Int32)       = InitializeParameter[x]   : &:r5_3
#    5|     r5_5(glval<Int32>) = VariableAddress[y]       : 
#    5|     mu5_6(Int32)       = InitializeParameter[y]   : &:r5_5
#    7|     r7_1(glval<Int32>) = VariableAddress[#return] : 
#    7|     r7_2(glval<Int32>) = VariableAddress[x]       : 
#    7|     r7_3(Int32)        = Load[x]                  : &:r7_2, ~m?
#    7|     r7_4(glval<Int32>) = VariableAddress[y]       : 
#    7|     r7_5(Int32)        = Load[y]                  : &:r7_4, ~m?
#    7|     r7_6(Int32)        = Add                      : r7_3, r7_5
#    7|     mu7_7(Int32)       = Store[#return]           : &:r7_1, r7_6
#    5|     r5_7(glval<Int32>) = VariableAddress[#return] : 
#    5|     v5_8(Void)         = ReturnValue              : &:r5_7, ~m?
#    5|     v5_9(Void)         = AliasedUse               : ~m?
#    5|     v5_10(Void)        = ExitFunction             : 

#   10| System.Int32 test_call_with_param.g()
#   10|   Block 0
#   10|     v10_1(Void)         = EnterFunction            : 
#   10|     mu10_2(<unknown>)   = AliasedDefinition        : 
#   12|     r12_1(glval<Int32>) = VariableAddress[#return] : 
#   12|     r12_2(<funcaddr>)   = FunctionAddress[f]       : 
#   12|     r12_3(Int32)        = Constant[2]              : 
#   12|     r12_4(Int32)        = Constant[3]              : 
#   12|     r12_5(Int32)        = Call[f]                  : func:r12_2, 0:r12_3, 1:r12_4
#   12|     mu12_6(<unknown>)   = ^CallSideEffect          : ~m?
#   12|     mu12_7(Int32)       = Store[#return]           : &:r12_1, r12_5
#   10|     r10_3(glval<Int32>) = VariableAddress[#return] : 
#   10|     v10_4(Void)         = ReturnValue              : &:r10_3, ~m?
#   10|     v10_5(Void)         = AliasedUse               : ~m?
#   10|     v10_6(Void)         = ExitFunction             : 

indexers.cs:
#    8| System.String Indexers.MyClass.get_Item(System.Int32)
#    8|   Block 0
#    8|     v8_1(Void)             = EnterFunction              : 
#    8|     mu8_2(<unknown>)       = AliasedDefinition          : 
#    8|     r8_3(glval<MyClass>)   = InitializeThis             : 
#    6|     r6_1(glval<Int32>)     = VariableAddress[index]     : 
#    6|     mu6_2(Int32)           = InitializeParameter[index] : &:r6_1
#   10|     r10_1(glval<String>)   = VariableAddress[#return]   : 
#   10|     r10_2(MyClass)         = CopyValue                  : r8_3
#   10|     r10_3(glval<String[]>) = FieldAddress[address]      : r10_2
#   10|     r10_4(String[])        = ElementsAddress            : r10_3
#   10|     r10_5(glval<Int32>)    = VariableAddress[index]     : 
#   10|     r10_6(Int32)           = Load[index]                : &:r10_5, ~m?
#   10|     r10_7(String[])        = PointerAdd[8]              : r10_4, r10_6
#   10|     r10_8(String)          = Load[?]                    : &:r10_7, ~m?
#   10|     mu10_9(String)         = Store[#return]             : &:r10_1, r10_8
#    8|     r8_4(glval<String>)    = VariableAddress[#return]   : 
#    8|     v8_5(Void)             = ReturnValue                : &:r8_4, ~m?
#    8|     v8_6(Void)             = AliasedUse                 : ~m?
#    8|     v8_7(Void)             = ExitFunction               : 

#   12| System.Void Indexers.MyClass.set_Item(System.Int32,System.String)
#   12|   Block 0
#   12|     v12_1(Void)            = EnterFunction              : 
#   12|     mu12_2(<unknown>)      = AliasedDefinition          : 
#   12|     r12_3(glval<MyClass>)  = InitializeThis             : 
#    6|     r6_1(glval<Int32>)     = VariableAddress[index]     : 
#    6|     mu6_2(Int32)           = InitializeParameter[index] : &:r6_1
#   12|     r12_4(glval<String>)   = VariableAddress[value]     : 
#   12|     mu12_5(String)         = InitializeParameter[value] : &:r12_4
#   14|     r14_1(glval<String>)   = VariableAddress[value]     : 
#   14|     r14_2(String)          = Load[value]                : &:r14_1, ~m?
#   14|     r14_3(MyClass)         = CopyValue                  : r12_3
#   14|     r14_4(glval<String[]>) = FieldAddress[address]      : r14_3
#   14|     r14_5(String[])        = ElementsAddress            : r14_4
#   14|     r14_6(glval<Int32>)    = VariableAddress[index]     : 
#   14|     r14_7(Int32)           = Load[index]                : &:r14_6, ~m?
#   14|     r14_8(String[])        = PointerAdd[8]              : r14_5, r14_7
#   14|     mu14_9(String)         = Store[?]                   : &:r14_8, r14_2
#   12|     v12_6(Void)            = ReturnVoid                 : 
#   12|     v12_7(Void)            = AliasedUse                 : ~m?
#   12|     v12_8(Void)            = ExitFunction               : 

#   19| System.Void Indexers.Main()
#   19|   Block 0
#   19|     v19_1(Void)           = EnterFunction             : 
#   19|     mu19_2(<unknown>)     = AliasedDefinition         : 
#   21|     r21_1(glval<MyClass>) = VariableAddress[inst]     : 
#   21|     r21_2(MyClass)        = NewObj                    : 
#   21|     r21_3(<funcaddr>)     = FunctionAddress[MyClass]  : 
#   21|     v21_4(Void)           = Call[MyClass]             : func:r21_3, this:r21_2
#   21|     mu21_5(<unknown>)     = ^CallSideEffect           : ~m?
#   21|     mu21_6(MyClass)       = Store[inst]               : &:r21_1, r21_2
#   22|     r22_1(glval<MyClass>) = VariableAddress[inst]     : 
#   22|     r22_2(MyClass)        = Load[inst]                : &:r22_1, ~m?
#   22|     r22_3(<funcaddr>)     = FunctionAddress[set_Item] : 
#   22|     r22_4(Int32)          = Constant[0]               : 
#   22|     r22_5(String)         = StringConstant["str1"]    : 
#   22|     v22_6(Void)           = Call[set_Item]            : func:r22_3, this:r22_2, 0:r22_4, 1:r22_5
#   22|     mu22_7(<unknown>)     = ^CallSideEffect           : ~m?
#   23|     r23_1(glval<MyClass>) = VariableAddress[inst]     : 
#   23|     r23_2(MyClass)        = Load[inst]                : &:r23_1, ~m?
#   23|     r23_3(<funcaddr>)     = FunctionAddress[set_Item] : 
#   23|     r23_4(Int32)          = Constant[1]               : 
#   23|     r23_5(String)         = StringConstant["str1"]    : 
#   23|     v23_6(Void)           = Call[set_Item]            : func:r23_3, this:r23_2, 0:r23_4, 1:r23_5
#   23|     mu23_7(<unknown>)     = ^CallSideEffect           : ~m?
#   24|     r24_1(glval<MyClass>) = VariableAddress[inst]     : 
#   24|     r24_2(MyClass)        = Load[inst]                : &:r24_1, ~m?
#   24|     r24_3(<funcaddr>)     = FunctionAddress[set_Item] : 
#   24|     r24_4(Int32)          = Constant[1]               : 
#   24|     r24_5(glval<MyClass>) = VariableAddress[inst]     : 
#   24|     r24_6(MyClass)        = Load[inst]                : &:r24_5, ~m?
#   24|     r24_7(<funcaddr>)     = FunctionAddress[get_Item] : 
#   24|     r24_8(Int32)          = Constant[0]               : 
#   24|     r24_9(String)         = Call[get_Item]            : func:r24_7, this:r24_6, 0:r24_8
#   24|     mu24_10(<unknown>)    = ^CallSideEffect           : ~m?
#   24|     v24_11(Void)          = Call[set_Item]            : func:r24_3, this:r24_2, 0:r24_4, 1:r24_9
#   24|     mu24_12(<unknown>)    = ^CallSideEffect           : ~m?
#   19|     v19_3(Void)           = ReturnVoid                : 
#   19|     v19_4(Void)           = AliasedUse                : ~m?
#   19|     v19_5(Void)           = ExitFunction              : 

inheritance_polymorphism.cs:
#    3| System.Int32 A.function()
#    3|   Block 0
#    3|     v3_1(Void)         = EnterFunction            : 
#    3|     mu3_2(<unknown>)   = AliasedDefinition        : 
#    3|     r3_3(glval<A>)     = InitializeThis           : 
#    5|     r5_1(glval<Int32>) = VariableAddress[#return] : 
#    5|     r5_2(Int32)        = Constant[0]              : 
#    5|     mu5_3(Int32)       = Store[#return]           : &:r5_1, r5_2
#    3|     r3_4(glval<Int32>) = VariableAddress[#return] : 
#    3|     v3_5(Void)         = ReturnValue              : &:r3_4, ~m?
#    3|     v3_6(Void)         = AliasedUse               : ~m?
#    3|     v3_7(Void)         = ExitFunction             : 

#   15| System.Int32 C.function()
#   15|   Block 0
#   15|     v15_1(Void)         = EnterFunction            : 
#   15|     mu15_2(<unknown>)   = AliasedDefinition        : 
#   15|     r15_3(glval<C>)     = InitializeThis           : 
#   17|     r17_1(glval<Int32>) = VariableAddress[#return] : 
#   17|     r17_2(Int32)        = Constant[1]              : 
#   17|     mu17_3(Int32)       = Store[#return]           : &:r17_1, r17_2
#   15|     r15_4(glval<Int32>) = VariableAddress[#return] : 
#   15|     v15_5(Void)         = ReturnValue              : &:r15_4, ~m?
#   15|     v15_6(Void)         = AliasedUse               : ~m?
#   15|     v15_7(Void)         = ExitFunction             : 

#   23| System.Void Program.Main()
#   23|   Block 0
#   23|     v23_1(Void)       = EnterFunction             : 
#   23|     mu23_2(<unknown>) = AliasedDefinition         : 
#   25|     r25_1(glval<B>)   = VariableAddress[objB]     : 
#   25|     r25_2(B)          = NewObj                    : 
#   25|     r25_3(<funcaddr>) = FunctionAddress[B]        : 
#   25|     v25_4(Void)       = Call[B]                   : func:r25_3, this:r25_2
#   25|     mu25_5(<unknown>) = ^CallSideEffect           : ~m?
#   25|     mu25_6(B)         = Store[objB]               : &:r25_1, r25_2
#   26|     r26_1(glval<B>)   = VariableAddress[objB]     : 
#   26|     r26_2(B)          = Load[objB]                : &:r26_1, ~m?
#   26|     r26_3(<funcaddr>) = FunctionAddress[function] : 
#   26|     r26_4(Int32)      = Call[function]            : func:r26_3, this:r26_2
#   26|     mu26_5(<unknown>) = ^CallSideEffect           : ~m?
#   29|     r29_1(glval<A>)   = VariableAddress[objA]     : 
#   29|     mu29_2(A)         = Uninitialized[objA]       : &:r29_1
#   30|     r30_1(glval<B>)   = VariableAddress[objB]     : 
#   30|     r30_2(B)          = Load[objB]                : &:r30_1, ~m?
#   30|     r30_3(A)          = Convert                   : r30_2
#   30|     r30_4(glval<A>)   = VariableAddress[objA]     : 
#   30|     mu30_5(A)         = Store[objA]               : &:r30_4, r30_3
#   31|     r31_1(glval<A>)   = VariableAddress[objA]     : 
#   31|     r31_2(A)          = Load[objA]                : &:r31_1, ~m?
#   31|     r31_3(<funcaddr>) = FunctionAddress[function] : 
#   31|     r31_4(Int32)      = Call[function]            : func:r31_3, this:r31_2
#   31|     mu31_5(<unknown>) = ^CallSideEffect           : ~m?
#   33|     r33_1(glval<A>)   = VariableAddress[objC]     : 
#   33|     r33_2(C)          = NewObj                    : 
#   33|     r33_3(<funcaddr>) = FunctionAddress[C]        : 
#   33|     v33_4(Void)       = Call[C]                   : func:r33_3, this:r33_2
#   33|     mu33_5(<unknown>) = ^CallSideEffect           : ~m?
#   33|     r33_6(A)          = Convert                   : r33_2
#   33|     mu33_7(A)         = Store[objC]               : &:r33_1, r33_2
#   34|     r34_1(glval<A>)   = VariableAddress[objC]     : 
#   34|     r34_2(A)          = Load[objC]                : &:r34_1, ~m?
#   34|     r34_3(<funcaddr>) = FunctionAddress[function] : 
#   34|     r34_4(Int32)      = Call[function]            : func:r34_3, this:r34_2
#   34|     mu34_5(<unknown>) = ^CallSideEffect           : ~m?
#   23|     v23_3(Void)       = ReturnVoid                : 
#   23|     v23_4(Void)       = AliasedUse                : ~m?
#   23|     v23_5(Void)       = ExitFunction              : 

inoutref.cs:
#   11| System.Void InOutRef.set(MyClass,MyClass)
#   11|   Block 0
#   11|     v11_1(Void)           = EnterFunction           : 
#   11|     mu11_2(<unknown>)     = AliasedDefinition       : 
#   11|     r11_3(glval<MyClass>) = VariableAddress[o1]     : 
#   11|     mu11_4(MyClass)       = InitializeParameter[o1] : &:r11_3
#   11|     r11_5(glval<MyClass>) = VariableAddress[o2]     : 
#   11|     mu11_6(MyClass)       = InitializeParameter[o2] : &:r11_5
#   13|     r13_1(glval<MyClass>) = VariableAddress[o2]     : 
#   13|     r13_2(MyClass)        = Load[o2]                : &:r13_1, ~m?
#   13|     r13_3(glval<MyClass>) = VariableAddress[o1]     : 
#   13|     r13_4(MyClass)        = Load[o1]                : &:r13_3, ~m?
#   13|     mu13_5(MyClass)       = Store[?]                : &:r13_4, r13_2
#   11|     v11_7(Void)           = ReturnVoid              : 
#   11|     v11_8(Void)           = AliasedUse              : ~m?
#   11|     v11_9(Void)           = ExitFunction            : 

#   16| System.Void InOutRef.F(System.Int32,MyStruct,MyStruct,MyClass,MyClass)
#   16|   Block 0
#   16|     v16_1(Void)            = EnterFunction           : 
#   16|     mu16_2(<unknown>)      = AliasedDefinition       : 
#   16|     r16_3(glval<Int32>)    = VariableAddress[a]      : 
#   16|     mu16_4(Int32)          = InitializeParameter[a]  : &:r16_3
#   16|     r16_5(glval<MyStruct>) = VariableAddress[b]      : 
#   16|     mu16_6(MyStruct)       = InitializeParameter[b]  : &:r16_5
#   16|     r16_7(glval<MyStruct>) = VariableAddress[b1]     : 
#   16|     mu16_8(MyStruct)       = InitializeParameter[b1] : &:r16_7
#   16|     r16_9(glval<MyClass>)  = VariableAddress[c]      : 
#   16|     mu16_10(MyClass)       = InitializeParameter[c]  : &:r16_9
#   16|     r16_11(glval<MyClass>) = VariableAddress[c1]     : 
#   16|     mu16_12(MyClass)       = InitializeParameter[c1] : &:r16_11
#   18|     r18_1(Int32)           = Constant[0]             : 
#   18|     r18_2(glval<MyStruct>) = VariableAddress[b]      : 
#   18|     r18_3(MyStruct)        = Load[b]                 : &:r18_2, ~m?
#   18|     r18_4(glval<Int32>)    = FieldAddress[fld]       : r18_3
#   18|     mu18_5(Int32)          = Store[?]                : &:r18_4, r18_1
#   19|     r19_1(glval<MyStruct>) = VariableAddress[b]      : 
#   19|     r19_2(MyStruct)        = Load[b]                 : &:r19_1, ~m?
#   19|     r19_3(glval<Int32>)    = FieldAddress[fld]       : r19_2
#   19|     r19_4(Int32)           = Load[?]                 : &:r19_3, ~m?
#   19|     r19_5(glval<Int32>)    = VariableAddress[a]      : 
#   19|     r19_6(Int32)           = Load[a]                 : &:r19_5, ~m?
#   19|     mu19_7(Int32)          = Store[?]                : &:r19_6, r19_4
#   21|     r21_1(Int32)           = Constant[10]            : 
#   21|     r21_2(glval<MyClass>)  = VariableAddress[c]      : 
#   21|     r21_3(MyClass)         = Load[c]                 : &:r21_2, ~m?
#   21|     r21_4(MyClass)         = Load[?]                 : &:r21_3, ~m?
#   21|     r21_5(glval<Int32>)    = FieldAddress[fld]       : r21_4
#   21|     mu21_6(Int32)          = Store[?]                : &:r21_5, r21_1
#   22|     r22_1(glval<MyClass>)  = VariableAddress[c]      : 
#   22|     r22_2(MyClass)         = Load[c]                 : &:r22_1, ~m?
#   22|     r22_3(MyClass)         = Load[?]                 : &:r22_2, ~m?
#   22|     r22_4(glval<Int32>)    = FieldAddress[fld]       : r22_3
#   22|     r22_5(Int32)           = Load[?]                 : &:r22_4, ~m?
#   22|     r22_6(glval<Int32>)    = VariableAddress[a]      : 
#   22|     r22_7(Int32)           = Load[a]                 : &:r22_6, ~m?
#   22|     mu22_8(Int32)          = Store[?]                : &:r22_7, r22_5
#   24|     r24_1(glval<MyStruct>) = VariableAddress[b1]     : 
#   24|     r24_2(MyStruct)        = Load[b1]                : &:r24_1, ~m?
#   24|     r24_3(MyStruct)        = Load[?]                 : &:r24_2, ~m?
#   24|     r24_4(glval<MyStruct>) = VariableAddress[b]      : 
#   24|     r24_5(MyStruct)        = Load[b]                 : &:r24_4, ~m?
#   24|     mu24_6(MyStruct)       = Store[?]                : &:r24_5, r24_3
#   26|     r26_1(<funcaddr>)      = FunctionAddress[set]    : 
#   26|     r26_2(glval<MyClass>)  = VariableAddress[c]      : 
#   26|     r26_3(MyClass)         = Load[c]                 : &:r26_2, ~m?
#   26|     r26_4(glval<MyClass>)  = VariableAddress[c1]     : 
<<<<<<< HEAD
#   26|     r26_5(MyClass)         = Load[c1]                : &:r26_4, ~m?
#   26|     r26_6(MyClass)         = Load[?]                 : &:r26_5, ~m?
=======
#   26|     r26_5(MyClass)         = Load                    : &:r26_4, ~m?
#   26|     r26_6(MyClass)         = Load                    : &:r26_5, ~m?
>>>>>>> 7f2aa81d
#   26|     v26_7(Void)            = Call[set]               : func:r26_1, 0:r26_3, 1:r26_6
#   26|     mu26_8(<unknown>)      = ^CallSideEffect         : ~m?
#   16|     v16_13(Void)           = ReturnVoid              : 
#   16|     v16_14(Void)           = AliasedUse              : ~m?
#   16|     v16_15(Void)           = ExitFunction            : 

#   29| System.Void InOutRef.Main()
#   29|   Block 0
#   29|     v29_1(Void)            = EnterFunction             : 
#   29|     mu29_2(<unknown>)      = AliasedDefinition         : 
#   31|     r31_1(glval<Int32>)    = VariableAddress[a]        : 
#   31|     r31_2(Int32)           = Constant[0]               : 
#   31|     mu31_3(Int32)          = Store[a]                  : &:r31_1, r31_2
#   32|     r32_1(glval<MyStruct>) = VariableAddress[b]        : 
#   32|     r32_2(MyStruct)        = NewObj                    : 
#   32|     r32_3(<funcaddr>)      = FunctionAddress[MyStruct] : 
#   32|     v32_4(Void)            = Call[MyStruct]            : func:r32_3, this:r32_2
#   32|     mu32_5(<unknown>)      = ^CallSideEffect           : ~m?
#   32|     r32_6(MyStruct)        = Load[?]                   : &:r32_2, ~m?
#   32|     mu32_7(MyStruct)       = Store[b]                  : &:r32_1, r32_6
#   33|     r33_1(glval<MyClass>)  = VariableAddress[c]        : 
#   33|     r33_2(MyClass)         = NewObj                    : 
#   33|     r33_3(<funcaddr>)      = FunctionAddress[MyClass]  : 
#   33|     v33_4(Void)            = Call[MyClass]             : func:r33_3, this:r33_2
#   33|     mu33_5(<unknown>)      = ^CallSideEffect           : ~m?
#   33|     mu33_6(MyClass)        = Store[c]                  : &:r33_1, r33_2
#   34|     r34_1(<funcaddr>)      = FunctionAddress[F]        : 
#   34|     r34_2(glval<Int32>)    = VariableAddress[a]        : 
#   34|     r34_3(glval<MyStruct>) = VariableAddress[b]        : 
#   34|     r34_4(glval<MyStruct>) = VariableAddress[b]        : 
#   34|     r34_5(glval<MyClass>)  = VariableAddress[c]        : 
#   34|     r34_6(glval<MyClass>)  = VariableAddress[c]        : 
#   34|     v34_7(Void)            = Call[F]                   : func:r34_1, 0:r34_2, 1:r34_3, 2:r34_4, 3:r34_5, 4:r34_6
#   34|     mu34_8(<unknown>)      = ^CallSideEffect           : ~m?
#   36|     r36_1(glval<Int32>)    = VariableAddress[x]        : 
#   36|     r36_2(glval<MyStruct>) = VariableAddress[b]        : 
#   36|     r36_3(glval<Int32>)    = FieldAddress[fld]         : r36_2
#   36|     r36_4(Int32)           = Load[?]                   : &:r36_3, ~m?
#   36|     mu36_5(Int32)          = Store[x]                  : &:r36_1, r36_4
#   29|     v29_3(Void)            = ReturnVoid                : 
#   29|     v29_4(Void)            = AliasedUse                : ~m?
#   29|     v29_5(Void)            = ExitFunction              : 

isexpr.cs:
#    8| System.Void IsExpr.Main()
#    8|   Block 0
#    8|     v8_1(Void)           = EnterFunction        : 
#    8|     mu8_2(<unknown>)     = AliasedDefinition    : 
#   10|     r10_1(glval<Is_A>)   = VariableAddress[obj] : 
#   10|     r10_2(null)          = Constant[null]       : 
#   10|     r10_3(Is_A)          = Convert              : r10_2
#   10|     mu10_4(Is_A)         = Store[obj]           : &:r10_1, r10_2
#   12|     r12_1(glval<Object>) = VariableAddress[o]   : 
#   12|     r12_2(glval<Is_A>)   = VariableAddress[obj] : 
#   12|     r12_3(Is_A)          = Load[obj]            : &:r12_2, ~m?
#   12|     r12_4(Object)        = Convert              : r12_3
#   12|     mu12_5(Object)       = Store[o]             : &:r12_1, r12_3
#   13|     r13_1(glval<Object>) = VariableAddress[o]   : 
#   13|     r13_2(Object)        = Load[o]              : &:r13_1, ~m?
#   13|     r13_3(Is_A)          = CheckedConvertOrNull : r13_2
#   13|     r13_4(Is_A)          = Constant[0]          : 
#   13|     r13_5(glval<Is_A>)   = VariableAddress[tmp] : 
#   13|     mu13_6(Is_A)         = Uninitialized[tmp]   : &:r13_5
#   13|     r13_7(Boolean)       = CompareNE            : r13_3, r13_4
#   13|     v13_8(Void)          = ConditionalBranch    : r13_7
#-----|   False -> Block 2
#-----|   True -> Block 3

#    8|   Block 1
#    8|     v8_3(Void) = ReturnVoid   : 
#    8|     v8_4(Void) = AliasedUse   : ~m?
#    8|     v8_5(Void) = ExitFunction : 

#   13|   Block 2
#   13|     v13_9(Void) = ConditionalBranch : r13_7
#-----|   False -> Block 5
#-----|   True -> Block 4

#   13|   Block 3
#   13|     mu13_10(Is_A) = Store[tmp] : &:r13_5, r13_3
#-----|   Goto -> Block 2

#   15|   Block 4
#   15|     r15_1(glval<Int32>) = VariableAddress[res] : 
#   15|     r15_2(glval<Is_A>)  = VariableAddress[tmp] : 
#   15|     r15_3(Is_A)         = Load[tmp]            : &:r15_2, ~m?
#   15|     r15_4(glval<Int32>) = FieldAddress[x]      : r15_3
#   15|     r15_5(Int32)        = Load[?]              : &:r15_4, ~m?
#   15|     mu15_6(Int32)       = Store[res]           : &:r15_1, r15_5
#-----|   Goto -> Block 5

#   17|   Block 5
#   17|     r17_1(glval<Object>) = VariableAddress[o]   : 
#   17|     r17_2(Object)        = Load[o]              : &:r17_1, ~m?
#   17|     r17_3(Is_A)          = CheckedConvertOrNull : r17_2
#   17|     r17_4(Is_A)          = Constant[0]          : 
#   17|     r17_5(Boolean)       = CompareNE            : r17_3, r17_4
#   17|     v17_6(Void)          = ConditionalBranch    : r17_5
#-----|   False -> Block 1
#-----|   True -> Block 6

#   18|   Block 6
#   18|     v18_1(Void) = NoOp : 
#-----|   Goto -> Block 1

jumps.cs:
#    5| System.Void Jumps.Main()
#    5|   Block 0
#    5|     v5_1(Void)         = EnterFunction      : 
#    5|     mu5_2(<unknown>)   = AliasedDefinition  : 
#    7|     r7_1(glval<Int32>) = VariableAddress[i] : 
#    7|     r7_2(Int32)        = Constant[1]        : 
#    7|     mu7_3(Int32)       = Store[i]           : &:r7_1, r7_2
#-----|   Goto -> Block 1

#    7|   Block 1
#    7|     r7_4(glval<Int32>) = VariableAddress[i] : 
#    7|     r7_5(Int32)        = Load[i]            : &:r7_4, ~m?
#    7|     r7_6(Int32)        = Constant[10]       : 
#    7|     r7_7(Boolean)      = CompareLE          : r7_5, r7_6
#    7|     v7_8(Void)         = ConditionalBranch  : r7_7
#-----|   False -> Block 7
#-----|   True -> Block 2

#    9|   Block 2
#    9|     r9_1(glval<Int32>) = VariableAddress[i] : 
#    9|     r9_2(Int32)        = Load[i]            : &:r9_1, ~m?
#    9|     r9_3(Int32)        = Constant[3]        : 
#    9|     r9_4(Boolean)      = CompareEQ          : r9_2, r9_3
#    9|     v9_5(Void)         = ConditionalBranch  : r9_4
#-----|   False -> Block 4
#-----|   True -> Block 3

#   10|   Block 3
#   10|     v10_1(Void) = NoOp : 
#-----|   Goto -> Block 19

#   11|   Block 4
#   11|     r11_1(glval<Int32>) = VariableAddress[i] : 
#   11|     r11_2(Int32)        = Load[i]            : &:r11_1, ~m?
#   11|     r11_3(Int32)        = Constant[5]        : 
#   11|     r11_4(Boolean)      = CompareEQ          : r11_2, r11_3
#   11|     v11_5(Void)         = ConditionalBranch  : r11_4
#-----|   False -> Block 6
#-----|   True -> Block 5

#   12|   Block 5
#   12|     v12_1(Void) = NoOp : 
#-----|   Goto -> Block 7

#   13|   Block 6
#   13|     r13_1(<funcaddr>) = FunctionAddress[WriteLine]         : 
#   13|     r13_2(String)     = StringConstant["BreakAndContinue"] : 
#   13|     v13_3(Void)       = Call[WriteLine]                    : func:r13_1, 0:r13_2
#   13|     mu13_4(<unknown>) = ^CallSideEffect                    : ~m?
#-----|   Goto -> Block 19

#   16|   Block 7
#   16|     r16_1(glval<Int32>) = VariableAddress[i] : 
#   16|     r16_2(Int32)        = Constant[0]        : 
#   16|     mu16_3(Int32)       = Store[i]           : &:r16_1, r16_2
#-----|   Goto -> Block 8

#   16|   Block 8
#   16|     r16_4(glval<Int32>) = VariableAddress[i] : 
#   16|     r16_5(Int32)        = Load[i]            : &:r16_4, ~m?
#   16|     r16_6(Int32)        = Constant[10]       : 
#   16|     r16_7(Boolean)      = CompareLT          : r16_5, r16_6
#   16|     v16_8(Void)         = ConditionalBranch  : r16_7
#-----|   False -> Block 10
#-----|   True -> Block 9

#   18|   Block 9
#   18|     r18_1(glval<Int32>) = VariableAddress[i] : 
#   18|     r18_2(Int32)        = Load[i]            : &:r18_1, ~m?
#   18|     r18_3(Int32)        = Constant[1]        : 
#   18|     r18_4(Int32)        = Add                : r18_2, r18_3
#   18|     mu18_5(Int32)       = Store[i]           : &:r18_1, r18_4
#   19|     v19_1(Void)         = NoOp               : 
#-----|   Goto (back edge) -> Block 8

#   22|   Block 10
#   22|     r22_1(glval<Int32>) = VariableAddress[a] : 
#   22|     r22_2(Int32)        = Constant[0]        : 
#   22|     mu22_3(Int32)       = Store[a]           : &:r22_1, r22_2
#-----|   Goto -> Block 11

#   23|   Block 11
#   23|     r23_1(Boolean) = Constant[true]    : 
#   23|     v23_2(Void)    = ConditionalBranch : r23_1
#-----|   False -> Block 16
#-----|   True -> Block 12

#   25|   Block 12
#   25|     r25_1(glval<Int32>) = VariableAddress[a] : 
#   25|     r25_2(Int32)        = Load[a]            : &:r25_1, ~m?
#   25|     r25_3(Int32)        = Constant[1]        : 
#   25|     r25_4(Int32)        = Add                : r25_2, r25_3
#   25|     mu25_5(Int32)       = Store[a]           : &:r25_1, r25_4
#   26|     r26_1(glval<Int32>) = VariableAddress[a] : 
#   26|     r26_2(Int32)        = Load[a]            : &:r26_1, ~m?
#   26|     r26_3(Int32)        = Constant[5]        : 
#   26|     r26_4(Boolean)      = CompareEQ          : r26_2, r26_3
#   26|     v26_5(Void)         = ConditionalBranch  : r26_4
#-----|   False -> Block 14
#-----|   True -> Block 13

#   27|   Block 13
#   27|     v27_1(Void) = NoOp : 
#-----|   Goto (back edge) -> Block 11

#   28|   Block 14
#   28|     r28_1(glval<Int32>) = VariableAddress[a] : 
#   28|     r28_2(Int32)        = Load[a]            : &:r28_1, ~m?
#   28|     r28_3(Int32)        = Constant[10]       : 
#   28|     r28_4(Boolean)      = CompareEQ          : r28_2, r28_3
#   28|     v28_5(Void)         = ConditionalBranch  : r28_4
#-----|   False (back edge) -> Block 11
#-----|   True -> Block 15

#   29|   Block 15
#   29|     v29_1(Void) = NoOp : 
#-----|   Goto -> Block 16

#   32|   Block 16
#   32|     r32_1(glval<Int32>) = VariableAddress[i] : 
#   32|     r32_2(Int32)        = Constant[1]        : 
#   32|     mu32_3(Int32)       = Store[i]           : &:r32_1, r32_2
#-----|   Goto -> Block 18

#   32|   Block 17
#   32|     r32_4(glval<Int32>) = VariableAddress[i] : 
#   32|     r32_5(Int32)        = Load[i]            : &:r32_4, ~m?
#   32|     r32_6(Int32)        = Constant[1]        : 
#   32|     r32_7(Int32)        = Add                : r32_5, r32_6
#   32|     mu32_8(Int32)       = Store[i]           : &:r32_4, r32_7
#-----|   Goto (back edge) -> Block 18

#   32|   Block 18
#   32|     r32_9(glval<Int32>) = VariableAddress[i] : 
#   32|     r32_10(Int32)       = Load[i]            : &:r32_9, ~m?
#   32|     r32_11(Int32)       = Constant[10]       : 
#   32|     r32_12(Boolean)     = CompareLE          : r32_10, r32_11
#   32|     v32_13(Void)        = ConditionalBranch  : r32_12
#-----|   False -> Block 22
#-----|   True -> Block 20

#    7|   Block 19
#    7|     r7_9(glval<Int32>) = VariableAddress[i] : 
#    7|     r7_10(Int32)       = Load[i]            : &:r7_9, ~m?
#    7|     r7_11(Int32)       = Constant[1]        : 
#    7|     r7_12(Int32)       = Add                : r7_10, r7_11
#    7|     mu7_13(Int32)      = Store[i]           : &:r7_9, r7_12
#-----|   Goto (back edge) -> Block 1

#   34|   Block 20
#   34|     r34_1(glval<Int32>) = VariableAddress[i] : 
#   34|     r34_2(Int32)        = Load[i]            : &:r34_1, ~m?
#   34|     r34_3(Int32)        = Constant[5]        : 
#   34|     r34_4(Boolean)      = CompareEQ          : r34_2, r34_3
#   34|     v34_5(Void)         = ConditionalBranch  : r34_4
#-----|   False -> Block 17
#-----|   True -> Block 21

#   35|   Block 21
#   35|     v35_1(Void) = NoOp : 
#-----|   Goto -> Block 22

#   37|   Block 22
#   37|     v37_1(Void)       = NoOp                       : 
#   38|     r38_1(<funcaddr>) = FunctionAddress[WriteLine] : 
#   38|     r38_2(String)     = StringConstant["Done"]     : 
#   38|     v38_3(Void)       = Call[WriteLine]            : func:r38_1, 0:r38_2
#   38|     mu38_4(<unknown>) = ^CallSideEffect            : ~m?
#    5|     v5_3(Void)        = ReturnVoid                 : 
#    5|     v5_4(Void)        = AliasedUse                 : ~m?
#    5|     v5_5(Void)        = ExitFunction               : 

lock.cs:
#    5| System.Void LockTest.A()
#    5|   Block 0
#    5|     v5_1(Void)            = EnterFunction              : 
#    5|     mu5_2(<unknown>)      = AliasedDefinition          : 
#    7|     r7_1(glval<Object>)   = VariableAddress[object]    : 
#    7|     r7_2(Object)          = NewObj                     : 
#    7|     r7_3(<funcaddr>)      = FunctionAddress[Object]    : 
#    7|     v7_4(Void)            = Call[Object]               : func:r7_3, this:r7_2
#    7|     mu7_5(<unknown>)      = ^CallSideEffect            : ~m?
#    7|     mu7_6(Object)         = Store[object]              : &:r7_1, r7_2
#    8|     r8_1(glval<Object>)   = VariableAddress[#temp8:9]  : 
#    8|     r8_2(glval<Object>)   = VariableAddress[object]    : 
#    8|     r8_3(Object)          = Load[object]               : &:r8_2, ~m?
#    8|     mu8_4(Object)         = Store[#temp8:9]            : &:r8_1, r8_3
#    8|     r8_5(glval<Boolean>)  = VariableAddress[#temp8:9]  : 
#    8|     r8_6(Boolean)         = Constant[false]            : 
#    8|     mu8_7(Boolean)        = Store[#temp8:9]            : &:r8_5, r8_6
#    8|     r8_8(<funcaddr>)      = FunctionAddress[Enter]     : 
#    8|     r8_9(glval<Object>)   = VariableAddress[#temp8:9]  : 
#    8|     r8_10(Object)         = Load[#temp8:9]             : &:r8_9, ~m?
#    8|     r8_11(glval<Boolean>) = VariableAddress[#temp8:9]  : 
#    8|     v8_12(Void)           = Call[Enter]                : func:r8_8, 0:r8_10, 1:r8_11
#    8|     mu8_13(<unknown>)     = ^CallSideEffect            : ~m?
#   10|     r10_1(<funcaddr>)     = FunctionAddress[WriteLine] : 
#   10|     r10_2(glval<Object>)  = VariableAddress[object]    : 
#   10|     r10_3(Object)         = Load[object]               : &:r10_2, ~m?
#   10|     r10_4(<funcaddr>)     = FunctionAddress[ToString]  : 
#   10|     r10_5(String)         = Call[ToString]             : func:r10_4, this:r10_3
#   10|     mu10_6(<unknown>)     = ^CallSideEffect            : ~m?
#   10|     v10_7(Void)           = Call[WriteLine]            : func:r10_1, 0:r10_5
#   10|     mu10_8(<unknown>)     = ^CallSideEffect            : ~m?
#    8|     r8_14(glval<Boolean>) = VariableAddress[#temp8:9]  : 
#    8|     r8_15(Boolean)        = Load[#temp8:9]             : &:r8_14, ~m?
#    8|     v8_16(Void)           = ConditionalBranch          : r8_15
#-----|   False -> Block 1
#-----|   True -> Block 2

#    5|   Block 1
#    5|     v5_3(Void) = ReturnVoid   : 
#    5|     v5_4(Void) = AliasedUse   : ~m?
#    5|     v5_5(Void) = ExitFunction : 

#    8|   Block 2
#    8|     r8_17(<funcaddr>)    = FunctionAddress[Exit]     : 
#    8|     r8_18(glval<Object>) = VariableAddress[#temp8:9] : 
<<<<<<< HEAD
#    8|     r8_19(Object)        = Load[#temp8:9]            : &:r8_18, ~m?
=======
#    8|     r8_19(Object)        = Load                      : &:r8_18, ~m?
>>>>>>> 7f2aa81d
#    8|     v8_20(Void)          = Call[Exit]                : func:r8_17, 0:r8_19
#    8|     mu8_21(<unknown>)    = ^CallSideEffect           : ~m?
#-----|   Goto -> Block 1

obj_creation.cs:
#    7| System.Void ObjCreation.MyClass..ctor()
#    7|   Block 0
#    7|     v7_1(Void)           = EnterFunction     : 
#    7|     mu7_2(<unknown>)     = AliasedDefinition : 
#    7|     r7_3(glval<MyClass>) = InitializeThis    : 
#    8|     v8_1(Void)           = NoOp              : 
#    7|     v7_4(Void)           = ReturnVoid        : 
#    7|     v7_5(Void)           = AliasedUse        : ~m?
#    7|     v7_6(Void)           = ExitFunction      : 

#   11| System.Void ObjCreation.MyClass..ctor(System.Int32)
#   11|   Block 0
#   11|     v11_1(Void)           = EnterFunction           : 
#   11|     mu11_2(<unknown>)     = AliasedDefinition       : 
#   11|     r11_3(glval<MyClass>) = InitializeThis          : 
#   11|     r11_4(glval<Int32>)   = VariableAddress[_x]     : 
#   11|     mu11_5(Int32)         = InitializeParameter[_x] : &:r11_4
#   13|     r13_1(glval<Int32>)   = VariableAddress[_x]     : 
#   13|     r13_2(Int32)          = Load[_x]                : &:r13_1, ~m?
#   13|     r13_3(MyClass)        = CopyValue               : r11_3
#   13|     r13_4(glval<Int32>)   = FieldAddress[x]         : r13_3
#   13|     mu13_5(Int32)         = Store[?]                : &:r13_4, r13_2
#   11|     v11_6(Void)           = ReturnVoid              : 
#   11|     v11_7(Void)           = AliasedUse              : ~m?
#   11|     v11_8(Void)           = ExitFunction            : 

#   17| System.Void ObjCreation.SomeFun(ObjCreation.MyClass)
#   17|   Block 0
#   17|     v17_1(Void)           = EnterFunction          : 
#   17|     mu17_2(<unknown>)     = AliasedDefinition      : 
#   17|     r17_3(glval<MyClass>) = VariableAddress[x]     : 
#   17|     mu17_4(MyClass)       = InitializeParameter[x] : &:r17_3
#   18|     v18_1(Void)           = NoOp                   : 
#   17|     v17_5(Void)           = ReturnVoid             : 
#   17|     v17_6(Void)           = AliasedUse             : ~m?
#   17|     v17_7(Void)           = ExitFunction           : 

#   21| System.Void ObjCreation.Main()
#   21|   Block 0
#   21|     v21_1(Void)           = EnterFunction                 : 
#   21|     mu21_2(<unknown>)     = AliasedDefinition             : 
#   23|     r23_1(glval<MyClass>) = VariableAddress[obj]          : 
#   23|     r23_2(MyClass)        = NewObj                        : 
#   23|     r23_3(<funcaddr>)     = FunctionAddress[MyClass]      : 
#   23|     r23_4(Int32)          = Constant[100]                 : 
#   23|     v23_5(Void)           = Call[MyClass]                 : func:r23_3, this:r23_2, 0:r23_4
#   23|     mu23_6(<unknown>)     = ^CallSideEffect               : ~m?
#   23|     mu23_7(MyClass)       = Store[obj]                    : &:r23_1, r23_2
#   24|     r24_1(glval<MyClass>) = VariableAddress[obj_initlist] : 
#   24|     r24_2(MyClass)        = NewObj                        : 
#   24|     r24_3(<funcaddr>)     = FunctionAddress[MyClass]      : 
#   24|     v24_4(Void)           = Call[MyClass]                 : func:r24_3, this:r24_2
#   24|     mu24_5(<unknown>)     = ^CallSideEffect               : ~m?
#   24|     r24_6(Int32)          = Constant[101]                 : 
#   24|     r24_7(glval<Int32>)   = FieldAddress[x]               : r24_2
#   24|     mu24_8(Int32)         = Store[?]                      : &:r24_7, r24_6
#   24|     mu24_9(MyClass)       = Store[obj_initlist]           : &:r24_1, r24_2
#   25|     r25_1(glval<Int32>)   = VariableAddress[a]            : 
#   25|     r25_2(glval<MyClass>) = VariableAddress[obj]          : 
#   25|     r25_3(MyClass)        = Load[obj]                     : &:r25_2, ~m?
#   25|     r25_4(glval<Int32>)   = FieldAddress[x]               : r25_3
#   25|     r25_5(Int32)          = Load[?]                       : &:r25_4, ~m?
#   25|     mu25_6(Int32)         = Store[a]                      : &:r25_1, r25_5
#   27|     r27_1(<funcaddr>)     = FunctionAddress[SomeFun]      : 
#   27|     r27_2(MyClass)        = NewObj                        : 
#   27|     r27_3(<funcaddr>)     = FunctionAddress[MyClass]      : 
#   27|     r27_4(Int32)          = Constant[100]                 : 
#   27|     v27_5(Void)           = Call[MyClass]                 : func:r27_3, this:r27_2, 0:r27_4
#   27|     mu27_6(<unknown>)     = ^CallSideEffect               : ~m?
#   27|     v27_7(Void)           = Call[SomeFun]                 : func:r27_1, 0:r27_2
#   27|     mu27_8(<unknown>)     = ^CallSideEffect               : ~m?
#   21|     v21_3(Void)           = ReturnVoid                    : 
#   21|     v21_4(Void)           = AliasedUse                    : ~m?
#   21|     v21_5(Void)           = ExitFunction                  : 

pointers.cs:
#    3| System.Void Pointers.addone(System.Int32[])
#    3|   Block 0
#    3|     v3_1(Void)           = EnterFunction               : 
#    3|     mu3_2(<unknown>)     = AliasedDefinition           : 
#    3|     r3_3(glval<Int32[]>) = VariableAddress[arr]        : 
#    3|     mu3_4(Int32[])       = InitializeParameter[arr]    : &:r3_3
#    5|     r5_1(glval<Int32>)   = VariableAddress[length]     : 
#    5|     r5_2(glval<Int32[]>) = VariableAddress[arr]        : 
#    5|     r5_3(Int32[])        = Load[arr]                   : &:r5_2, ~m?
#    5|     r5_4(<funcaddr>)     = FunctionAddress[get_Length] : 
#    5|     r5_5(Int32)          = Call[get_Length]            : func:r5_4, this:r5_3
#    5|     mu5_6(<unknown>)     = ^CallSideEffect             : ~m?
#    5|     mu5_7(Int32)         = Store[length]               : &:r5_1, r5_5
#    6|     r6_1(glval<Int32*>)  = VariableAddress[b]          : 
#    6|     r6_2(glval<Int32[]>) = VariableAddress[arr]        : 
#    6|     r6_3(Int32[])        = Load[arr]                   : &:r6_2, ~m?
#    6|     r6_4(Int32*)         = CheckedConvertOrThrow       : r6_3
#    6|     mu6_5(Int32*)        = Store[b]                    : &:r6_1, r6_4
#    8|     r8_1(glval<Int32*>)  = VariableAddress[p]          : 
#    8|     r8_2(glval<Int32*>)  = VariableAddress[b]          : 
#    8|     r8_3(Int32*)         = Load[b]                     : &:r8_2, ~m?
#    8|     mu8_4(Int32*)        = Store[p]                    : &:r8_1, r8_3
#    9|     r9_1(glval<Int32>)   = VariableAddress[i]          : 
#    9|     r9_2(Int32)          = Constant[0]                 : 
#    9|     mu9_3(Int32)         = Store[i]                    : &:r9_1, r9_2
#-----|   Goto -> Block 2

#    3|   Block 1
#    3|     v3_5(Void) = ReturnVoid   : 
#    3|     v3_6(Void) = AliasedUse   : ~m?
#    3|     v3_7(Void) = ExitFunction : 

#    9|   Block 2
#    9|     r9_4(glval<Int32>) = VariableAddress[i]      : 
#    9|     r9_5(Int32)        = Load[i]                 : &:r9_4, ~m?
#    9|     r9_6(glval<Int32>) = VariableAddress[length] : 
#    9|     r9_7(Int32)        = Load[length]            : &:r9_6, ~m?
#    9|     r9_8(Boolean)      = CompareLT               : r9_5, r9_7
#    9|     v9_9(Void)         = ConditionalBranch       : r9_8
#-----|   False -> Block 1
#-----|   True -> Block 3

#   10|   Block 3
#   10|     r10_1(Int32)         = Constant[1]        : 
#   10|     r10_2(glval<Int32*>) = VariableAddress[p] : 
#   10|     r10_3(Int32*)        = Load[p]            : &:r10_2, ~m?
#   10|     r10_4(Int32)         = Constant[1]        : 
#   10|     r10_5(Int32*)        = PointerAdd[4]      : r10_3, r10_4
#   10|     mu10_6(Int32*)       = Store[p]           : &:r10_2, r10_5
#   10|     r10_7(Int32)         = Load[?]            : &:r10_3, ~m?
#   10|     r10_8(Int32)         = Add                : r10_7, r10_1
#   10|     mu10_9(Int32)        = Store[?]           : &:r10_3, r10_8
#    9|     r9_10(glval<Int32>)  = VariableAddress[i] : 
#    9|     r9_11(Int32)         = Load[i]            : &:r9_10, ~m?
#    9|     r9_12(Int32)         = Constant[1]        : 
#    9|     r9_13(Int32)         = Add                : r9_11, r9_12
#    9|     mu9_14(Int32)        = Store[i]           : &:r9_10, r9_13
#-----|   Goto (back edge) -> Block 2

#   25| System.Void Pointers.Main()
#   25|   Block 0
#   25|     v25_1(Void)             = EnterFunction             : 
#   25|     mu25_2(<unknown>)       = AliasedDefinition         : 
#   26|     r26_1(glval<MyClass>)   = VariableAddress[o]        : 
#   26|     r26_2(MyClass)          = NewObj                    : 
#   26|     r26_3(<funcaddr>)       = FunctionAddress[MyClass]  : 
#   26|     v26_4(Void)             = Call[MyClass]             : func:r26_3, this:r26_2
#   26|     mu26_5(<unknown>)       = ^CallSideEffect           : ~m?
#   26|     mu26_6(MyClass)         = Store[o]                  : &:r26_1, r26_2
#   27|     r27_1(glval<MyStruct>)  = VariableAddress[s]        : 
#   27|     r27_2(MyStruct)         = NewObj                    : 
#   27|     r27_3(<funcaddr>)       = FunctionAddress[MyStruct] : 
#   27|     v27_4(Void)             = Call[MyStruct]            : func:r27_3, this:r27_2
#   27|     mu27_5(<unknown>)       = ^CallSideEffect           : ~m?
#   27|     r27_6(MyStruct)         = Load[?]                   : &:r27_2, ~m?
#   27|     mu27_7(MyStruct)        = Store[s]                  : &:r27_1, r27_6
#   30|     r30_1(glval<Int32*>)    = VariableAddress[p]        : 
#   30|     r30_2(glval<MyClass>)   = VariableAddress[o]        : 
#   30|     r30_3(MyClass)          = Load[o]                   : &:r30_2, ~m?
#   30|     r30_4(glval<Int32>)     = FieldAddress[fld1]        : r30_3
#   30|     mu30_5(Int32*)          = Store[p]                  : &:r30_1, r30_4
#   30|     r30_6(glval<Int32*>)    = VariableAddress[q]        : 
#   30|     r30_7(glval<MyClass>)   = VariableAddress[o]        : 
#   30|     r30_8(MyClass)          = Load[o]                   : &:r30_7, ~m?
#   30|     r30_9(glval<Int32>)     = FieldAddress[fld2]        : r30_8
#   30|     mu30_10(Int32*)         = Store[q]                  : &:r30_6, r30_9
#   32|     r32_1(Int32)            = Constant[0]               : 
#   32|     r32_2(glval<Int32*>)    = VariableAddress[p]        : 
#   32|     r32_3(Int32*)           = Load[p]                   : &:r32_2, ~m?
#   32|     mu32_4(Int32)           = Store[?]                  : &:r32_3, r32_1
#   33|     r33_1(Int32)            = Constant[0]               : 
#   33|     r33_2(glval<Int32*>)    = VariableAddress[q]        : 
#   33|     r33_3(Int32*)           = Load[q]                   : &:r33_2, ~m?
#   33|     mu33_4(Int32)           = Store[?]                  : &:r33_3, r33_1
#   34|     r34_1(glval<MyStruct*>) = VariableAddress[r]        : 
#   34|     r34_2(glval<MyStruct>)  = VariableAddress[s]        : 
#   34|     mu34_3(MyStruct*)       = Store[r]                  : &:r34_1, r34_2
#   35|     r35_1(Int32)            = Constant[0]               : 
#   35|     r35_2(glval<MyStruct*>) = VariableAddress[r]        : 
#   35|     r35_3(MyStruct*)        = Load[r]                   : &:r35_2, ~m?
#   35|     r35_4(MyStruct)         = Load[?]                   : &:r35_3, ~m?
#   35|     r35_5(glval<Int32>)     = FieldAddress[fld]         : r35_4
#   35|     mu35_6(Int32)           = Store[?]                  : &:r35_5, r35_1
#   39|     r39_1(glval<Int32[]>)   = VariableAddress[arr]      : 
#   39|     mu39_2(Int32[])         = Uninitialized[arr]        : &:r39_1
#   39|     r39_3(Int32)            = Constant[0]               : 
#   39|     r39_4(glval<Int32>)     = PointerAdd[4]             : r39_1, r39_3
#   39|     r39_5(Int32)            = Constant[1]               : 
#   39|     mu39_6(Int32)           = Store[?]                  : &:r39_4, r39_5
#   39|     r39_7(Int32)            = Constant[1]               : 
#   39|     r39_8(glval<Int32>)     = PointerAdd[4]             : r39_1, r39_7
#   39|     r39_9(Int32)            = Constant[2]               : 
#   39|     mu39_10(Int32)          = Store[?]                  : &:r39_8, r39_9
#   39|     r39_11(Int32)           = Constant[2]               : 
#   39|     r39_12(glval<Int32>)    = PointerAdd[4]             : r39_1, r39_11
#   39|     r39_13(Int32)           = Constant[3]               : 
#   39|     mu39_14(Int32)          = Store[?]                  : &:r39_12, r39_13
#   40|     r40_1(<funcaddr>)       = FunctionAddress[addone]   : 
#   40|     r40_2(glval<Int32[]>)   = VariableAddress[arr]      : 
<<<<<<< HEAD
#   40|     r40_3(Int32[])          = Load[arr]                 : &:r40_2, ~m?
=======
#   40|     r40_3(Int32[])          = Load                      : &:r40_2, ~m?
>>>>>>> 7f2aa81d
#   40|     v40_4(Void)             = Call[addone]              : func:r40_1, 0:r40_3
#   40|     mu40_5(<unknown>)       = ^CallSideEffect           : ~m?
#   25|     v25_3(Void)             = ReturnVoid                : 
#   25|     v25_4(Void)             = AliasedUse                : ~m?
#   25|     v25_5(Void)             = ExitFunction              : 

prop.cs:
#    7| System.Int32 PropClass.get_Prop()
#    7|   Block 0
#    7|     v7_1(Void)             = EnterFunction            : 
#    7|     mu7_2(<unknown>)       = AliasedDefinition        : 
#    7|     r7_3(glval<PropClass>) = InitializeThis           : 
#    9|     r9_1(glval<Int32>)     = VariableAddress[#return] : 
#    9|     r9_2(PropClass)        = CopyValue                : r7_3
#    9|     r9_3(<funcaddr>)       = FunctionAddress[func]    : 
#    9|     r9_4(Int32)            = Call[func]               : func:r9_3, this:r9_2
#    9|     mu9_5(<unknown>)       = ^CallSideEffect          : ~m?
#    9|     mu9_6(Int32)           = Store[#return]           : &:r9_1, r9_4
#    7|     r7_4(glval<Int32>)     = VariableAddress[#return] : 
#    7|     v7_5(Void)             = ReturnValue              : &:r7_4, ~m?
#    7|     v7_6(Void)             = AliasedUse               : ~m?
#    7|     v7_7(Void)             = ExitFunction             : 

#   12| System.Void PropClass.set_Prop(System.Int32)
#   12|   Block 0
#   12|     v12_1(Void)             = EnterFunction              : 
#   12|     mu12_2(<unknown>)       = AliasedDefinition          : 
#   12|     r12_3(glval<PropClass>) = InitializeThis             : 
#   12|     r12_4(glval<Int32>)     = VariableAddress[value]     : 
#   12|     mu12_5(Int32)           = InitializeParameter[value] : &:r12_4
#   14|     r14_1(glval<Int32>)     = VariableAddress[value]     : 
#   14|     r14_2(Int32)            = Load[value]                : &:r14_1, ~m?
#   14|     r14_3(glval<Int32>)     = VariableAddress[prop]      : 
#   14|     mu14_4(Int32)           = Store[prop]                : &:r14_3, r14_2
#   12|     v12_6(Void)             = ReturnVoid                 : 
#   12|     v12_7(Void)             = AliasedUse                 : ~m?
#   12|     v12_8(Void)             = ExitFunction               : 

#   18| System.Int32 PropClass.func()
#   18|   Block 0
#   18|     v18_1(Void)             = EnterFunction            : 
#   18|     mu18_2(<unknown>)       = AliasedDefinition        : 
#   18|     r18_3(glval<PropClass>) = InitializeThis           : 
#   20|     r20_1(glval<Int32>)     = VariableAddress[#return] : 
#   20|     r20_2(Int32)            = Constant[0]              : 
#   20|     mu20_3(Int32)           = Store[#return]           : &:r20_1, r20_2
#   18|     r18_4(glval<Int32>)     = VariableAddress[#return] : 
#   18|     v18_5(Void)             = ReturnValue              : &:r18_4, ~m?
#   18|     v18_6(Void)             = AliasedUse               : ~m?
#   18|     v18_7(Void)             = ExitFunction             : 

#   26| System.Void Prog.Main()
#   26|   Block 0
#   26|     v26_1(Void)             = EnterFunction              : 
#   26|     mu26_2(<unknown>)       = AliasedDefinition          : 
#   28|     r28_1(glval<PropClass>) = VariableAddress[obj]       : 
#   28|     r28_2(PropClass)        = NewObj                     : 
#   28|     r28_3(<funcaddr>)       = FunctionAddress[PropClass] : 
#   28|     v28_4(Void)             = Call[PropClass]            : func:r28_3, this:r28_2
#   28|     mu28_5(<unknown>)       = ^CallSideEffect            : ~m?
#   28|     mu28_6(PropClass)       = Store[obj]                 : &:r28_1, r28_2
#   29|     r29_1(glval<PropClass>) = VariableAddress[obj]       : 
#   29|     r29_2(PropClass)        = Load[obj]                  : &:r29_1, ~m?
#   29|     r29_3(<funcaddr>)       = FunctionAddress[set_Prop]  : 
#   29|     r29_4(Int32)            = Constant[5]                : 
#   29|     v29_5(Void)             = Call[set_Prop]             : func:r29_3, this:r29_2, 0:r29_4
#   29|     mu29_6(<unknown>)       = ^CallSideEffect            : ~m?
#   30|     r30_1(glval<Int32>)     = VariableAddress[x]         : 
#   30|     r30_2(glval<PropClass>) = VariableAddress[obj]       : 
#   30|     r30_3(PropClass)        = Load[obj]                  : &:r30_2, ~m?
#   30|     r30_4(<funcaddr>)       = FunctionAddress[get_Prop]  : 
#   30|     r30_5(Int32)            = Call[get_Prop]             : func:r30_4, this:r30_3
#   30|     mu30_6(<unknown>)       = ^CallSideEffect            : ~m?
#   30|     mu30_7(Int32)           = Store[x]                   : &:r30_1, r30_5
#   26|     v26_3(Void)             = ReturnVoid                 : 
#   26|     v26_4(Void)             = AliasedUse                 : ~m?
#   26|     v26_5(Void)             = ExitFunction               : 

simple_call.cs:
#    5| System.Int32 test_simple_call.f()
#    5|   Block 0
#    5|     v5_1(Void)         = EnterFunction            : 
#    5|     mu5_2(<unknown>)   = AliasedDefinition        : 
#    7|     r7_1(glval<Int32>) = VariableAddress[#return] : 
#    7|     r7_2(Int32)        = Constant[0]              : 
#    7|     mu7_3(Int32)       = Store[#return]           : &:r7_1, r7_2
#    5|     r5_3(glval<Int32>) = VariableAddress[#return] : 
#    5|     v5_4(Void)         = ReturnValue              : &:r5_3, ~m?
#    5|     v5_5(Void)         = AliasedUse               : ~m?
#    5|     v5_6(Void)         = ExitFunction             : 

#   10| System.Int32 test_simple_call.g()
#   10|   Block 0
#   10|     v10_1(Void)                    = EnterFunction            : 
#   10|     mu10_2(<unknown>)              = AliasedDefinition        : 
#   10|     r10_3(glval<test_simple_call>) = InitializeThis           : 
#   12|     r12_1(glval<Int32>)            = VariableAddress[#return] : 
#   12|     r12_2(<funcaddr>)              = FunctionAddress[f]       : 
#   12|     r12_3(Int32)                   = Call[f]                  : func:r12_2
#   12|     mu12_4(<unknown>)              = ^CallSideEffect          : ~m?
#   12|     mu12_5(Int32)                  = Store[#return]           : &:r12_1, r12_3
#   10|     r10_4(glval<Int32>)            = VariableAddress[#return] : 
#   10|     v10_5(Void)                    = ReturnValue              : &:r10_4, ~m?
#   10|     v10_6(Void)                    = AliasedUse               : ~m?
#   10|     v10_7(Void)                    = ExitFunction             : 

simple_function.cs:
#    5| System.Int32 test_simple_function.f()
#    5|   Block 0
#    5|     v5_1(Void)         = EnterFunction            : 
#    5|     mu5_2(<unknown>)   = AliasedDefinition        : 
#    7|     r7_1(glval<Int32>) = VariableAddress[#return] : 
#    7|     r7_2(Int32)        = Constant[0]              : 
#    7|     mu7_3(Int32)       = Store[#return]           : &:r7_1, r7_2
#    5|     r5_3(glval<Int32>) = VariableAddress[#return] : 
#    5|     v5_4(Void)         = ReturnValue              : &:r5_3, ~m?
#    5|     v5_5(Void)         = AliasedUse               : ~m?
#    5|     v5_6(Void)         = ExitFunction             : 

stmts.cs:
#    5| System.Int32 test_stmts.ifStmt(System.Int32)
#    5|   Block 0
#    5|     v5_1(Void)         = EnterFunction          : 
#    5|     mu5_2(<unknown>)   = AliasedDefinition      : 
#    5|     r5_3(glval<Int32>) = VariableAddress[x]     : 
#    5|     mu5_4(Int32)       = InitializeParameter[x] : &:r5_3
#    7|     r7_1(glval<Int32>) = VariableAddress[x]     : 
#    7|     r7_2(Int32)        = Load[x]                : &:r7_1, ~m?
#    7|     r7_3(Int32)        = Constant[5]            : 
#    7|     r7_4(Boolean)      = CompareEQ              : r7_2, r7_3
#    7|     v7_5(Void)         = ConditionalBranch      : r7_4
#-----|   False -> Block 2
#-----|   True -> Block 3

#    5|   Block 1
#    5|     r5_5(glval<Int32>) = VariableAddress[#return] : 
#    5|     v5_6(Void)         = ReturnValue              : &:r5_5, ~m?
#    5|     v5_7(Void)         = AliasedUse               : ~m?
#    5|     v5_8(Void)         = ExitFunction             : 

#   10|   Block 2
#   10|     r10_1(glval<Int32>) = VariableAddress[#return] : 
#   10|     r10_2(Int32)        = Constant[1]              : 
#   10|     mu10_3(Int32)       = Store[#return]           : &:r10_1, r10_2
#-----|   Goto -> Block 1

#    8|   Block 3
#    8|     r8_1(glval<Int32>) = VariableAddress[#return] : 
#    8|     r8_2(Int32)        = Constant[0]              : 
#    8|     mu8_3(Int32)       = Store[#return]           : &:r8_1, r8_2
#-----|   Goto -> Block 1

#   13| System.Void test_stmts.whileStmt(System.Int32)
#   13|   Block 0
#   13|     v13_1(Void)         = EnterFunction          : 
#   13|     mu13_2(<unknown>)   = AliasedDefinition      : 
#   13|     r13_3(glval<Int32>) = VariableAddress[x]     : 
#   13|     mu13_4(Int32)       = InitializeParameter[x] : &:r13_3
#   15|     r15_1(glval<Int32>) = VariableAddress[i]     : 
#   15|     r15_2(Int32)        = Constant[0]            : 
#   15|     mu15_3(Int32)       = Store[i]               : &:r15_1, r15_2
#-----|   Goto -> Block 2

#   13|   Block 1
#   13|     v13_5(Void) = ReturnVoid   : 
#   13|     v13_6(Void) = AliasedUse   : ~m?
#   13|     v13_7(Void) = ExitFunction : 

#   16|   Block 2
#   16|     r16_1(glval<Int32>) = VariableAddress[i] : 
#   16|     r16_2(Int32)        = Load[i]            : &:r16_1, ~m?
#   16|     r16_3(Int32)        = Constant[10]       : 
#   16|     r16_4(Boolean)      = CompareLT          : r16_2, r16_3
#   16|     v16_5(Void)         = ConditionalBranch  : r16_4
#-----|   False -> Block 1
#-----|   True -> Block 3

#   18|   Block 3
#   18|     r18_1(glval<Int32>) = VariableAddress[x] : 
#   18|     r18_2(Int32)        = Load[x]            : &:r18_1, ~m?
#   18|     r18_3(Int32)        = Constant[1]        : 
#   18|     r18_4(Int32)        = Add                : r18_2, r18_3
#   18|     r18_5(glval<Int32>) = VariableAddress[x] : 
#   18|     mu18_6(Int32)       = Store[x]           : &:r18_5, r18_4
#-----|   Goto (back edge) -> Block 2

#   22| System.Int32 test_stmts.switchStmt()
#   22|   Block 0
#   22|     v22_1(Void)          = EnterFunction               : 
#   22|     mu22_2(<unknown>)    = AliasedDefinition           : 
#   24|     r24_1(glval<Object>) = VariableAddress[caseSwitch] : 
#   24|     r24_2(Object)        = NewObj                      : 
#   24|     r24_3(<funcaddr>)    = FunctionAddress[Object]     : 
#   24|     v24_4(Void)          = Call[Object]                : func:r24_3, this:r24_2
#   24|     mu24_5(<unknown>)    = ^CallSideEffect             : ~m?
#   24|     mu24_6(Object)       = Store[caseSwitch]           : &:r24_1, r24_2
#   25|     r25_1(glval<Int32>)  = VariableAddress[select]     : 
#   25|     r25_2(Int32)         = Constant[0]                 : 
#   25|     mu25_3(Int32)        = Store[select]               : &:r25_1, r25_2
#   27|     r27_1(glval<Object>) = VariableAddress[caseSwitch] : 
#   27|     r27_2(Object)        = Load[caseSwitch]            : &:r27_1, ~m?
#   27|     v27_3(Void)          = Switch                      : r27_2
#-----|   Case[-1] -> Block 2
#-----|   Case[0] -> Block 3
#-----|   Case[123] -> Block 4
#-----|   Case[true] -> Block 5
#-----|   Default -> Block 6

#   22|   Block 1
#   22|     r22_3(glval<Int32>) = VariableAddress[#return] : 
#   22|     v22_4(Void)         = ReturnValue              : &:r22_3, ~m?
#   22|     v22_5(Void)         = AliasedUse               : ~m?
#   22|     v22_6(Void)         = ExitFunction             : 

#   29|   Block 2
#   29|     v29_1(Void) = NoOp : 
#   30|     v30_1(Void) = NoOp : 
#-----|   Goto (back edge) -> Block 5

#   31|   Block 3
#   31|     v31_1(Void) = NoOp : 
#   32|     v32_1(Void) = NoOp : 
#-----|   Goto (back edge) -> Block 4

#   33|   Block 4
#   33|     v33_1(Void)         = NoOp                     : 
#   34|     r34_1(Int32)        = Constant[100]            : 
#   34|     r34_2(glval<Int32>) = VariableAddress[select]  : 
#   34|     mu34_3(Int32)       = Store[select]            : &:r34_2, r34_1
#   35|     v35_1(Void)         = NoOp                     : 
#   42|     r42_1(glval<Int32>) = VariableAddress[#return] : 
#   42|     r42_2(Int32)        = Constant[0]              : 
#   42|     mu42_3(Int32)       = Store[#return]           : &:r42_1, r42_2
#-----|   Goto -> Block 1

#   36|   Block 5
#   36|     v36_1(Void)         = NoOp                    : 
#   37|     r37_1(Int32)        = Constant[101]           : 
#   37|     r37_2(glval<Int32>) = VariableAddress[select] : 
#   37|     mu37_3(Int32)       = Store[select]           : &:r37_2, r37_1
#   38|     v38_1(Void)         = NoOp                    : 
#-----|   Goto (back edge) -> Block 6

#   39|   Block 6
#   39|     v39_1(Void)         = NoOp                     : 
#   40|     r40_1(glval<Int32>) = VariableAddress[#return] : 
#   40|     r40_2(glval<Int32>) = VariableAddress[select]  : 
#   40|     r40_3(Int32)        = Load[select]             : &:r40_2, ~m?
#   40|     mu40_4(Int32)       = Store[#return]           : &:r40_1, r40_3
#-----|   Goto -> Block 1

#   46| System.Void test_stmts.tryCatchFinally()
#   46|   Block 0
#   46|     v46_1(Void)         = EnterFunction      : 
#   46|     mu46_2(<unknown>)   = AliasedDefinition  : 
#   48|     r48_1(glval<Int32>) = VariableAddress[x] : 
#   48|     r48_2(Int32)        = Constant[5]        : 
#   48|     mu48_3(Int32)       = Store[x]           : &:r48_1, r48_2
#   51|     r51_1(glval<Int32>) = VariableAddress[x] : 
#   51|     r51_2(Int32)        = Load[x]            : &:r51_1, ~m?
#   51|     r51_3(Int32)        = Constant[0]        : 
#   51|     r51_4(Boolean)      = CompareNE          : r51_2, r51_3
#   51|     v51_5(Void)         = ConditionalBranch  : r51_4
#-----|   False -> Block 4
#-----|   True -> Block 3

#   46|   Block 1
#   46|     v46_3(Void) = AliasedUse   : ~m?
#   46|     v46_4(Void) = ExitFunction : 

#   46|   Block 2
#   46|     v46_5(Void) = Unwind : 
#-----|   Goto -> Block 1

#   52|   Block 3
#   52|     r52_1(glval<Exception>) = VariableAddress[#throw52:17] : 
#   52|     r52_2(Exception)        = NewObj                       : 
#   52|     r52_3(<funcaddr>)       = FunctionAddress[Exception]   : 
#   52|     v52_4(Void)             = Call[Exception]              : func:r52_3, this:r52_2
#   52|     mu52_5(<unknown>)       = ^CallSideEffect              : ~m?
#   52|     mu52_6(Exception)       = Store[#throw52:17]           : &:r52_1, r52_2
#   52|     v52_7(Void)             = ThrowValue                   : &:r52_1, ~m?
#-----|   Exception -> Block 6

#   53|   Block 4
#   53|     r53_1(Int32)        = Constant[0]        : 
#   53|     r53_2(glval<Int32>) = VariableAddress[x] : 
#   53|     mu53_3(Int32)       = Store[x]           : &:r53_2, r53_1
#-----|   Goto -> Block 5

#   65|   Block 5
#   65|     r65_1(Int32)        = Constant[2]        : 
#   65|     r65_2(glval<Int32>) = VariableAddress[x] : 
#   65|     mu65_3(Int32)       = Store[x]           : &:r65_2, r65_1
#   46|     v46_6(Void)         = ReturnVoid         : 
#-----|   Goto -> Block 1

#   55|   Block 6
#   55|     v55_1(Void) = CatchByType[Exception] : 
#-----|   Exception -> Block 8
#-----|   Goto -> Block 7

#   55|   Block 7
#   55|     r55_2(glval<Exception>) = VariableAddress[ex] : 
#   55|     mu55_3(Exception)       = Uninitialized[ex]   : &:r55_2
#   57|     r57_1(Int32)            = Constant[1]         : 
#   57|     r57_2(glval<Int32>)     = VariableAddress[x]  : 
#   57|     mu57_3(Int32)           = Store[x]            : &:r57_2, r57_1
#-----|   Goto -> Block 5

#   59|   Block 8
#   59|     v59_1(Void) = CatchAny : 
#   61|     v61_1(Void) = ReThrow  : 
#-----|   Exception -> Block 2

#   69| System.Void test_stmts.forStmt()
#   69|   Block 0
#   69|     v69_1(Void)         = EnterFunction      : 
#   69|     mu69_2(<unknown>)   = AliasedDefinition  : 
#   71|     r71_1(glval<Int32>) = VariableAddress[x] : 
#   71|     r71_2(Int32)        = Constant[0]        : 
#   71|     mu71_3(Int32)       = Store[x]           : &:r71_1, r71_2
#   72|     r72_1(glval<Int32>) = VariableAddress[i] : 
#   72|     r72_2(Int32)        = Constant[0]        : 
#   72|     mu72_3(Int32)       = Store[i]           : &:r72_1, r72_2
#   72|     r72_4(glval<Int32>) = VariableAddress[j] : 
#   72|     r72_5(Int32)        = Constant[10]       : 
#   72|     mu72_6(Int32)       = Store[j]           : &:r72_4, r72_5
#-----|   Goto -> Block 2

#   69|   Block 1
#   69|     v69_3(Void) = ReturnVoid   : 
#   69|     v69_4(Void) = AliasedUse   : ~m?
#   69|     v69_5(Void) = ExitFunction : 

#   72|   Block 2
#   72|     r72_7(glval<Int32>) = VariableAddress[i] : 
#   72|     r72_8(Int32)        = Load[i]            : &:r72_7, ~m?
#   72|     r72_9(glval<Int32>) = VariableAddress[j] : 
#   72|     r72_10(Int32)       = Load[j]            : &:r72_9, ~m?
#   72|     r72_11(Boolean)     = CompareLT          : r72_8, r72_10
#   72|     v72_12(Void)        = ConditionalBranch  : r72_11
#-----|   False -> Block 4
#-----|   True -> Block 3

#   74|   Block 3
#   74|     r74_1(glval<Int32>)  = VariableAddress[x] : 
#   74|     r74_2(Int32)         = Load[x]            : &:r74_1, ~m?
#   74|     r74_3(Int32)         = Constant[1]        : 
#   74|     r74_4(Int32)         = Sub                : r74_2, r74_3
#   74|     r74_5(glval<Int32>)  = VariableAddress[x] : 
#   74|     mu74_6(Int32)        = Store[x]           : &:r74_5, r74_4
#   72|     r72_13(glval<Int32>) = VariableAddress[i] : 
#   72|     r72_14(Int32)        = Load[i]            : &:r72_13, ~m?
#   72|     r72_15(Int32)        = Constant[1]        : 
#   72|     r72_16(Int32)        = Add                : r72_14, r72_15
#   72|     mu72_17(Int32)       = Store[i]           : &:r72_13, r72_16
#   72|     r72_18(glval<Int32>) = VariableAddress[j] : 
#   72|     r72_19(Int32)        = Load[j]            : &:r72_18, ~m?
#   72|     r72_20(Int32)        = Constant[1]        : 
#   72|     r72_21(Int32)        = Sub                : r72_19, r72_20
#   72|     mu72_22(Int32)       = Store[j]           : &:r72_18, r72_21
#-----|   Goto (back edge) -> Block 2

#   77|   Block 4
#   77|     r77_1(glval<Int32>) = VariableAddress[a] : 
#   77|     mu77_2(Int32)       = Uninitialized[a]   : &:r77_1
#   77|     r77_3(glval<Int32>) = VariableAddress[b] : 
#   77|     r77_4(Int32)        = Constant[10]       : 
#   77|     mu77_5(Int32)       = Store[b]           : &:r77_3, r77_4
#   78|     r78_1(Int32)        = Constant[0]        : 
#   78|     r78_2(glval<Int32>) = VariableAddress[a] : 
#   78|     mu78_3(Int32)       = Store[a]           : &:r78_2, r78_1
#-----|   Goto -> Block 5

#   78|   Block 5
#   78|     r78_4(glval<Int32>) = VariableAddress[a] : 
#   78|     r78_5(Int32)        = Load[a]            : &:r78_4, ~m?
#   78|     r78_6(glval<Int32>) = VariableAddress[b] : 
#   78|     r78_7(Int32)        = Load[b]            : &:r78_6, ~m?
#   78|     r78_8(Boolean)      = CompareLT          : r78_5, r78_7
#   78|     v78_9(Void)         = ConditionalBranch  : r78_8
#-----|   False -> Block 7
#-----|   True -> Block 6

#   80|   Block 6
#   80|     r80_1(glval<Int32>) = VariableAddress[a] : 
#   80|     r80_2(Int32)        = Load[a]            : &:r80_1, ~m?
#   80|     r80_3(Int32)        = Constant[1]        : 
#   80|     r80_4(Int32)        = Add                : r80_2, r80_3
#   80|     mu80_5(Int32)       = Store[a]           : &:r80_1, r80_4
#-----|   Goto (back edge) -> Block 5

#   84|   Block 7
#   84|     v84_1(Void) = NoOp : 
#-----|   Goto (back edge) -> Block 7

#   89| System.Void test_stmts.doWhile()
#   89|   Block 0
#   89|     v89_1(Void)         = EnterFunction      : 
#   89|     mu89_2(<unknown>)   = AliasedDefinition  : 
#   91|     r91_1(glval<Int32>) = VariableAddress[x] : 
#   91|     r91_2(Int32)        = Constant[0]        : 
#   91|     mu91_3(Int32)       = Store[x]           : &:r91_1, r91_2
#-----|   Goto -> Block 2

#   89|   Block 1
#   89|     v89_3(Void) = ReturnVoid   : 
#   89|     v89_4(Void) = AliasedUse   : ~m?
#   89|     v89_5(Void) = ExitFunction : 

#   94|   Block 2
#   94|     r94_1(glval<Int32>) = VariableAddress[x] : 
#   94|     r94_2(Int32)        = Load[x]            : &:r94_1, ~m?
#   94|     r94_3(Int32)        = Constant[1]        : 
#   94|     r94_4(Int32)        = Add                : r94_2, r94_3
#   94|     r94_5(glval<Int32>) = VariableAddress[x] : 
#   94|     mu94_6(Int32)       = Store[x]           : &:r94_5, r94_4
#   96|     r96_1(glval<Int32>) = VariableAddress[x] : 
#   96|     r96_2(Int32)        = Load[x]            : &:r96_1, ~m?
#   96|     r96_3(Int32)        = Constant[10]       : 
#   96|     r96_4(Boolean)      = CompareLT          : r96_2, r96_3
#   96|     v96_5(Void)         = ConditionalBranch  : r96_4
#-----|   False -> Block 1
#-----|   True (back edge) -> Block 2

#   99| System.Void test_stmts.checkedUnchecked()
#   99|   Block 0
#   99|     v99_1(Void)          = EnterFunction        : 
#   99|     mu99_2(<unknown>)    = AliasedDefinition    : 
#  101|     r101_1(glval<Int32>) = VariableAddress[num] : 
#  101|     r101_2(Int32)        = Constant[2147483647] : 
#  101|     r101_3(Int32)        = Load[?]              : &:r101_2, ~m?
#  101|     mu101_4(Int32)       = Store[num]           : &:r101_1, r101_3
#  104|     r104_1(glval<Int32>) = VariableAddress[num] : 
#  104|     r104_2(Int32)        = Load[num]            : &:r104_1, ~m?
#  104|     r104_3(Int32)        = Constant[1]          : 
#  104|     r104_4(Int32)        = Add                  : r104_2, r104_3
#  104|     r104_5(glval<Int32>) = VariableAddress[num] : 
#  104|     mu104_6(Int32)       = Store[num]           : &:r104_5, r104_4
#  108|     r108_1(glval<Int32>) = VariableAddress[num] : 
#  108|     r108_2(Int32)        = Load[num]            : &:r108_1, ~m?
#  108|     r108_3(Int32)        = Constant[1]          : 
#  108|     r108_4(Int32)        = Add                  : r108_2, r108_3
#  108|     r108_5(glval<Int32>) = VariableAddress[num] : 
#  108|     mu108_6(Int32)       = Store[num]           : &:r108_5, r108_4
#   99|     v99_3(Void)          = ReturnVoid           : 
#   99|     v99_4(Void)          = AliasedUse           : ~m?
#   99|     v99_5(Void)          = ExitFunction         : 

using.cs:
#    7| System.Void UsingStmt.MyDisposable..ctor()
#    7|   Block 0
#    7|     v7_1(Void)                = EnterFunction     : 
#    7|     mu7_2(<unknown>)          = AliasedDefinition : 
#    7|     r7_3(glval<MyDisposable>) = InitializeThis    : 
#    7|     v7_4(Void)                = NoOp              : 
#    7|     v7_5(Void)                = ReturnVoid        : 
#    7|     v7_6(Void)                = AliasedUse        : ~m?
#    7|     v7_7(Void)                = ExitFunction      : 

#    8| System.Void UsingStmt.MyDisposable.DoSomething()
#    8|   Block 0
#    8|     v8_1(Void)                = EnterFunction     : 
#    8|     mu8_2(<unknown>)          = AliasedDefinition : 
#    8|     r8_3(glval<MyDisposable>) = InitializeThis    : 
#    8|     v8_4(Void)                = NoOp              : 
#    8|     v8_5(Void)                = ReturnVoid        : 
#    8|     v8_6(Void)                = AliasedUse        : ~m?
#    8|     v8_7(Void)                = ExitFunction      : 

#    9| System.Void UsingStmt.MyDisposable.Dispose()
#    9|   Block 0
#    9|     v9_1(Void)                = EnterFunction     : 
#    9|     mu9_2(<unknown>)          = AliasedDefinition : 
#    9|     r9_3(glval<MyDisposable>) = InitializeThis    : 
#    9|     v9_4(Void)                = NoOp              : 
#    9|     v9_5(Void)                = ReturnVoid        : 
#    9|     v9_6(Void)                = AliasedUse        : ~m?
#    9|     v9_7(Void)                = ExitFunction      : 

#   12| System.Void UsingStmt.Main()
#   12|   Block 0
#   12|     v12_1(Void)                = EnterFunction                 : 
#   12|     mu12_2(<unknown>)          = AliasedDefinition             : 
#   14|     r14_1(glval<MyDisposable>) = VariableAddress[o1]           : 
#   14|     r14_2(MyDisposable)        = NewObj                        : 
#   14|     r14_3(<funcaddr>)          = FunctionAddress[MyDisposable] : 
#   14|     v14_4(Void)                = Call[MyDisposable]            : func:r14_3, this:r14_2
#   14|     mu14_5(<unknown>)          = ^CallSideEffect               : ~m?
#   14|     mu14_6(MyDisposable)       = Store[o1]                     : &:r14_1, r14_2
#   16|     r16_1(glval<MyDisposable>) = VariableAddress[o1]           : 
#   16|     r16_2(MyDisposable)        = Load[o1]                      : &:r16_1, ~m?
#   16|     r16_3(<funcaddr>)          = FunctionAddress[DoSomething]  : 
#   16|     v16_4(Void)                = Call[DoSomething]             : func:r16_3, this:r16_2
#   16|     mu16_5(<unknown>)          = ^CallSideEffect               : ~m?
#   19|     r19_1(glval<MyDisposable>) = VariableAddress[o2]           : 
#   19|     r19_2(MyDisposable)        = NewObj                        : 
#   19|     r19_3(<funcaddr>)          = FunctionAddress[MyDisposable] : 
#   19|     v19_4(Void)                = Call[MyDisposable]            : func:r19_3, this:r19_2
#   19|     mu19_5(<unknown>)          = ^CallSideEffect               : ~m?
#   19|     mu19_6(MyDisposable)       = Store[o2]                     : &:r19_1, r19_2
#   22|     r22_1(glval<MyDisposable>) = VariableAddress[o2]           : 
#   22|     r22_2(MyDisposable)        = Load[o2]                      : &:r22_1, ~m?
#   22|     r22_3(<funcaddr>)          = FunctionAddress[DoSomething]  : 
#   22|     v22_4(Void)                = Call[DoSomething]             : func:r22_3, this:r22_2
#   22|     mu22_5(<unknown>)          = ^CallSideEffect               : ~m?
#   25|     r25_1(glval<MyDisposable>) = VariableAddress[o3]           : 
#   25|     r25_2(MyDisposable)        = NewObj                        : 
#   25|     r25_3(<funcaddr>)          = FunctionAddress[MyDisposable] : 
#   25|     v25_4(Void)                = Call[MyDisposable]            : func:r25_3, this:r25_2
#   25|     mu25_5(<unknown>)          = ^CallSideEffect               : ~m?
#   25|     mu25_6(MyDisposable)       = Store[o3]                     : &:r25_1, r25_2
#   26|     r26_1(glval<MyDisposable>) = VariableAddress[o3]           : 
#   26|     r26_2(MyDisposable)        = Load[o3]                      : &:r26_1, ~m?
#   26|     r26_3(<funcaddr>)          = FunctionAddress[DoSomething]  : 
#   26|     v26_4(Void)                = Call[DoSomething]             : func:r26_3, this:r26_2
#   26|     mu26_5(<unknown>)          = ^CallSideEffect               : ~m?
#   12|     v12_3(Void)                = ReturnVoid                    : 
#   12|     v12_4(Void)                = AliasedUse                    : ~m?
#   12|     v12_5(Void)                = ExitFunction                  : 

variables.cs:
#    5| System.Void test_variables.f()
#    5|   Block 0
#    5|     v5_1(Void)          = EnterFunction      : 
#    5|     mu5_2(<unknown>)    = AliasedDefinition  : 
#    7|     r7_1(glval<Int32>)  = VariableAddress[x] : 
#    7|     mu7_2(Int32)        = Uninitialized[x]   : &:r7_1
#    7|     r7_3(glval<Int32>)  = VariableAddress[y] : 
#    7|     r7_4(Int32)         = Constant[5]        : 
#    7|     mu7_5(Int32)        = Store[y]           : &:r7_3, r7_4
#    8|     r8_1(Int32)         = Constant[4]        : 
#    8|     r8_2(glval<Int32>)  = VariableAddress[x] : 
#    8|     mu8_3(Int32)        = Store[x]           : &:r8_2, r8_1
#    9|     r9_1(glval<Int32>)  = VariableAddress[y] : 
#    9|     r9_2(Int32)         = Load[y]            : &:r9_1, ~m?
#    9|     r9_3(glval<Int32>)  = VariableAddress[x] : 
#    9|     mu9_4(Int32)        = Store[x]           : &:r9_3, r9_2
#   10|     r10_1(glval<Int32>) = VariableAddress[z] : 
#   10|     r10_2(glval<Int32>) = VariableAddress[y] : 
#   10|     r10_3(Int32)        = Load[y]            : &:r10_2, ~m?
#   10|     mu10_4(Int32)       = Store[z]           : &:r10_1, r10_3
#    5|     v5_3(Void)          = ReturnVoid         : 
#    5|     v5_4(Void)          = AliasedUse         : ~m?
#    5|     v5_5(Void)          = ExitFunction       : <|MERGE_RESOLUTION|>--- conflicted
+++ resolved
@@ -260,11 +260,7 @@
 #   15|     mu15_9(String)                          = Store[?]                    : &:r15_8, r15_7
 #   15|     r15_10(String)                          = StringConstant["World"]     : 
 #   15|     r15_11(glval<String>)                   = FieldAddress[b]             : r15_3
-<<<<<<< HEAD
-#   15|     mu15_12(String)                         = Store[?]                    : &:r15_11, r15_10
-=======
 #   15|     mu15_12(String)                         = Store                       : &:r15_11, r15_10
->>>>>>> 7f2aa81d
 #   15|     v15_13(Void)                            = Call[Add]                   : func:r15_1, this:r13_2, 0:r15_2, 1:r15_3
 #   15|     mu15_14(<unknown>)                      = ^CallSideEffect             : ~m?
 #   16|     r16_1(<funcaddr>)                       = FunctionAddress[Add]        : 
@@ -278,11 +274,7 @@
 #   16|     mu16_9(String)                          = Store[?]                    : &:r16_8, r16_7
 #   16|     r16_10(String)                          = StringConstant["Bar"]       : 
 #   16|     r16_11(glval<String>)                   = FieldAddress[b]             : r16_3
-<<<<<<< HEAD
-#   16|     mu16_12(String)                         = Store[?]                    : &:r16_11, r16_10
-=======
 #   16|     mu16_12(String)                         = Store                       : &:r16_11, r16_10
->>>>>>> 7f2aa81d
 #   16|     v16_13(Void)                            = Call[Add]                   : func:r16_1, this:r13_2, 0:r16_2, 1:r16_3
 #   16|     mu16_14(<unknown>)                      = ^CallSideEffect             : ~m?
 #   13|     mu13_6(Dictionary<Int32,MyClass>)       = Store[dict]                 : &:r13_1, r13_2
@@ -341,11 +333,7 @@
 #   21|     r21_6(glval<BaseClass>)    = Convert[DerivedClass : BaseClass] : r21_3
 #   21|     r21_7(<funcaddr>)          = FunctionAddress[BaseClass]        : 
 #   21|     r21_8(glval<Int32>)        = VariableAddress[i]                : 
-<<<<<<< HEAD
-#   21|     r21_9(Int32)               = Load[i]                           : &:r21_8, ~m?
-=======
 #   21|     r21_9(Int32)               = Load                              : &:r21_8, ~m?
->>>>>>> 7f2aa81d
 #   21|     v21_10(Void)               = Call[BaseClass]                   : func:r21_7, this:r21_6, 0:r21_9
 #   21|     mu21_11(<unknown>)         = ^CallSideEffect                   : ~m?
 #   22|     v22_1(Void)                = NoOp                              : 
@@ -364,11 +352,7 @@
 #   25|     mu25_7(Int32)              = InitializeParameter[j]        : &:r25_6
 #   25|     r25_8(<funcaddr>)          = FunctionAddress[DerivedClass] : 
 #   25|     r25_9(glval<Int32>)        = VariableAddress[i]            : 
-<<<<<<< HEAD
-#   25|     r25_10(Int32)              = Load[i]                       : &:r25_9, ~m?
-=======
 #   25|     r25_10(Int32)              = Load                          : &:r25_9, ~m?
->>>>>>> 7f2aa81d
 #   25|     v25_11(Void)               = Call[DerivedClass]            : func:r25_8, this:r25_3, 0:r25_10
 #   25|     mu25_12(<unknown>)         = ^CallSideEffect               : ~m?
 #   26|     v26_1(Void)                = NoOp                          : 
@@ -509,11 +493,7 @@
 #   15|     r15_2(<funcaddr>)    = FunctionAddress[add_MyEvent] : 
 #   15|     r15_3(Events)        = CopyValue                    : r13_3
 #   15|     r15_4(glval<MyDel>)  = FieldAddress[Inst]           : r15_3
-<<<<<<< HEAD
-#   15|     r15_5(MyDel)         = Load[?]                      : &:r15_4, ~m?
-=======
 #   15|     r15_5(MyDel)         = Load                         : &:r15_4, ~m?
->>>>>>> 7f2aa81d
 #   15|     v15_6(Void)          = Call[add_MyEvent]            : func:r15_2, this:r15_1, 0:r15_5
 #   15|     mu15_7(<unknown>)    = ^CallSideEffect              : ~m?
 #   13|     v13_4(Void)          = ReturnVoid                   : 
@@ -529,11 +509,7 @@
 #   20|     r20_2(<funcaddr>)    = FunctionAddress[remove_MyEvent] : 
 #   20|     r20_3(Events)        = CopyValue                       : r18_3
 #   20|     r20_4(glval<MyDel>)  = FieldAddress[Inst]              : r20_3
-<<<<<<< HEAD
-#   20|     r20_5(MyDel)         = Load[?]                         : &:r20_4, ~m?
-=======
 #   20|     r20_5(MyDel)         = Load                            : &:r20_4, ~m?
->>>>>>> 7f2aa81d
 #   20|     v20_6(Void)          = Call[remove_MyEvent]            : func:r20_2, this:r20_1, 0:r20_5
 #   20|     mu20_7(<unknown>)    = ^CallSideEffect                 : ~m?
 #   18|     v18_4(Void)          = ReturnVoid                      : 
@@ -927,13 +903,8 @@
 #   26|     r26_2(glval<MyClass>)  = VariableAddress[c]      : 
 #   26|     r26_3(MyClass)         = Load[c]                 : &:r26_2, ~m?
 #   26|     r26_4(glval<MyClass>)  = VariableAddress[c1]     : 
-<<<<<<< HEAD
-#   26|     r26_5(MyClass)         = Load[c1]                : &:r26_4, ~m?
-#   26|     r26_6(MyClass)         = Load[?]                 : &:r26_5, ~m?
-=======
 #   26|     r26_5(MyClass)         = Load                    : &:r26_4, ~m?
 #   26|     r26_6(MyClass)         = Load                    : &:r26_5, ~m?
->>>>>>> 7f2aa81d
 #   26|     v26_7(Void)            = Call[set]               : func:r26_1, 0:r26_3, 1:r26_6
 #   26|     mu26_8(<unknown>)      = ^CallSideEffect         : ~m?
 #   16|     v16_13(Void)           = ReturnVoid              : 
@@ -1258,11 +1229,7 @@
 #    8|   Block 2
 #    8|     r8_17(<funcaddr>)    = FunctionAddress[Exit]     : 
 #    8|     r8_18(glval<Object>) = VariableAddress[#temp8:9] : 
-<<<<<<< HEAD
-#    8|     r8_19(Object)        = Load[#temp8:9]            : &:r8_18, ~m?
-=======
 #    8|     r8_19(Object)        = Load                      : &:r8_18, ~m?
->>>>>>> 7f2aa81d
 #    8|     v8_20(Void)          = Call[Exit]                : func:r8_17, 0:r8_19
 #    8|     mu8_21(<unknown>)    = ^CallSideEffect           : ~m?
 #-----|   Goto -> Block 1
@@ -1463,11 +1430,7 @@
 #   39|     mu39_14(Int32)          = Store[?]                  : &:r39_12, r39_13
 #   40|     r40_1(<funcaddr>)       = FunctionAddress[addone]   : 
 #   40|     r40_2(glval<Int32[]>)   = VariableAddress[arr]      : 
-<<<<<<< HEAD
-#   40|     r40_3(Int32[])          = Load[arr]                 : &:r40_2, ~m?
-=======
 #   40|     r40_3(Int32[])          = Load                      : &:r40_2, ~m?
->>>>>>> 7f2aa81d
 #   40|     v40_4(Void)             = Call[addone]              : func:r40_1, 0:r40_3
 #   40|     mu40_5(<unknown>)       = ^CallSideEffect           : ~m?
 #   25|     v25_3(Void)             = ReturnVoid                : 
