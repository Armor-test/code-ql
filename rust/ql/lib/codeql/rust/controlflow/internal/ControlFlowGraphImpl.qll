private import rust
import codeql.controlflow.Cfg
import Completion
import codeql.controlflow.Cfg
private import SuccessorType as ST
private import Scope as Scope

module CfgInput implements InputSig<Location> {
  private import rust as Rust
  private import Completion as C
  private import Splitting as S

  class AstNode = Rust::AstNode;

  class Completion = C::Completion;

  predicate completionIsNormal = C::completionIsNormal/1;

  predicate completionIsSimple = C::completionIsSimple/1;

  predicate completionIsValidFor = C::completionIsValidFor/2;

  /** An AST node with an associated control-flow graph. */
  class CfgScope = Scope::CfgScope;

  CfgScope getCfgScope(AstNode n) { result = Scope::scopeOfAst(n) }

  class SplitKindBase = S::TSplitKind;

  class Split = S::Split;

  class SuccessorType = ST::SuccessorType;

  /** Gets a successor type that matches completion `c`. */
  SuccessorType getAMatchingSuccessorType(Completion c) { result = c.getAMatchingSuccessorType() }

  /**
   * Hold if `c` represents simple (normal) evaluation of a statement or an expression.
   */
  predicate successorTypeIsSimple(SuccessorType t) { t instanceof ST::NormalSuccessor }

  /** Holds if `t` is an abnormal exit type out of a CFG scope. */
  predicate isAbnormalExitType(SuccessorType t) { none() }

  /** Hold if `t` represents a conditional successor type. */
  predicate successorTypeIsCondition(SuccessorType t) { t instanceof ST::BooleanSuccessor }

  /** Gets the maximum number of splits allowed for a given node. */
  int maxSplits() { result = 0 }

  /** Holds if `first` is first executed when entering `scope`. */
  predicate scopeFirst(CfgScope scope, AstNode first) { scope.scopeFirst(first) }

  /** Holds if `scope` is exited when `last` finishes with completion `c`. */
  predicate scopeLast(CfgScope scope, AstNode last, Completion c) { scope.scopeLast(last, c) }
}

module CfgImpl = Make<Location, CfgInput>;

import CfgImpl

class AwaitExprTree extends StandardPostOrderTree instanceof AwaitExpr {
  override ControlFlowTree getChildNode(int i) { i = 0 and result = super.getExpr() }
}

class BinaryOpExprTree extends StandardPostOrderTree instanceof BinaryOpExpr {
  BinaryOpExprTree() { super.getOp() != "&&" and super.getOp() != "||" }

  override ControlFlowTree getChildNode(int i) {
    i = 0 and result = super.getLhs()
    or
    i = 1 and result = super.getRhs()
  }
}

class LogicalOrBinaryOpExprTree extends PreOrderTree instanceof BinaryOpExpr {
  LogicalOrBinaryOpExprTree() { super.getOp() = "||" }

  final override predicate propagatesAbnormal(AstNode child) {
    child = [super.getRhs(), super.getLhs()]
  }

  // override predicate first(AstNode node) { first(super.getLhs(), node) }
  override predicate succ(AstNode pred, AstNode succ, Completion c) {
    // Edge to the first node in the lhs
    pred = this and
    first(super.getLhs(), succ) and
    completionIsSimple(c)
    or
    // Edge from the last node in the lhs to the first node in the rhs
    last(super.getLhs(), pred, c) and
    first(super.getRhs(), succ) and
    c.(BooleanCompletion).getValue() = false
  }

  override predicate last(AstNode node, Completion c) {
    // Lhs. as the last node
    last(super.getLhs(), node, c) and
    c.(BooleanCompletion).getValue() = true
    or
    // Rhs. as the last node
    last(super.getRhs(), node, c) // and
  }
}

class LogicalAndBinaryOpExprTree extends PreOrderTree instanceof BinaryOpExpr {
  LogicalAndBinaryOpExprTree() { super.getOp() = "&&" }

  final override predicate propagatesAbnormal(AstNode child) {
    child = [super.getRhs(), super.getLhs()]
  }

  // override predicate first(AstNode node) { first(super.getLhs(), node) }
  override predicate succ(AstNode pred, AstNode succ, Completion c) {
    // Edge to the first node in the lhs
    pred = this and
    first(super.getLhs(), succ) and
    completionIsSimple(c)
    or
    // Edge from the last node in the lhs to the first node in the rhs
    last(super.getLhs(), pred, c) and
    first(super.getRhs(), succ) and
    c.(BooleanCompletion).getValue() = true
  }

  override predicate last(AstNode node, Completion c) {
    // Lhs. as the last node
    last(super.getLhs(), node, c) and
    c.(BooleanCompletion).getValue() = false
    or
    // Rhs. as the last node
    last(super.getRhs(), node, c)
  }
}

// NOTE: This covers both normal blocks, async blocks, and unsafe blocks
class BaseBlockExprTree extends StandardPostOrderTree instanceof BlockExprBase {
  override ControlFlowTree getChildNode(int i) {
    result = super.getStatement(i)
    or
    not exists(super.getStatement(i)) and
    (exists(super.getStatement(i - 1)) or i = 0) and
    result = super.getTail()
  }
}

class BreakExprTree extends PostOrderTree instanceof BreakExpr {
  override predicate propagatesAbnormal(AstNode child) { child = super.getExpr() }

  override predicate first(AstNode node) {
    first(super.getExpr(), node)
    or
    not super.hasExpr() and node = this
  }

  override predicate succ(AstNode pred, AstNode succ, Completion c) {
    last(super.getExpr(), pred, c) and succ = this
  }
}

<<<<<<< HEAD
class CallExprTree extends StandardPostOrderTree instanceof CallExpr {
=======
class BinaryOpExprTree extends StandardPostOrderTree instanceof BinaryExpr {
>>>>>>> 39ce3fbd
  override ControlFlowTree getChildNode(int i) {
    result = super.getCallee() and
    result = super.getArg(i + 1)
  }
}

class ClosureExprTree extends LeafTree instanceof ClosureExpr { }

class ConstExprTree extends LeafTree instanceof ConstExpr { }

class ContinueExprTree extends LeafTree instanceof ContinueExpr { }

class ExprStmtTree extends StandardPostOrderTree instanceof ExprStmt {
  override ControlFlowTree getChildNode(int i) { i = 0 and result = super.getExpr() }
}

class FunctionTree extends LeafTree instanceof Function { }

class IfExprTree extends PostOrderTree instanceof IfExpr {
  override predicate first(AstNode node) { first(super.getCondition(), node) }

  override predicate propagatesAbnormal(AstNode child) {
    child = [super.getCondition(), super.getThen(), super.getElse()]
  }

  override predicate succ(AstNode pred, AstNode succ, Completion c) {
    // Edges from the condition to the branches
    last(super.getCondition(), pred, c) and
    (
      first(super.getThen(), succ) and c.(BooleanCompletion).getValue() = true
      or
      first(super.getElse(), succ) and c.(BooleanCompletion).getValue() = false
      or
      not super.hasElse() and succ = this and c.(BooleanCompletion).getValue() = false
    )
    or
    // An edge from the then branch to the last node
    last(super.getThen(), pred, c) and
    succ = this and
    completionIsNormal(c)
    or
    // An edge from the else branch to the last node
    last(super.getElse(), pred, c) and
    succ = this and
    completionIsNormal(c)
  }
}

class LetExprTree extends StandardPostOrderTree instanceof LetExpr {
  override ControlFlowTree getChildNode(int i) { i = 0 and result = super.getExpr() }
}

class LetStmtTree extends StandardPostOrderTree instanceof LetStmt {
  override ControlFlowTree getChildNode(int i) {
    // TODO: For now we ignore the else branch (`super.getElse`). This branch
    // is guaranteed to be diverging so will need special treatment in the CFG.
    i = 0 and result = super.getInitializer()
  }
}

class LiteralExprTree extends LeafTree instanceof LiteralExpr { }

class LoopExprTree extends PostOrderTree instanceof LoopExpr {
  override predicate propagatesAbnormal(AstNode child) { none() }

  override predicate first(AstNode node) { first(super.getBody(), node) }

  override predicate succ(AstNode pred, AstNode succ, Completion c) {
    // Edge back to the start for final expression and continue expressions
    last(super.getBody(), pred, c) and
    (completionIsNormal(c) or c instanceof ContinueCompletion) and
    this.first(succ)
    or
    // Edge for exiting the loop with a break expressions
    last(super.getBody(), pred, c) and
    c instanceof BreakCompletion and
    succ = this
  }

  override predicate last(AstNode last, Completion c) {
    super.last(last, c)
    or
    last(super.getBody(), last, c) and
    not completionIsNormal(c) and
    not isLoopCompletion(c)
  }
}

class PathExprTree extends LeafTree instanceof PathExpr { }

class RecordLitExprTree extends StandardPostOrderTree instanceof RecordLitExpr {
  override ControlFlowTree getChildNode(int i) { result = super.getField(i).getExpr() }
}

class ReturnExprTree extends PostOrderTree instanceof ReturnExpr {
  override predicate propagatesAbnormal(AstNode child) { child = super.getExpr() }

  override predicate first(AstNode node) {
    first(super.getExpr(), node)
    or
    not super.hasExpr() and node = this
  }

  override predicate succ(AstNode pred, AstNode succ, Completion c) {
    last(super.getExpr(), pred, c) and succ = this
  }
}

class TupleExprTree extends StandardPostOrderTree instanceof TupleExpr {
  override ControlFlowTree getChildNode(int i) { result = super.getExpr(i) }
}

class UnderscoreExprTree extends LeafTree instanceof UnderscoreExpr { }

class UnaryOpExprTree extends StandardPostOrderTree instanceof UnaryOpExpr {
  override ControlFlowTree getChildNode(int i) { i = 0 and result = super.getExpr() }
}

// A leaf tree for unimplemented nodes in the AST.
class UnimplementedTree extends LeafTree instanceof Unimplemented { }<|MERGE_RESOLUTION|>--- conflicted
+++ resolved
@@ -63,7 +63,7 @@
   override ControlFlowTree getChildNode(int i) { i = 0 and result = super.getExpr() }
 }
 
-class BinaryOpExprTree extends StandardPostOrderTree instanceof BinaryOpExpr {
+class BinaryOpExprTree extends StandardPostOrderTree instanceof BinaryExpr {
   BinaryOpExprTree() { super.getOp() != "&&" and super.getOp() != "||" }
 
   override ControlFlowTree getChildNode(int i) {
@@ -73,7 +73,7 @@
   }
 }
 
-class LogicalOrBinaryOpExprTree extends PreOrderTree instanceof BinaryOpExpr {
+class LogicalOrBinaryOpExprTree extends PreOrderTree instanceof BinaryExpr {
   LogicalOrBinaryOpExprTree() { super.getOp() = "||" }
 
   final override predicate propagatesAbnormal(AstNode child) {
@@ -103,7 +103,7 @@
   }
 }
 
-class LogicalAndBinaryOpExprTree extends PreOrderTree instanceof BinaryOpExpr {
+class LogicalAndBinaryOpExprTree extends PreOrderTree instanceof BinaryExpr {
   LogicalAndBinaryOpExprTree() { super.getOp() = "&&" }
 
   final override predicate propagatesAbnormal(AstNode child) {
@@ -158,11 +158,7 @@
   }
 }
 
-<<<<<<< HEAD
 class CallExprTree extends StandardPostOrderTree instanceof CallExpr {
-=======
-class BinaryOpExprTree extends StandardPostOrderTree instanceof BinaryExpr {
->>>>>>> 39ce3fbd
   override ControlFlowTree getChildNode(int i) {
     result = super.getCallee() and
     result = super.getArg(i + 1)
@@ -253,8 +249,8 @@
 
 class PathExprTree extends LeafTree instanceof PathExpr { }
 
-class RecordLitExprTree extends StandardPostOrderTree instanceof RecordLitExpr {
-  override ControlFlowTree getChildNode(int i) { result = super.getField(i).getExpr() }
+class RecordLitExprTree extends StandardPostOrderTree instanceof RecordExpr {
+  override ControlFlowTree getChildNode(int i) { result = super.getFld(i).getExpr() }
 }
 
 class ReturnExprTree extends PostOrderTree instanceof ReturnExpr {
@@ -277,7 +273,7 @@
 
 class UnderscoreExprTree extends LeafTree instanceof UnderscoreExpr { }
 
-class UnaryOpExprTree extends StandardPostOrderTree instanceof UnaryOpExpr {
+class UnaryOpExprTree extends StandardPostOrderTree instanceof PrefixExpr {
   override ControlFlowTree getChildNode(int i) { i = 0 and result = super.getExpr() }
 }
 
