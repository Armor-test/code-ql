--- conflicted
+++ resolved
@@ -2319,28 +2319,6 @@
 
   /**
    * INTERNAL: Do not use.
-<<<<<<< HEAD
-=======
-   * A path pattern. For example:
-   * ```rust
-   * match x {
-   *     Foo::Bar => "ok",
-   *     _ => "fail",
-   * }
-   * ```
-   */
-  class PathPat extends @path_pat, Pat {
-    override string toString() { result = "PathPat" }
-
-    /**
-     * Gets the path of this path pattern, if it exists.
-     */
-    Path getPath() { path_pat_paths(this, result) }
-  }
-
-  /**
-   * INTERNAL: Do not use.
->>>>>>> 7463c510
    * A type referring to a path. For example:
    * ```rust
    * type X = std::collections::HashMap<i32, i32>;
@@ -2494,33 +2472,6 @@
 
   /**
    * INTERNAL: Do not use.
-<<<<<<< HEAD
-=======
-   * A record pattern. For example:
-   * ```rust
-   * match x {
-   *     Foo { a: 1, b: 2 } => "ok",
-   *     Foo { .. } => "fail",
-   * }
-   * ```
-   */
-  class RecordPat extends @record_pat, Pat {
-    override string toString() { result = "RecordPat" }
-
-    /**
-     * Gets the path of this record pattern, if it exists.
-     */
-    Path getPath() { record_pat_paths(this, result) }
-
-    /**
-     * Gets the record pattern field list of this record pattern, if it exists.
-     */
-    RecordPatFieldList getRecordPatFieldList() { record_pat_record_pat_field_lists(this, result) }
-  }
-
-  /**
-   * INTERNAL: Do not use.
->>>>>>> 7463c510
    * A reference expression. For example:
    * ```rust
    *     let ref_const = &foo;
@@ -2794,36 +2745,7 @@
 
   /**
    * INTERNAL: Do not use.
-<<<<<<< HEAD
-   * A TupleType. For example:
-=======
-   * A tuple struct pattern. For example:
-   * ```rust
-   * match x {
-   *     Tuple("a", 1, 2, 3) => "great",
-   *     Tuple(.., 3) => "fine",
-   *     Tuple(..) => "fail",
-   * };
-   * ```
-   */
-  class TupleStructPat extends @tuple_struct_pat, Pat {
-    override string toString() { result = "TupleStructPat" }
-
-    /**
-     * Gets the `index`th field of this tuple struct pattern (0-based).
-     */
-    Pat getField(int index) { tuple_struct_pat_fields(this, index, result) }
-
-    /**
-     * Gets the path of this tuple struct pattern, if it exists.
-     */
-    Path getPath() { tuple_struct_pat_paths(this, result) }
-  }
-
-  /**
-   * INTERNAL: Do not use.
    * A TupleTypeRepr. For example:
->>>>>>> 7463c510
    * ```rust
    * todo!()
    * ```
@@ -3599,7 +3521,7 @@
     override string toString() { result = "RecordPat" }
 
     /**
-     * Gets the record pat field list of this record pat, if it exists.
+     * Gets the record pattern field list of this record pattern, if it exists.
      */
     RecordPatFieldList getRecordPatFieldList() { record_pat_record_pat_field_lists(this, result) }
   }
@@ -3809,7 +3731,7 @@
     override string toString() { result = "TupleStructPat" }
 
     /**
-     * Gets the `index`th field of this tuple struct pat (0-based).
+     * Gets the `index`th field of this tuple struct pattern (0-based).
      */
     Pat getField(int index) { tuple_struct_pat_fields(this, index, result) }
   }
