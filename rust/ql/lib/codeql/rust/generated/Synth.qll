/**
 * INTERNAL: Do not use.
 * This module defines the IPA layer on top of raw DB entities, and the conversions between the two
 * layers.
 */

private import codeql.rust.generated.SynthConstructors
private import codeql.rust.generated.Raw

cached
module Synth {
  /**
   * INTERNAL: Do not use.
   * The synthesized type of all elements.
   */
  cached
  newtype TElement =
    /**
     * INTERNAL: Do not use.
     */
    TAsmExpr(Raw::AsmExpr id) { constructAsmExpr(id) } or
    /**
     * INTERNAL: Do not use.
     */
    TAsyncBlockExpr(Raw::AsyncBlockExpr id) { constructAsyncBlockExpr(id) } or
    /**
     * INTERNAL: Do not use.
     */
    TAwaitExpr(Raw::AwaitExpr id) { constructAwaitExpr(id) } or
    /**
     * INTERNAL: Do not use.
     */
    TBecomeExpr(Raw::BecomeExpr id) { constructBecomeExpr(id) } or
    /**
     * INTERNAL: Do not use.
     */
    TBinExpr(Raw::BinExpr id) { constructBinExpr(id) } or
    /**
     * INTERNAL: Do not use.
     */
    TBlockExpr(Raw::BlockExpr id) { constructBlockExpr(id) } or
    /**
     * INTERNAL: Do not use.
     */
    TBoxExpr(Raw::BoxExpr id) { constructBoxExpr(id) } or
    /**
     * INTERNAL: Do not use.
     */
    TBoxPat(Raw::BoxPat id) { constructBoxPat(id) } or
    /**
     * INTERNAL: Do not use.
     */
    TBreakExpr(Raw::BreakExpr id) { constructBreakExpr(id) } or
    /**
     * INTERNAL: Do not use.
     */
    TCallExpr(Raw::CallExpr id) { constructCallExpr(id) } or
    /**
     * INTERNAL: Do not use.
     */
    TCastExpr(Raw::CastExpr id) { constructCastExpr(id) } or
    /**
     * INTERNAL: Do not use.
     */
    TClosureExpr(Raw::ClosureExpr id) { constructClosureExpr(id) } or
    /**
     * INTERNAL: Do not use.
     */
    TConstBlockPat(Raw::ConstBlockPat id) { constructConstBlockPat(id) } or
    /**
     * INTERNAL: Do not use.
     */
    TConstExpr(Raw::ConstExpr id) { constructConstExpr(id) } or
    /**
     * INTERNAL: Do not use.
     */
    TContinueExpr(Raw::ContinueExpr id) { constructContinueExpr(id) } or
    /**
     * INTERNAL: Do not use.
     */
    TElementListExpr(Raw::ElementListExpr id) { constructElementListExpr(id) } or
    /**
     * INTERNAL: Do not use.
     */
    TExprStmt(Raw::ExprStmt id) { constructExprStmt(id) } or
    /**
     * INTERNAL: Do not use.
     */
    TFieldExpr(Raw::FieldExpr id) { constructFieldExpr(id) } or
    /**
     * INTERNAL: Do not use.
     */
    TFunction(Raw::Function id) { constructFunction(id) } or
    /**
     * INTERNAL: Do not use.
     */
    TGenericArgList(Raw::GenericArgList id) { constructGenericArgList(id) } or
    /**
     * INTERNAL: Do not use.
     */
    TIdentPat(Raw::IdentPat id) { constructIdentPat(id) } or
    /**
     * INTERNAL: Do not use.
     */
    TIfExpr(Raw::IfExpr id) { constructIfExpr(id) } or
    /**
     * INTERNAL: Do not use.
     */
    TIndexExpr(Raw::IndexExpr id) { constructIndexExpr(id) } or
    /**
     * INTERNAL: Do not use.
     */
    TItemStmt(Raw::ItemStmt id) { constructItemStmt(id) } or
    /**
     * INTERNAL: Do not use.
     */
    TLabel(Raw::Label id) { constructLabel(id) } or
    /**
     * INTERNAL: Do not use.
     */
    TLetExpr(Raw::LetExpr id) { constructLetExpr(id) } or
    /**
     * INTERNAL: Do not use.
     */
    TLetStmt(Raw::LetStmt id) { constructLetStmt(id) } or
    /**
     * INTERNAL: Do not use.
     */
    TLiteral(Raw::Literal id) { constructLiteral(id) } or
    /**
     * INTERNAL: Do not use.
     */
    TLiteralPat(Raw::LiteralPat id) { constructLiteralPat(id) } or
    /**
     * INTERNAL: Do not use.
     */
    TLoopExpr(Raw::LoopExpr id) { constructLoopExpr(id) } or
    /**
     * INTERNAL: Do not use.
     */
    TMatchArm(Raw::MatchArm id) { constructMatchArm(id) } or
    /**
     * INTERNAL: Do not use.
     */
    TMatchExpr(Raw::MatchExpr id) { constructMatchExpr(id) } or
    /**
     * INTERNAL: Do not use.
     */
    TMethodCallExpr(Raw::MethodCallExpr id) { constructMethodCallExpr(id) } or
    /**
     * INTERNAL: Do not use.
     */
    TMissingExpr(Raw::MissingExpr id) { constructMissingExpr(id) } or
    /**
     * INTERNAL: Do not use.
     */
    TMissingPat(Raw::MissingPat id) { constructMissingPat(id) } or
    /**
     * INTERNAL: Do not use.
     */
    TModule(Raw::Module id) { constructModule(id) } or
    /**
     * INTERNAL: Do not use.
     */
    TOffsetOfExpr(Raw::OffsetOfExpr id) { constructOffsetOfExpr(id) } or
    /**
     * INTERNAL: Do not use.
     */
    TOrPat(Raw::OrPat id) { constructOrPat(id) } or
    /**
     * INTERNAL: Do not use.
     */
    TPath(Raw::Path id) { constructPath(id) } or
    /**
     * INTERNAL: Do not use.
     */
    TPathExpr(Raw::PathExpr id) { constructPathExpr(id) } or
    /**
     * INTERNAL: Do not use.
     */
    TPathPat(Raw::PathPat id) { constructPathPat(id) } or
    /**
     * INTERNAL: Do not use.
     */
    TPrefixExpr(Raw::PrefixExpr id) { constructPrefixExpr(id) } or
    /**
     * INTERNAL: Do not use.
     */
    TRangeExpr(Raw::RangeExpr id) { constructRangeExpr(id) } or
    /**
     * INTERNAL: Do not use.
     */
    TRangePat(Raw::RangePat id) { constructRangePat(id) } or
    /**
     * INTERNAL: Do not use.
     */
    TRecordExpr(Raw::RecordExpr id) { constructRecordExpr(id) } or
    /**
     * INTERNAL: Do not use.
     */
    TRecordExprField(Raw::RecordExprField id) { constructRecordExprField(id) } or
    /**
     * INTERNAL: Do not use.
     */
    TRecordPat(Raw::RecordPat id) { constructRecordPat(id) } or
    /**
     * INTERNAL: Do not use.
     */
    TRecordPatField(Raw::RecordPatField id) { constructRecordPatField(id) } or
    /**
     * INTERNAL: Do not use.
     */
    TRefExpr(Raw::RefExpr id) { constructRefExpr(id) } or
    /**
     * INTERNAL: Do not use.
     */
    TRefPat(Raw::RefPat id) { constructRefPat(id) } or
    /**
     * INTERNAL: Do not use.
     */
    TRepeatExpr(Raw::RepeatExpr id) { constructRepeatExpr(id) } or
    /**
     * INTERNAL: Do not use.
     */
    TReturnExpr(Raw::ReturnExpr id) { constructReturnExpr(id) } or
    /**
     * INTERNAL: Do not use.
     */
    TSlicePat(Raw::SlicePat id) { constructSlicePat(id) } or
    /**
     * INTERNAL: Do not use.
     */
    TTupleExpr(Raw::TupleExpr id) { constructTupleExpr(id) } or
    /**
     * INTERNAL: Do not use.
     */
    TTuplePat(Raw::TuplePat id) { constructTuplePat(id) } or
    /**
     * INTERNAL: Do not use.
     */
    TTupleStructPat(Raw::TupleStructPat id) { constructTupleStructPat(id) } or
    /**
     * INTERNAL: Do not use.
     */
    TType(Raw::Type id) { constructType(id) } or
    /**
     * INTERNAL: Do not use.
     */
    TUnderscoreExpr(Raw::UnderscoreExpr id) { constructUnderscoreExpr(id) } or
    /**
     * INTERNAL: Do not use.
     */
    TUnimplementedDeclaration(Raw::UnimplementedDeclaration id) {
      constructUnimplementedDeclaration(id)
    } or
    /**
     * INTERNAL: Do not use.
     */
    TUnsafeBlockExpr(Raw::UnsafeBlockExpr id) { constructUnsafeBlockExpr(id) } or
    /**
     * INTERNAL: Do not use.
     */
    TWildcardPat(Raw::WildcardPat id) { constructWildcardPat(id) } or
    /**
     * INTERNAL: Do not use.
     */
    TYeetExpr(Raw::YeetExpr id) { constructYeetExpr(id) } or
    /**
     * INTERNAL: Do not use.
     */
    TYieldExpr(Raw::YieldExpr id) { constructYieldExpr(id) }

  /**
   * INTERNAL: Do not use.
   */
  class TArrayExpr = TElementListExpr or TRepeatExpr;

  /**
   * INTERNAL: Do not use.
   */
  class TAstNode =
    TDeclaration or TExpr or TGenericArgList or TLabel or TMatchArm or TPat or TPath or
        TRecordExprField or TRecordPatField or TStmt or TType;

  /**
   * INTERNAL: Do not use.
   */
  class TBlockExprBase = TAsyncBlockExpr or TBlockExpr or TUnsafeBlockExpr;

  /**
   * INTERNAL: Do not use.
   */
  class TDeclaration = TFunction or TModule or TUnimplementedDeclaration;

  /**
   * INTERNAL: Do not use.
   */
  class TExpr =
    TArrayExpr or TAsmExpr or TAwaitExpr or TBecomeExpr or TBinExpr or TBlockExprBase or TBoxExpr or
        TBreakExpr or TCallExpr or TCastExpr or TClosureExpr or TConstExpr or TContinueExpr or
        TFieldExpr or TIfExpr or TIndexExpr or TLetExpr or TLiteral or TLoopExpr or TMatchExpr or
        TMethodCallExpr or TMissingExpr or TOffsetOfExpr or TPathExpr or TPrefixExpr or
        TRangeExpr or TRecordExpr or TRefExpr or TReturnExpr or TTupleExpr or TUnderscoreExpr or
        TYeetExpr or TYieldExpr;

  /**
   * INTERNAL: Do not use.
   */
  class TLocatable = TAstNode;

  /**
   * INTERNAL: Do not use.
   */
  class TPat =
    TBoxPat or TConstBlockPat or TIdentPat or TLiteralPat or TMissingPat or TOrPat or TPathPat or
        TRangePat or TRecordPat or TRefPat or TSlicePat or TTuplePat or TTupleStructPat or
        TWildcardPat;

  /**
   * INTERNAL: Do not use.
   */
  class TStmt = TExprStmt or TItemStmt or TLetStmt;

  /**
   * INTERNAL: Do not use.
   */
  class TUnimplemented = TGenericArgList or TPath or TType or TUnimplementedDeclaration;

  /**
   * INTERNAL: Do not use.
   * Converts a raw element to a synthesized `TAsmExpr`, if possible.
   */
  cached
  TAsmExpr convertAsmExprFromRaw(Raw::Element e) { result = TAsmExpr(e) }

  /**
   * INTERNAL: Do not use.
   * Converts a raw element to a synthesized `TAsyncBlockExpr`, if possible.
   */
  cached
  TAsyncBlockExpr convertAsyncBlockExprFromRaw(Raw::Element e) { result = TAsyncBlockExpr(e) }

  /**
   * INTERNAL: Do not use.
   * Converts a raw element to a synthesized `TAwaitExpr`, if possible.
   */
  cached
  TAwaitExpr convertAwaitExprFromRaw(Raw::Element e) { result = TAwaitExpr(e) }

  /**
   * INTERNAL: Do not use.
   * Converts a raw element to a synthesized `TBecomeExpr`, if possible.
   */
  cached
  TBecomeExpr convertBecomeExprFromRaw(Raw::Element e) { result = TBecomeExpr(e) }

  /**
   * INTERNAL: Do not use.
   * Converts a raw element to a synthesized `TBinExpr`, if possible.
   */
  cached
  TBinExpr convertBinExprFromRaw(Raw::Element e) { result = TBinExpr(e) }

  /**
   * INTERNAL: Do not use.
   * Converts a raw element to a synthesized `TBlockExpr`, if possible.
   */
  cached
  TBlockExpr convertBlockExprFromRaw(Raw::Element e) { result = TBlockExpr(e) }

  /**
   * INTERNAL: Do not use.
   * Converts a raw element to a synthesized `TBoxExpr`, if possible.
   */
  cached
  TBoxExpr convertBoxExprFromRaw(Raw::Element e) { result = TBoxExpr(e) }

  /**
   * INTERNAL: Do not use.
   * Converts a raw element to a synthesized `TBoxPat`, if possible.
   */
  cached
  TBoxPat convertBoxPatFromRaw(Raw::Element e) { result = TBoxPat(e) }

  /**
   * INTERNAL: Do not use.
   * Converts a raw element to a synthesized `TBreakExpr`, if possible.
   */
  cached
  TBreakExpr convertBreakExprFromRaw(Raw::Element e) { result = TBreakExpr(e) }

  /**
   * INTERNAL: Do not use.
   * Converts a raw element to a synthesized `TCallExpr`, if possible.
   */
  cached
  TCallExpr convertCallExprFromRaw(Raw::Element e) { result = TCallExpr(e) }

  /**
   * INTERNAL: Do not use.
   * Converts a raw element to a synthesized `TCastExpr`, if possible.
   */
  cached
  TCastExpr convertCastExprFromRaw(Raw::Element e) { result = TCastExpr(e) }

  /**
   * INTERNAL: Do not use.
   * Converts a raw element to a synthesized `TClosureExpr`, if possible.
   */
  cached
  TClosureExpr convertClosureExprFromRaw(Raw::Element e) { result = TClosureExpr(e) }

  /**
   * INTERNAL: Do not use.
   * Converts a raw element to a synthesized `TConstBlockPat`, if possible.
   */
  cached
  TConstBlockPat convertConstBlockPatFromRaw(Raw::Element e) { result = TConstBlockPat(e) }

  /**
   * INTERNAL: Do not use.
   * Converts a raw element to a synthesized `TConstExpr`, if possible.
   */
  cached
  TConstExpr convertConstExprFromRaw(Raw::Element e) { result = TConstExpr(e) }

  /**
   * INTERNAL: Do not use.
   * Converts a raw element to a synthesized `TContinueExpr`, if possible.
   */
  cached
  TContinueExpr convertContinueExprFromRaw(Raw::Element e) { result = TContinueExpr(e) }

  /**
   * INTERNAL: Do not use.
   * Converts a raw element to a synthesized `TElementListExpr`, if possible.
   */
  cached
  TElementListExpr convertElementListExprFromRaw(Raw::Element e) { result = TElementListExpr(e) }

  /**
   * INTERNAL: Do not use.
   * Converts a raw element to a synthesized `TExprStmt`, if possible.
   */
  cached
  TExprStmt convertExprStmtFromRaw(Raw::Element e) { result = TExprStmt(e) }

  /**
   * INTERNAL: Do not use.
   * Converts a raw element to a synthesized `TFieldExpr`, if possible.
   */
  cached
  TFieldExpr convertFieldExprFromRaw(Raw::Element e) { result = TFieldExpr(e) }

  /**
   * INTERNAL: Do not use.
   * Converts a raw element to a synthesized `TFunction`, if possible.
   */
  cached
  TFunction convertFunctionFromRaw(Raw::Element e) { result = TFunction(e) }

  /**
   * INTERNAL: Do not use.
   * Converts a raw element to a synthesized `TGenericArgList`, if possible.
   */
  cached
  TGenericArgList convertGenericArgListFromRaw(Raw::Element e) { result = TGenericArgList(e) }

  /**
   * INTERNAL: Do not use.
   * Converts a raw element to a synthesized `TIdentPat`, if possible.
   */
  cached
  TIdentPat convertIdentPatFromRaw(Raw::Element e) { result = TIdentPat(e) }

  /**
   * INTERNAL: Do not use.
   * Converts a raw element to a synthesized `TIfExpr`, if possible.
   */
  cached
  TIfExpr convertIfExprFromRaw(Raw::Element e) { result = TIfExpr(e) }

  /**
   * INTERNAL: Do not use.
   * Converts a raw element to a synthesized `TIndexExpr`, if possible.
   */
  cached
  TIndexExpr convertIndexExprFromRaw(Raw::Element e) { result = TIndexExpr(e) }

  /**
   * INTERNAL: Do not use.
   * Converts a raw element to a synthesized `TItemStmt`, if possible.
   */
  cached
  TItemStmt convertItemStmtFromRaw(Raw::Element e) { result = TItemStmt(e) }

  /**
   * INTERNAL: Do not use.
   * Converts a raw element to a synthesized `TLabel`, if possible.
   */
  cached
  TLabel convertLabelFromRaw(Raw::Element e) { result = TLabel(e) }

  /**
   * INTERNAL: Do not use.
   * Converts a raw element to a synthesized `TLetExpr`, if possible.
   */
  cached
  TLetExpr convertLetExprFromRaw(Raw::Element e) { result = TLetExpr(e) }

  /**
   * INTERNAL: Do not use.
   * Converts a raw element to a synthesized `TLetStmt`, if possible.
   */
  cached
  TLetStmt convertLetStmtFromRaw(Raw::Element e) { result = TLetStmt(e) }

  /**
   * INTERNAL: Do not use.
   * Converts a raw element to a synthesized `TLiteral`, if possible.
   */
  cached
  TLiteral convertLiteralFromRaw(Raw::Element e) { result = TLiteral(e) }

  /**
   * INTERNAL: Do not use.
   * Converts a raw element to a synthesized `TLiteralPat`, if possible.
   */
  cached
  TLiteralPat convertLiteralPatFromRaw(Raw::Element e) { result = TLiteralPat(e) }

  /**
   * INTERNAL: Do not use.
   * Converts a raw element to a synthesized `TLoopExpr`, if possible.
   */
  cached
  TLoopExpr convertLoopExprFromRaw(Raw::Element e) { result = TLoopExpr(e) }

  /**
   * INTERNAL: Do not use.
   * Converts a raw element to a synthesized `TMatchArm`, if possible.
   */
  cached
  TMatchArm convertMatchArmFromRaw(Raw::Element e) { result = TMatchArm(e) }

  /**
   * INTERNAL: Do not use.
   * Converts a raw element to a synthesized `TMatchExpr`, if possible.
   */
  cached
  TMatchExpr convertMatchExprFromRaw(Raw::Element e) { result = TMatchExpr(e) }

  /**
   * INTERNAL: Do not use.
   * Converts a raw element to a synthesized `TMethodCallExpr`, if possible.
   */
  cached
  TMethodCallExpr convertMethodCallExprFromRaw(Raw::Element e) { result = TMethodCallExpr(e) }

  /**
   * INTERNAL: Do not use.
   * Converts a raw element to a synthesized `TMissingExpr`, if possible.
   */
  cached
  TMissingExpr convertMissingExprFromRaw(Raw::Element e) { result = TMissingExpr(e) }

  /**
   * INTERNAL: Do not use.
   * Converts a raw element to a synthesized `TMissingPat`, if possible.
   */
  cached
  TMissingPat convertMissingPatFromRaw(Raw::Element e) { result = TMissingPat(e) }

  /**
   * INTERNAL: Do not use.
   * Converts a raw element to a synthesized `TModule`, if possible.
   */
  cached
  TModule convertModuleFromRaw(Raw::Element e) { result = TModule(e) }

  /**
   * INTERNAL: Do not use.
   * Converts a raw element to a synthesized `TOffsetOfExpr`, if possible.
   */
  cached
  TOffsetOfExpr convertOffsetOfExprFromRaw(Raw::Element e) { result = TOffsetOfExpr(e) }

  /**
   * INTERNAL: Do not use.
   * Converts a raw element to a synthesized `TOrPat`, if possible.
   */
  cached
  TOrPat convertOrPatFromRaw(Raw::Element e) { result = TOrPat(e) }

  /**
   * INTERNAL: Do not use.
   * Converts a raw element to a synthesized `TPath`, if possible.
   */
  cached
  TPath convertPathFromRaw(Raw::Element e) { result = TPath(e) }

  /**
   * INTERNAL: Do not use.
   * Converts a raw element to a synthesized `TPathExpr`, if possible.
   */
  cached
  TPathExpr convertPathExprFromRaw(Raw::Element e) { result = TPathExpr(e) }

  /**
   * INTERNAL: Do not use.
   * Converts a raw element to a synthesized `TPathPat`, if possible.
   */
  cached
  TPathPat convertPathPatFromRaw(Raw::Element e) { result = TPathPat(e) }

  /**
   * INTERNAL: Do not use.
   * Converts a raw element to a synthesized `TPrefixExpr`, if possible.
   */
  cached
  TPrefixExpr convertPrefixExprFromRaw(Raw::Element e) { result = TPrefixExpr(e) }

  /**
   * INTERNAL: Do not use.
   * Converts a raw element to a synthesized `TRangeExpr`, if possible.
   */
  cached
  TRangeExpr convertRangeExprFromRaw(Raw::Element e) { result = TRangeExpr(e) }

  /**
   * INTERNAL: Do not use.
   * Converts a raw element to a synthesized `TRangePat`, if possible.
   */
  cached
  TRangePat convertRangePatFromRaw(Raw::Element e) { result = TRangePat(e) }

  /**
   * INTERNAL: Do not use.
   * Converts a raw element to a synthesized `TRecordExpr`, if possible.
   */
  cached
  TRecordExpr convertRecordExprFromRaw(Raw::Element e) { result = TRecordExpr(e) }

  /**
   * INTERNAL: Do not use.
   * Converts a raw element to a synthesized `TRecordExprField`, if possible.
   */
  cached
  TRecordExprField convertRecordExprFieldFromRaw(Raw::Element e) { result = TRecordExprField(e) }

  /**
   * INTERNAL: Do not use.
   * Converts a raw element to a synthesized `TRecordPat`, if possible.
   */
  cached
  TRecordPat convertRecordPatFromRaw(Raw::Element e) { result = TRecordPat(e) }

  /**
   * INTERNAL: Do not use.
   * Converts a raw element to a synthesized `TRecordPatField`, if possible.
   */
  cached
  TRecordPatField convertRecordPatFieldFromRaw(Raw::Element e) { result = TRecordPatField(e) }

  /**
   * INTERNAL: Do not use.
   * Converts a raw element to a synthesized `TRefExpr`, if possible.
   */
  cached
  TRefExpr convertRefExprFromRaw(Raw::Element e) { result = TRefExpr(e) }

  /**
   * INTERNAL: Do not use.
   * Converts a raw element to a synthesized `TRefPat`, if possible.
   */
  cached
  TRefPat convertRefPatFromRaw(Raw::Element e) { result = TRefPat(e) }

  /**
   * INTERNAL: Do not use.
   * Converts a raw element to a synthesized `TRepeatExpr`, if possible.
   */
  cached
  TRepeatExpr convertRepeatExprFromRaw(Raw::Element e) { result = TRepeatExpr(e) }

  /**
   * INTERNAL: Do not use.
   * Converts a raw element to a synthesized `TReturnExpr`, if possible.
   */
  cached
  TReturnExpr convertReturnExprFromRaw(Raw::Element e) { result = TReturnExpr(e) }

  /**
   * INTERNAL: Do not use.
   * Converts a raw element to a synthesized `TSlicePat`, if possible.
   */
  cached
  TSlicePat convertSlicePatFromRaw(Raw::Element e) { result = TSlicePat(e) }

  /**
   * INTERNAL: Do not use.
   * Converts a raw element to a synthesized `TTupleExpr`, if possible.
   */
  cached
  TTupleExpr convertTupleExprFromRaw(Raw::Element e) { result = TTupleExpr(e) }

  /**
   * INTERNAL: Do not use.
   * Converts a raw element to a synthesized `TTuplePat`, if possible.
   */
  cached
  TTuplePat convertTuplePatFromRaw(Raw::Element e) { result = TTuplePat(e) }

  /**
   * INTERNAL: Do not use.
   * Converts a raw element to a synthesized `TTupleStructPat`, if possible.
   */
  cached
  TTupleStructPat convertTupleStructPatFromRaw(Raw::Element e) { result = TTupleStructPat(e) }

  /**
   * INTERNAL: Do not use.
   * Converts a raw element to a synthesized `TType`, if possible.
   */
  cached
  TType convertTypeFromRaw(Raw::Element e) { result = TType(e) }

  /**
   * INTERNAL: Do not use.
   * Converts a raw element to a synthesized `TUnderscoreExpr`, if possible.
   */
  cached
  TUnderscoreExpr convertUnderscoreExprFromRaw(Raw::Element e) { result = TUnderscoreExpr(e) }

  /**
   * INTERNAL: Do not use.
   * Converts a raw element to a synthesized `TUnimplementedDeclaration`, if possible.
   */
  cached
  TUnimplementedDeclaration convertUnimplementedDeclarationFromRaw(Raw::Element e) {
    result = TUnimplementedDeclaration(e)
  }

  /**
   * INTERNAL: Do not use.
   * Converts a raw element to a synthesized `TUnsafeBlockExpr`, if possible.
   */
  cached
  TUnsafeBlockExpr convertUnsafeBlockExprFromRaw(Raw::Element e) { result = TUnsafeBlockExpr(e) }

  /**
   * INTERNAL: Do not use.
   * Converts a raw element to a synthesized `TWildcardPat`, if possible.
   */
  cached
  TWildcardPat convertWildcardPatFromRaw(Raw::Element e) { result = TWildcardPat(e) }

  /**
   * INTERNAL: Do not use.
   * Converts a raw element to a synthesized `TYeetExpr`, if possible.
   */
  cached
  TYeetExpr convertYeetExprFromRaw(Raw::Element e) { result = TYeetExpr(e) }

  /**
   * INTERNAL: Do not use.
   * Converts a raw element to a synthesized `TYieldExpr`, if possible.
   */
  cached
  TYieldExpr convertYieldExprFromRaw(Raw::Element e) { result = TYieldExpr(e) }

  /**
   * INTERNAL: Do not use.
   * Converts a raw DB element to a synthesized `TArrayExpr`, if possible.
   */
  cached
  TArrayExpr convertArrayExprFromRaw(Raw::Element e) {
    result = convertElementListExprFromRaw(e)
    or
    result = convertRepeatExprFromRaw(e)
  }

  /**
   * INTERNAL: Do not use.
   * Converts a raw DB element to a synthesized `TAstNode`, if possible.
   */
  cached
  TAstNode convertAstNodeFromRaw(Raw::Element e) {
    result = convertDeclarationFromRaw(e)
    or
    result = convertExprFromRaw(e)
    or
    result = convertGenericArgListFromRaw(e)
    or
    result = convertLabelFromRaw(e)
    or
    result = convertMatchArmFromRaw(e)
    or
    result = convertPatFromRaw(e)
    or
    result = convertPathFromRaw(e)
    or
    result = convertRecordExprFieldFromRaw(e)
    or
    result = convertRecordPatFieldFromRaw(e)
    or
    result = convertStmtFromRaw(e)
    or
    result = convertTypeFromRaw(e)
  }

  /**
   * INTERNAL: Do not use.
   * Converts a raw DB element to a synthesized `TBlockExprBase`, if possible.
   */
  cached
  TBlockExprBase convertBlockExprBaseFromRaw(Raw::Element e) {
    result = convertAsyncBlockExprFromRaw(e)
    or
    result = convertBlockExprFromRaw(e)
    or
    result = convertUnsafeBlockExprFromRaw(e)
  }

  /**
   * INTERNAL: Do not use.
   * Converts a raw DB element to a synthesized `TDeclaration`, if possible.
   */
  cached
  TDeclaration convertDeclarationFromRaw(Raw::Element e) {
    result = convertFunctionFromRaw(e)
    or
    result = convertModuleFromRaw(e)
    or
    result = convertUnimplementedDeclarationFromRaw(e)
  }

  /**
   * INTERNAL: Do not use.
   * Converts a raw DB element to a synthesized `TElement`, if possible.
   */
  cached
<<<<<<< HEAD
  TElement convertElementFromRaw(Raw::Element e) {
    result = convertFileFromRaw(e)
    or
    result = convertLocatableFromRaw(e)
    or
    result = convertLocationFromRaw(e)
    or
    result = convertUnimplementedFromRaw(e)
  }
=======
  TElement convertElementFromRaw(Raw::Element e) { result = convertLocatableFromRaw(e) }
>>>>>>> 51087992

  /**
   * INTERNAL: Do not use.
   * Converts a raw DB element to a synthesized `TExpr`, if possible.
   */
  cached
  TExpr convertExprFromRaw(Raw::Element e) {
    result = convertArrayExprFromRaw(e)
    or
    result = convertAsmExprFromRaw(e)
    or
    result = convertAwaitExprFromRaw(e)
    or
    result = convertBecomeExprFromRaw(e)
    or
    result = convertBinExprFromRaw(e)
    or
    result = convertBlockExprBaseFromRaw(e)
    or
    result = convertBoxExprFromRaw(e)
    or
    result = convertBreakExprFromRaw(e)
    or
    result = convertCallExprFromRaw(e)
    or
    result = convertCastExprFromRaw(e)
    or
    result = convertClosureExprFromRaw(e)
    or
    result = convertConstExprFromRaw(e)
    or
    result = convertContinueExprFromRaw(e)
    or
    result = convertFieldExprFromRaw(e)
    or
    result = convertIfExprFromRaw(e)
    or
    result = convertIndexExprFromRaw(e)
    or
    result = convertLetExprFromRaw(e)
    or
    result = convertLiteralFromRaw(e)
    or
    result = convertLoopExprFromRaw(e)
    or
    result = convertMatchExprFromRaw(e)
    or
    result = convertMethodCallExprFromRaw(e)
    or
    result = convertMissingExprFromRaw(e)
    or
    result = convertOffsetOfExprFromRaw(e)
    or
    result = convertPathExprFromRaw(e)
    or
    result = convertPrefixExprFromRaw(e)
    or
    result = convertRangeExprFromRaw(e)
    or
    result = convertRecordExprFromRaw(e)
    or
    result = convertRefExprFromRaw(e)
    or
    result = convertReturnExprFromRaw(e)
    or
    result = convertTupleExprFromRaw(e)
    or
    result = convertUnderscoreExprFromRaw(e)
    or
    result = convertYeetExprFromRaw(e)
    or
    result = convertYieldExprFromRaw(e)
  }

  /**
   * INTERNAL: Do not use.
   * Converts a raw DB element to a synthesized `TLocatable`, if possible.
   */
  cached
  TLocatable convertLocatableFromRaw(Raw::Element e) { result = convertAstNodeFromRaw(e) }

  /**
   * INTERNAL: Do not use.
   * Converts a raw DB element to a synthesized `TPat`, if possible.
   */
  cached
  TPat convertPatFromRaw(Raw::Element e) {
    result = convertBoxPatFromRaw(e)
    or
    result = convertConstBlockPatFromRaw(e)
    or
    result = convertIdentPatFromRaw(e)
    or
    result = convertLiteralPatFromRaw(e)
    or
    result = convertMissingPatFromRaw(e)
    or
    result = convertOrPatFromRaw(e)
    or
    result = convertPathPatFromRaw(e)
    or
    result = convertRangePatFromRaw(e)
    or
    result = convertRecordPatFromRaw(e)
    or
    result = convertRefPatFromRaw(e)
    or
    result = convertSlicePatFromRaw(e)
    or
    result = convertTuplePatFromRaw(e)
    or
    result = convertTupleStructPatFromRaw(e)
    or
    result = convertWildcardPatFromRaw(e)
  }

  /**
   * INTERNAL: Do not use.
   * Converts a raw DB element to a synthesized `TStmt`, if possible.
   */
  cached
  TStmt convertStmtFromRaw(Raw::Element e) {
    result = convertExprStmtFromRaw(e)
    or
    result = convertItemStmtFromRaw(e)
    or
    result = convertLetStmtFromRaw(e)
  }

  /**
   * INTERNAL: Do not use.
   * Converts a raw DB element to a synthesized `TUnimplemented`, if possible.
   */
  cached
  TUnimplemented convertUnimplementedFromRaw(Raw::Element e) {
    result = convertGenericArgListFromRaw(e)
    or
    result = convertPathFromRaw(e)
    or
    result = convertTypeFromRaw(e)
    or
    result = convertUnimplementedDeclarationFromRaw(e)
  }

  /**
   * INTERNAL: Do not use.
   * Converts a synthesized `TAsmExpr` to a raw DB element, if possible.
   */
  cached
  Raw::Element convertAsmExprToRaw(TAsmExpr e) { e = TAsmExpr(result) }

  /**
   * INTERNAL: Do not use.
   * Converts a synthesized `TAsyncBlockExpr` to a raw DB element, if possible.
   */
  cached
  Raw::Element convertAsyncBlockExprToRaw(TAsyncBlockExpr e) { e = TAsyncBlockExpr(result) }

  /**
   * INTERNAL: Do not use.
   * Converts a synthesized `TAwaitExpr` to a raw DB element, if possible.
   */
  cached
  Raw::Element convertAwaitExprToRaw(TAwaitExpr e) { e = TAwaitExpr(result) }

  /**
   * INTERNAL: Do not use.
   * Converts a synthesized `TBecomeExpr` to a raw DB element, if possible.
   */
  cached
  Raw::Element convertBecomeExprToRaw(TBecomeExpr e) { e = TBecomeExpr(result) }

  /**
   * INTERNAL: Do not use.
   * Converts a synthesized `TBinExpr` to a raw DB element, if possible.
   */
  cached
  Raw::Element convertBinExprToRaw(TBinExpr e) { e = TBinExpr(result) }

  /**
   * INTERNAL: Do not use.
   * Converts a synthesized `TBlockExpr` to a raw DB element, if possible.
   */
  cached
  Raw::Element convertBlockExprToRaw(TBlockExpr e) { e = TBlockExpr(result) }

  /**
   * INTERNAL: Do not use.
   * Converts a synthesized `TBoxExpr` to a raw DB element, if possible.
   */
  cached
  Raw::Element convertBoxExprToRaw(TBoxExpr e) { e = TBoxExpr(result) }

  /**
   * INTERNAL: Do not use.
   * Converts a synthesized `TBoxPat` to a raw DB element, if possible.
   */
  cached
  Raw::Element convertBoxPatToRaw(TBoxPat e) { e = TBoxPat(result) }

  /**
   * INTERNAL: Do not use.
   * Converts a synthesized `TBreakExpr` to a raw DB element, if possible.
   */
  cached
  Raw::Element convertBreakExprToRaw(TBreakExpr e) { e = TBreakExpr(result) }

  /**
   * INTERNAL: Do not use.
   * Converts a synthesized `TCallExpr` to a raw DB element, if possible.
   */
  cached
  Raw::Element convertCallExprToRaw(TCallExpr e) { e = TCallExpr(result) }

  /**
   * INTERNAL: Do not use.
   * Converts a synthesized `TCastExpr` to a raw DB element, if possible.
   */
  cached
  Raw::Element convertCastExprToRaw(TCastExpr e) { e = TCastExpr(result) }

  /**
   * INTERNAL: Do not use.
   * Converts a synthesized `TClosureExpr` to a raw DB element, if possible.
   */
  cached
  Raw::Element convertClosureExprToRaw(TClosureExpr e) { e = TClosureExpr(result) }

  /**
   * INTERNAL: Do not use.
   * Converts a synthesized `TConstBlockPat` to a raw DB element, if possible.
   */
  cached
  Raw::Element convertConstBlockPatToRaw(TConstBlockPat e) { e = TConstBlockPat(result) }

  /**
   * INTERNAL: Do not use.
   * Converts a synthesized `TConstExpr` to a raw DB element, if possible.
   */
  cached
  Raw::Element convertConstExprToRaw(TConstExpr e) { e = TConstExpr(result) }

  /**
   * INTERNAL: Do not use.
   * Converts a synthesized `TContinueExpr` to a raw DB element, if possible.
   */
  cached
  Raw::Element convertContinueExprToRaw(TContinueExpr e) { e = TContinueExpr(result) }

  /**
   * INTERNAL: Do not use.
   * Converts a synthesized `TElementListExpr` to a raw DB element, if possible.
   */
  cached
  Raw::Element convertElementListExprToRaw(TElementListExpr e) { e = TElementListExpr(result) }

  /**
   * INTERNAL: Do not use.
   * Converts a synthesized `TExprStmt` to a raw DB element, if possible.
   */
  cached
  Raw::Element convertExprStmtToRaw(TExprStmt e) { e = TExprStmt(result) }

  /**
   * INTERNAL: Do not use.
   * Converts a synthesized `TFieldExpr` to a raw DB element, if possible.
   */
  cached
  Raw::Element convertFieldExprToRaw(TFieldExpr e) { e = TFieldExpr(result) }

  /**
   * INTERNAL: Do not use.
   * Converts a synthesized `TFunction` to a raw DB element, if possible.
   */
  cached
  Raw::Element convertFunctionToRaw(TFunction e) { e = TFunction(result) }

  /**
   * INTERNAL: Do not use.
   * Converts a synthesized `TGenericArgList` to a raw DB element, if possible.
   */
  cached
  Raw::Element convertGenericArgListToRaw(TGenericArgList e) { e = TGenericArgList(result) }

  /**
   * INTERNAL: Do not use.
   * Converts a synthesized `TIdentPat` to a raw DB element, if possible.
   */
  cached
  Raw::Element convertIdentPatToRaw(TIdentPat e) { e = TIdentPat(result) }

  /**
   * INTERNAL: Do not use.
   * Converts a synthesized `TIfExpr` to a raw DB element, if possible.
   */
  cached
  Raw::Element convertIfExprToRaw(TIfExpr e) { e = TIfExpr(result) }

  /**
   * INTERNAL: Do not use.
   * Converts a synthesized `TIndexExpr` to a raw DB element, if possible.
   */
  cached
  Raw::Element convertIndexExprToRaw(TIndexExpr e) { e = TIndexExpr(result) }

  /**
   * INTERNAL: Do not use.
   * Converts a synthesized `TItemStmt` to a raw DB element, if possible.
   */
  cached
  Raw::Element convertItemStmtToRaw(TItemStmt e) { e = TItemStmt(result) }

  /**
   * INTERNAL: Do not use.
   * Converts a synthesized `TLabel` to a raw DB element, if possible.
   */
  cached
  Raw::Element convertLabelToRaw(TLabel e) { e = TLabel(result) }

  /**
   * INTERNAL: Do not use.
   * Converts a synthesized `TLetExpr` to a raw DB element, if possible.
   */
  cached
  Raw::Element convertLetExprToRaw(TLetExpr e) { e = TLetExpr(result) }

  /**
   * INTERNAL: Do not use.
   * Converts a synthesized `TLetStmt` to a raw DB element, if possible.
   */
  cached
  Raw::Element convertLetStmtToRaw(TLetStmt e) { e = TLetStmt(result) }

  /**
   * INTERNAL: Do not use.
   * Converts a synthesized `TLiteral` to a raw DB element, if possible.
   */
  cached
  Raw::Element convertLiteralToRaw(TLiteral e) { e = TLiteral(result) }

  /**
   * INTERNAL: Do not use.
   * Converts a synthesized `TLiteralPat` to a raw DB element, if possible.
   */
  cached
  Raw::Element convertLiteralPatToRaw(TLiteralPat e) { e = TLiteralPat(result) }

  /**
   * INTERNAL: Do not use.
   * Converts a synthesized `TLoopExpr` to a raw DB element, if possible.
   */
  cached
  Raw::Element convertLoopExprToRaw(TLoopExpr e) { e = TLoopExpr(result) }

  /**
   * INTERNAL: Do not use.
   * Converts a synthesized `TMatchArm` to a raw DB element, if possible.
   */
  cached
  Raw::Element convertMatchArmToRaw(TMatchArm e) { e = TMatchArm(result) }

  /**
   * INTERNAL: Do not use.
   * Converts a synthesized `TMatchExpr` to a raw DB element, if possible.
   */
  cached
  Raw::Element convertMatchExprToRaw(TMatchExpr e) { e = TMatchExpr(result) }

  /**
   * INTERNAL: Do not use.
   * Converts a synthesized `TMethodCallExpr` to a raw DB element, if possible.
   */
  cached
  Raw::Element convertMethodCallExprToRaw(TMethodCallExpr e) { e = TMethodCallExpr(result) }

  /**
   * INTERNAL: Do not use.
   * Converts a synthesized `TMissingExpr` to a raw DB element, if possible.
   */
  cached
  Raw::Element convertMissingExprToRaw(TMissingExpr e) { e = TMissingExpr(result) }

  /**
   * INTERNAL: Do not use.
   * Converts a synthesized `TMissingPat` to a raw DB element, if possible.
   */
  cached
  Raw::Element convertMissingPatToRaw(TMissingPat e) { e = TMissingPat(result) }

  /**
   * INTERNAL: Do not use.
   * Converts a synthesized `TModule` to a raw DB element, if possible.
   */
  cached
  Raw::Element convertModuleToRaw(TModule e) { e = TModule(result) }

  /**
   * INTERNAL: Do not use.
   * Converts a synthesized `TOffsetOfExpr` to a raw DB element, if possible.
   */
  cached
  Raw::Element convertOffsetOfExprToRaw(TOffsetOfExpr e) { e = TOffsetOfExpr(result) }

  /**
   * INTERNAL: Do not use.
   * Converts a synthesized `TOrPat` to a raw DB element, if possible.
   */
  cached
  Raw::Element convertOrPatToRaw(TOrPat e) { e = TOrPat(result) }

  /**
   * INTERNAL: Do not use.
   * Converts a synthesized `TPath` to a raw DB element, if possible.
   */
  cached
  Raw::Element convertPathToRaw(TPath e) { e = TPath(result) }

  /**
   * INTERNAL: Do not use.
   * Converts a synthesized `TPathExpr` to a raw DB element, if possible.
   */
  cached
  Raw::Element convertPathExprToRaw(TPathExpr e) { e = TPathExpr(result) }

  /**
   * INTERNAL: Do not use.
   * Converts a synthesized `TPathPat` to a raw DB element, if possible.
   */
  cached
  Raw::Element convertPathPatToRaw(TPathPat e) { e = TPathPat(result) }

  /**
   * INTERNAL: Do not use.
   * Converts a synthesized `TPrefixExpr` to a raw DB element, if possible.
   */
  cached
  Raw::Element convertPrefixExprToRaw(TPrefixExpr e) { e = TPrefixExpr(result) }

  /**
   * INTERNAL: Do not use.
   * Converts a synthesized `TRangeExpr` to a raw DB element, if possible.
   */
  cached
  Raw::Element convertRangeExprToRaw(TRangeExpr e) { e = TRangeExpr(result) }

  /**
   * INTERNAL: Do not use.
   * Converts a synthesized `TRangePat` to a raw DB element, if possible.
   */
  cached
  Raw::Element convertRangePatToRaw(TRangePat e) { e = TRangePat(result) }

  /**
   * INTERNAL: Do not use.
   * Converts a synthesized `TRecordExpr` to a raw DB element, if possible.
   */
  cached
  Raw::Element convertRecordExprToRaw(TRecordExpr e) { e = TRecordExpr(result) }

  /**
   * INTERNAL: Do not use.
   * Converts a synthesized `TRecordExprField` to a raw DB element, if possible.
   */
  cached
  Raw::Element convertRecordExprFieldToRaw(TRecordExprField e) { e = TRecordExprField(result) }

  /**
   * INTERNAL: Do not use.
   * Converts a synthesized `TRecordPat` to a raw DB element, if possible.
   */
  cached
  Raw::Element convertRecordPatToRaw(TRecordPat e) { e = TRecordPat(result) }

  /**
   * INTERNAL: Do not use.
   * Converts a synthesized `TRecordPatField` to a raw DB element, if possible.
   */
  cached
  Raw::Element convertRecordPatFieldToRaw(TRecordPatField e) { e = TRecordPatField(result) }

  /**
   * INTERNAL: Do not use.
   * Converts a synthesized `TRefExpr` to a raw DB element, if possible.
   */
  cached
  Raw::Element convertRefExprToRaw(TRefExpr e) { e = TRefExpr(result) }

  /**
   * INTERNAL: Do not use.
   * Converts a synthesized `TRefPat` to a raw DB element, if possible.
   */
  cached
  Raw::Element convertRefPatToRaw(TRefPat e) { e = TRefPat(result) }

  /**
   * INTERNAL: Do not use.
   * Converts a synthesized `TRepeatExpr` to a raw DB element, if possible.
   */
  cached
  Raw::Element convertRepeatExprToRaw(TRepeatExpr e) { e = TRepeatExpr(result) }

  /**
   * INTERNAL: Do not use.
   * Converts a synthesized `TReturnExpr` to a raw DB element, if possible.
   */
  cached
  Raw::Element convertReturnExprToRaw(TReturnExpr e) { e = TReturnExpr(result) }

  /**
   * INTERNAL: Do not use.
   * Converts a synthesized `TSlicePat` to a raw DB element, if possible.
   */
  cached
  Raw::Element convertSlicePatToRaw(TSlicePat e) { e = TSlicePat(result) }

  /**
   * INTERNAL: Do not use.
   * Converts a synthesized `TTupleExpr` to a raw DB element, if possible.
   */
  cached
  Raw::Element convertTupleExprToRaw(TTupleExpr e) { e = TTupleExpr(result) }

  /**
   * INTERNAL: Do not use.
   * Converts a synthesized `TTuplePat` to a raw DB element, if possible.
   */
  cached
  Raw::Element convertTuplePatToRaw(TTuplePat e) { e = TTuplePat(result) }

  /**
   * INTERNAL: Do not use.
   * Converts a synthesized `TTupleStructPat` to a raw DB element, if possible.
   */
  cached
  Raw::Element convertTupleStructPatToRaw(TTupleStructPat e) { e = TTupleStructPat(result) }

  /**
   * INTERNAL: Do not use.
   * Converts a synthesized `TType` to a raw DB element, if possible.
   */
  cached
  Raw::Element convertTypeToRaw(TType e) { e = TType(result) }

  /**
   * INTERNAL: Do not use.
   * Converts a synthesized `TUnderscoreExpr` to a raw DB element, if possible.
   */
  cached
  Raw::Element convertUnderscoreExprToRaw(TUnderscoreExpr e) { e = TUnderscoreExpr(result) }

  /**
   * INTERNAL: Do not use.
   * Converts a synthesized `TUnimplementedDeclaration` to a raw DB element, if possible.
   */
  cached
  Raw::Element convertUnimplementedDeclarationToRaw(TUnimplementedDeclaration e) {
    e = TUnimplementedDeclaration(result)
  }

  /**
   * INTERNAL: Do not use.
   * Converts a synthesized `TUnsafeBlockExpr` to a raw DB element, if possible.
   */
  cached
  Raw::Element convertUnsafeBlockExprToRaw(TUnsafeBlockExpr e) { e = TUnsafeBlockExpr(result) }

  /**
   * INTERNAL: Do not use.
   * Converts a synthesized `TWildcardPat` to a raw DB element, if possible.
   */
  cached
  Raw::Element convertWildcardPatToRaw(TWildcardPat e) { e = TWildcardPat(result) }

  /**
   * INTERNAL: Do not use.
   * Converts a synthesized `TYeetExpr` to a raw DB element, if possible.
   */
  cached
  Raw::Element convertYeetExprToRaw(TYeetExpr e) { e = TYeetExpr(result) }

  /**
   * INTERNAL: Do not use.
   * Converts a synthesized `TYieldExpr` to a raw DB element, if possible.
   */
  cached
  Raw::Element convertYieldExprToRaw(TYieldExpr e) { e = TYieldExpr(result) }

  /**
   * INTERNAL: Do not use.
   * Converts a synthesized `TArrayExpr` to a raw DB element, if possible.
   */
  cached
  Raw::Element convertArrayExprToRaw(TArrayExpr e) {
    result = convertElementListExprToRaw(e)
    or
    result = convertRepeatExprToRaw(e)
  }

  /**
   * INTERNAL: Do not use.
   * Converts a synthesized `TAstNode` to a raw DB element, if possible.
   */
  cached
  Raw::Element convertAstNodeToRaw(TAstNode e) {
    result = convertDeclarationToRaw(e)
    or
    result = convertExprToRaw(e)
    or
    result = convertGenericArgListToRaw(e)
    or
    result = convertLabelToRaw(e)
    or
    result = convertMatchArmToRaw(e)
    or
    result = convertPatToRaw(e)
    or
    result = convertPathToRaw(e)
    or
    result = convertRecordExprFieldToRaw(e)
    or
    result = convertRecordPatFieldToRaw(e)
    or
    result = convertStmtToRaw(e)
    or
    result = convertTypeToRaw(e)
  }

  /**
   * INTERNAL: Do not use.
   * Converts a synthesized `TBlockExprBase` to a raw DB element, if possible.
   */
  cached
  Raw::Element convertBlockExprBaseToRaw(TBlockExprBase e) {
    result = convertAsyncBlockExprToRaw(e)
    or
    result = convertBlockExprToRaw(e)
    or
    result = convertUnsafeBlockExprToRaw(e)
  }

  /**
   * INTERNAL: Do not use.
   * Converts a synthesized `TDeclaration` to a raw DB element, if possible.
   */
  cached
  Raw::Element convertDeclarationToRaw(TDeclaration e) {
    result = convertFunctionToRaw(e)
    or
    result = convertModuleToRaw(e)
    or
    result = convertUnimplementedDeclarationToRaw(e)
  }

  /**
   * INTERNAL: Do not use.
   * Converts a synthesized `TElement` to a raw DB element, if possible.
   */
  cached
<<<<<<< HEAD
  Raw::Element convertElementToRaw(TElement e) {
    result = convertFileToRaw(e)
    or
    result = convertLocatableToRaw(e)
    or
    result = convertLocationToRaw(e)
    or
    result = convertUnimplementedToRaw(e)
  }
=======
  Raw::Element convertElementToRaw(TElement e) { result = convertLocatableToRaw(e) }
>>>>>>> 51087992

  /**
   * INTERNAL: Do not use.
   * Converts a synthesized `TExpr` to a raw DB element, if possible.
   */
  cached
  Raw::Element convertExprToRaw(TExpr e) {
    result = convertArrayExprToRaw(e)
    or
    result = convertAsmExprToRaw(e)
    or
    result = convertAwaitExprToRaw(e)
    or
    result = convertBecomeExprToRaw(e)
    or
    result = convertBinExprToRaw(e)
    or
    result = convertBlockExprBaseToRaw(e)
    or
    result = convertBoxExprToRaw(e)
    or
    result = convertBreakExprToRaw(e)
    or
    result = convertCallExprToRaw(e)
    or
    result = convertCastExprToRaw(e)
    or
    result = convertClosureExprToRaw(e)
    or
    result = convertConstExprToRaw(e)
    or
    result = convertContinueExprToRaw(e)
    or
    result = convertFieldExprToRaw(e)
    or
    result = convertIfExprToRaw(e)
    or
    result = convertIndexExprToRaw(e)
    or
    result = convertLetExprToRaw(e)
    or
    result = convertLiteralToRaw(e)
    or
    result = convertLoopExprToRaw(e)
    or
    result = convertMatchExprToRaw(e)
    or
    result = convertMethodCallExprToRaw(e)
    or
    result = convertMissingExprToRaw(e)
    or
    result = convertOffsetOfExprToRaw(e)
    or
    result = convertPathExprToRaw(e)
    or
    result = convertPrefixExprToRaw(e)
    or
    result = convertRangeExprToRaw(e)
    or
    result = convertRecordExprToRaw(e)
    or
    result = convertRefExprToRaw(e)
    or
    result = convertReturnExprToRaw(e)
    or
    result = convertTupleExprToRaw(e)
    or
    result = convertUnderscoreExprToRaw(e)
    or
    result = convertYeetExprToRaw(e)
    or
    result = convertYieldExprToRaw(e)
  }

  /**
   * INTERNAL: Do not use.
   * Converts a synthesized `TLocatable` to a raw DB element, if possible.
   */
  cached
  Raw::Element convertLocatableToRaw(TLocatable e) { result = convertAstNodeToRaw(e) }

  /**
   * INTERNAL: Do not use.
   * Converts a synthesized `TPat` to a raw DB element, if possible.
   */
  cached
  Raw::Element convertPatToRaw(TPat e) {
    result = convertBoxPatToRaw(e)
    or
    result = convertConstBlockPatToRaw(e)
    or
    result = convertIdentPatToRaw(e)
    or
    result = convertLiteralPatToRaw(e)
    or
    result = convertMissingPatToRaw(e)
    or
    result = convertOrPatToRaw(e)
    or
    result = convertPathPatToRaw(e)
    or
    result = convertRangePatToRaw(e)
    or
    result = convertRecordPatToRaw(e)
    or
    result = convertRefPatToRaw(e)
    or
    result = convertSlicePatToRaw(e)
    or
    result = convertTuplePatToRaw(e)
    or
    result = convertTupleStructPatToRaw(e)
    or
    result = convertWildcardPatToRaw(e)
  }

  /**
   * INTERNAL: Do not use.
   * Converts a synthesized `TStmt` to a raw DB element, if possible.
   */
  cached
  Raw::Element convertStmtToRaw(TStmt e) {
    result = convertExprStmtToRaw(e)
    or
    result = convertItemStmtToRaw(e)
    or
    result = convertLetStmtToRaw(e)
  }

  /**
   * INTERNAL: Do not use.
   * Converts a synthesized `TUnimplemented` to a raw DB element, if possible.
   */
  cached
  Raw::Element convertUnimplementedToRaw(TUnimplemented e) {
    result = convertGenericArgListToRaw(e)
    or
    result = convertPathToRaw(e)
    or
    result = convertTypeToRaw(e)
    or
    result = convertUnimplementedDeclarationToRaw(e)
  }
}<|MERGE_RESOLUTION|>--- conflicted
+++ resolved
@@ -840,19 +840,11 @@
    * Converts a raw DB element to a synthesized `TElement`, if possible.
    */
   cached
-<<<<<<< HEAD
   TElement convertElementFromRaw(Raw::Element e) {
-    result = convertFileFromRaw(e)
-    or
     result = convertLocatableFromRaw(e)
     or
-    result = convertLocationFromRaw(e)
-    or
     result = convertUnimplementedFromRaw(e)
   }
-=======
-  TElement convertElementFromRaw(Raw::Element e) { result = convertLocatableFromRaw(e) }
->>>>>>> 51087992
 
   /**
    * INTERNAL: Do not use.
@@ -1511,19 +1503,11 @@
    * Converts a synthesized `TElement` to a raw DB element, if possible.
    */
   cached
-<<<<<<< HEAD
   Raw::Element convertElementToRaw(TElement e) {
-    result = convertFileToRaw(e)
-    or
     result = convertLocatableToRaw(e)
     or
-    result = convertLocationToRaw(e)
-    or
     result = convertUnimplementedToRaw(e)
   }
-=======
-  Raw::Element convertElementToRaw(TElement e) { result = convertLocatableToRaw(e) }
->>>>>>> 51087992
 
   /**
    * INTERNAL: Do not use.
