edges
| variables.rs:3:1:5:1 | enter print_str | variables.rs:3:14:3:14 | s |  |
| variables.rs:3:1:5:1 | exit print_str (normal) | variables.rs:3:1:5:1 | exit print_str |  |
| variables.rs:3:14:3:14 | s | variables.rs:3:14:3:20 | Param | match |
| variables.rs:3:14:3:20 | Param | variables.rs:4:5:4:22 | ExprStmt |  |
| variables.rs:3:23:5:1 | BlockExpr | variables.rs:3:1:5:1 | exit print_str (normal) |  |
| variables.rs:4:5:4:21 | MacroExpr | variables.rs:3:23:5:1 | BlockExpr |  |
| variables.rs:4:5:4:21 | PathExpr | variables.rs:4:14:4:17 | "{}\\n" |  |
| variables.rs:4:5:4:22 | ExprStmt | variables.rs:4:14:4:20 | MacroStmts |  |
| variables.rs:4:14:4:17 | "{}\\n" | variables.rs:4:20:4:20 | s |  |
| variables.rs:4:14:4:20 | BlockExpr | variables.rs:4:5:4:21 | MacroExpr |  |
| variables.rs:4:14:4:20 | CallExpr | variables.rs:4:14:4:20 | BlockExpr |  |
| variables.rs:4:14:4:20 | ExprStmt | variables.rs:4:5:4:21 | PathExpr |  |
| variables.rs:4:14:4:20 | FormatArgsExpr | variables.rs:4:14:4:20 | MacroExpr |  |
| variables.rs:4:14:4:20 | MacroExpr | variables.rs:4:14:4:20 | CallExpr |  |
| variables.rs:4:14:4:20 | MacroStmts | variables.rs:4:14:4:20 | ExprStmt |  |
| variables.rs:4:20:4:20 | s | variables.rs:4:14:4:20 | FormatArgsExpr |  |
| variables.rs:7:1:9:1 | enter print_i64 | variables.rs:7:14:7:14 | i |  |
| variables.rs:7:1:9:1 | exit print_i64 (normal) | variables.rs:7:1:9:1 | exit print_i64 |  |
| variables.rs:7:14:7:14 | i | variables.rs:7:14:7:19 | Param | match |
| variables.rs:7:14:7:19 | Param | variables.rs:8:5:8:22 | ExprStmt |  |
| variables.rs:7:22:9:1 | BlockExpr | variables.rs:7:1:9:1 | exit print_i64 (normal) |  |
| variables.rs:8:5:8:21 | MacroExpr | variables.rs:7:22:9:1 | BlockExpr |  |
| variables.rs:8:5:8:21 | PathExpr | variables.rs:8:14:8:17 | "{}\\n" |  |
| variables.rs:8:5:8:22 | ExprStmt | variables.rs:8:14:8:20 | MacroStmts |  |
| variables.rs:8:14:8:17 | "{}\\n" | variables.rs:8:20:8:20 | i |  |
| variables.rs:8:14:8:20 | BlockExpr | variables.rs:8:5:8:21 | MacroExpr |  |
| variables.rs:8:14:8:20 | CallExpr | variables.rs:8:14:8:20 | BlockExpr |  |
| variables.rs:8:14:8:20 | ExprStmt | variables.rs:8:5:8:21 | PathExpr |  |
| variables.rs:8:14:8:20 | FormatArgsExpr | variables.rs:8:14:8:20 | MacroExpr |  |
| variables.rs:8:14:8:20 | MacroExpr | variables.rs:8:14:8:20 | CallExpr |  |
| variables.rs:8:14:8:20 | MacroStmts | variables.rs:8:14:8:20 | ExprStmt |  |
| variables.rs:8:20:8:20 | i | variables.rs:8:14:8:20 | FormatArgsExpr |  |
| variables.rs:11:1:13:1 | enter print_i64_ref | variables.rs:11:18:11:18 | i |  |
| variables.rs:11:1:13:1 | exit print_i64_ref (normal) | variables.rs:11:1:13:1 | exit print_i64_ref |  |
| variables.rs:11:18:11:18 | i | variables.rs:11:18:11:24 | Param | match |
| variables.rs:11:18:11:24 | Param | variables.rs:12:5:12:13 | PathExpr |  |
| variables.rs:11:27:13:1 | BlockExpr | variables.rs:11:1:13:1 | exit print_i64_ref (normal) |  |
| variables.rs:12:5:12:13 | PathExpr | variables.rs:12:16:12:16 | i |  |
| variables.rs:12:5:12:17 | CallExpr | variables.rs:11:27:13:1 | BlockExpr |  |
| variables.rs:12:15:12:16 | * ... | variables.rs:12:5:12:17 | CallExpr |  |
| variables.rs:12:16:12:16 | i | variables.rs:12:15:12:16 | * ... |  |
| variables.rs:15:1:18:1 | enter immutable_variable | variables.rs:16:5:16:17 | LetStmt |  |
| variables.rs:15:1:18:1 | exit immutable_variable (normal) | variables.rs:15:1:18:1 | exit immutable_variable |  |
| variables.rs:15:25:18:1 | BlockExpr | variables.rs:15:1:18:1 | exit immutable_variable (normal) |  |
| variables.rs:16:5:16:17 | LetStmt | variables.rs:16:14:16:16 | "a" |  |
| variables.rs:16:9:16:10 | x1 | variables.rs:17:5:17:18 | ExprStmt | match |
| variables.rs:16:14:16:16 | "a" | variables.rs:16:9:16:10 | x1 |  |
| variables.rs:17:5:17:13 | PathExpr | variables.rs:17:15:17:16 | x1 |  |
| variables.rs:17:5:17:17 | CallExpr | variables.rs:15:25:18:1 | BlockExpr |  |
| variables.rs:17:5:17:18 | ExprStmt | variables.rs:17:5:17:13 | PathExpr |  |
| variables.rs:17:15:17:16 | x1 | variables.rs:17:5:17:17 | CallExpr |  |
| variables.rs:20:1:25:1 | enter mutable_variable | variables.rs:21:5:21:19 | LetStmt |  |
| variables.rs:20:1:25:1 | exit mutable_variable (normal) | variables.rs:20:1:25:1 | exit mutable_variable |  |
| variables.rs:20:23:25:1 | BlockExpr | variables.rs:20:1:25:1 | exit mutable_variable (normal) |  |
| variables.rs:21:5:21:19 | LetStmt | variables.rs:21:18:21:18 | 4 |  |
| variables.rs:21:9:21:14 | x2 | variables.rs:22:5:22:18 | ExprStmt | match |
| variables.rs:21:18:21:18 | 4 | variables.rs:21:9:21:14 | x2 |  |
| variables.rs:22:5:22:13 | PathExpr | variables.rs:22:15:22:16 | x2 |  |
| variables.rs:22:5:22:17 | CallExpr | variables.rs:23:5:23:11 | ExprStmt |  |
| variables.rs:22:5:22:18 | ExprStmt | variables.rs:22:5:22:13 | PathExpr |  |
| variables.rs:22:15:22:16 | x2 | variables.rs:22:5:22:17 | CallExpr |  |
| variables.rs:23:5:23:6 | x2 | variables.rs:23:10:23:10 | 5 |  |
| variables.rs:23:5:23:10 | ... = ... | variables.rs:24:5:24:18 | ExprStmt |  |
| variables.rs:23:5:23:11 | ExprStmt | variables.rs:23:5:23:6 | x2 |  |
| variables.rs:23:10:23:10 | 5 | variables.rs:23:5:23:10 | ... = ... |  |
| variables.rs:24:5:24:13 | PathExpr | variables.rs:24:15:24:16 | x2 |  |
| variables.rs:24:5:24:17 | CallExpr | variables.rs:20:23:25:1 | BlockExpr |  |
| variables.rs:24:5:24:18 | ExprStmt | variables.rs:24:5:24:13 | PathExpr |  |
| variables.rs:24:15:24:16 | x2 | variables.rs:24:5:24:17 | CallExpr |  |
| variables.rs:27:1:32:1 | enter mutable_variable_immutable_borrow | variables.rs:28:5:28:18 | LetStmt |  |
| variables.rs:27:1:32:1 | exit mutable_variable_immutable_borrow (normal) | variables.rs:27:1:32:1 | exit mutable_variable_immutable_borrow |  |
| variables.rs:27:40:32:1 | BlockExpr | variables.rs:27:1:32:1 | exit mutable_variable_immutable_borrow (normal) |  |
| variables.rs:28:5:28:18 | LetStmt | variables.rs:28:17:28:17 | 1 |  |
| variables.rs:28:9:28:13 | x | variables.rs:29:5:29:22 | ExprStmt | match |
| variables.rs:28:17:28:17 | 1 | variables.rs:28:9:28:13 | x |  |
| variables.rs:29:5:29:17 | PathExpr | variables.rs:29:20:29:20 | x |  |
| variables.rs:29:5:29:21 | CallExpr | variables.rs:30:5:30:10 | ExprStmt |  |
| variables.rs:29:5:29:22 | ExprStmt | variables.rs:29:5:29:17 | PathExpr |  |
| variables.rs:29:19:29:20 | RefExpr | variables.rs:29:5:29:21 | CallExpr |  |
| variables.rs:29:20:29:20 | x | variables.rs:29:19:29:20 | RefExpr |  |
| variables.rs:30:5:30:5 | x | variables.rs:30:9:30:9 | 2 |  |
| variables.rs:30:5:30:9 | ... = ... | variables.rs:31:5:31:22 | ExprStmt |  |
| variables.rs:30:5:30:10 | ExprStmt | variables.rs:30:5:30:5 | x |  |
| variables.rs:30:9:30:9 | 2 | variables.rs:30:5:30:9 | ... = ... |  |
| variables.rs:31:5:31:17 | PathExpr | variables.rs:31:20:31:20 | x |  |
| variables.rs:31:5:31:21 | CallExpr | variables.rs:27:40:32:1 | BlockExpr |  |
| variables.rs:31:5:31:22 | ExprStmt | variables.rs:31:5:31:17 | PathExpr |  |
| variables.rs:31:19:31:20 | RefExpr | variables.rs:31:5:31:21 | CallExpr |  |
| variables.rs:31:20:31:20 | x | variables.rs:31:19:31:20 | RefExpr |  |
| variables.rs:34:1:40:1 | enter variable_shadow1 | variables.rs:35:5:35:15 | LetStmt |  |
| variables.rs:34:1:40:1 | exit variable_shadow1 (normal) | variables.rs:34:1:40:1 | exit variable_shadow1 |  |
| variables.rs:34:23:40:1 | BlockExpr | variables.rs:34:1:40:1 | exit variable_shadow1 (normal) |  |
| variables.rs:35:5:35:15 | LetStmt | variables.rs:35:14:35:14 | 1 |  |
| variables.rs:35:9:35:10 | x3 | variables.rs:36:5:36:18 | ExprStmt | match |
| variables.rs:35:14:35:14 | 1 | variables.rs:35:9:35:10 | x3 |  |
| variables.rs:36:5:36:13 | PathExpr | variables.rs:36:15:36:16 | x3 |  |
| variables.rs:36:5:36:17 | CallExpr | variables.rs:37:5:38:15 | LetStmt |  |
| variables.rs:36:5:36:18 | ExprStmt | variables.rs:36:5:36:13 | PathExpr |  |
| variables.rs:36:15:36:16 | x3 | variables.rs:36:5:36:17 | CallExpr |  |
| variables.rs:37:5:38:15 | LetStmt | variables.rs:38:9:38:10 | x3 |  |
| variables.rs:37:9:37:10 | x3 | variables.rs:39:5:39:18 | ExprStmt | match |
| variables.rs:38:9:38:10 | x3 | variables.rs:38:14:38:14 | 1 |  |
| variables.rs:38:9:38:14 | ... + ... | variables.rs:37:9:37:10 | x3 |  |
| variables.rs:38:14:38:14 | 1 | variables.rs:38:9:38:14 | ... + ... |  |
| variables.rs:39:5:39:13 | PathExpr | variables.rs:39:15:39:16 | x3 |  |
| variables.rs:39:5:39:17 | CallExpr | variables.rs:34:23:40:1 | BlockExpr |  |
| variables.rs:39:5:39:18 | ExprStmt | variables.rs:39:5:39:13 | PathExpr |  |
| variables.rs:39:15:39:16 | x3 | variables.rs:39:5:39:17 | CallExpr |  |
| variables.rs:42:1:50:1 | enter variable_shadow2 | variables.rs:43:5:43:17 | LetStmt |  |
| variables.rs:42:1:50:1 | exit variable_shadow2 (normal) | variables.rs:42:1:50:1 | exit variable_shadow2 |  |
| variables.rs:42:23:50:1 | BlockExpr | variables.rs:42:1:50:1 | exit variable_shadow2 (normal) |  |
| variables.rs:43:5:43:17 | LetStmt | variables.rs:43:14:43:16 | "a" |  |
| variables.rs:43:9:43:10 | x4 | variables.rs:44:5:44:18 | ExprStmt | match |
| variables.rs:43:14:43:16 | "a" | variables.rs:43:9:43:10 | x4 |  |
| variables.rs:44:5:44:13 | PathExpr | variables.rs:44:15:44:16 | x4 |  |
| variables.rs:44:5:44:17 | CallExpr | variables.rs:45:5:48:5 | ExprStmt |  |
| variables.rs:44:5:44:18 | ExprStmt | variables.rs:44:5:44:13 | PathExpr |  |
| variables.rs:44:15:44:16 | x4 | variables.rs:44:5:44:17 | CallExpr |  |
| variables.rs:45:5:48:5 | BlockExpr | variables.rs:49:5:49:18 | ExprStmt |  |
| variables.rs:45:5:48:5 | ExprStmt | variables.rs:46:9:46:21 | LetStmt |  |
| variables.rs:46:9:46:21 | LetStmt | variables.rs:46:18:46:20 | "b" |  |
| variables.rs:46:13:46:14 | x4 | variables.rs:47:9:47:22 | ExprStmt | match |
| variables.rs:46:18:46:20 | "b" | variables.rs:46:13:46:14 | x4 |  |
| variables.rs:47:9:47:17 | PathExpr | variables.rs:47:19:47:20 | x4 |  |
| variables.rs:47:9:47:21 | CallExpr | variables.rs:45:5:48:5 | BlockExpr |  |
| variables.rs:47:9:47:22 | ExprStmt | variables.rs:47:9:47:17 | PathExpr |  |
| variables.rs:47:19:47:20 | x4 | variables.rs:47:9:47:21 | CallExpr |  |
| variables.rs:49:5:49:13 | PathExpr | variables.rs:49:15:49:16 | x4 |  |
| variables.rs:49:5:49:17 | CallExpr | variables.rs:42:23:50:1 | BlockExpr |  |
| variables.rs:49:5:49:18 | ExprStmt | variables.rs:49:5:49:13 | PathExpr |  |
| variables.rs:49:15:49:16 | x4 | variables.rs:49:5:49:17 | CallExpr |  |
| variables.rs:57:1:72:1 | enter let_pattern1 | variables.rs:58:5:67:47 | LetStmt |  |
| variables.rs:57:1:72:1 | exit let_pattern1 (normal) | variables.rs:57:1:72:1 | exit let_pattern1 |  |
| variables.rs:57:19:72:1 | BlockExpr | variables.rs:57:1:72:1 | exit let_pattern1 (normal) |  |
| variables.rs:58:5:67:47 | LetStmt | variables.rs:67:11:67:13 | "a" |  |
| variables.rs:58:9:67:5 | TuplePat | variables.rs:59:9:62:9 | TuplePat | match |
| variables.rs:59:9:62:9 | TuplePat | variables.rs:60:13:60:14 | a1 | match |
| variables.rs:60:13:60:14 | a1 | variables.rs:61:13:61:14 | b1 | match |
| variables.rs:61:13:61:14 | b1 | variables.rs:63:9:66:9 | RecordPat | match |
| variables.rs:63:9:66:9 | RecordPat | variables.rs:64:13:64:13 | x | match |
| variables.rs:64:13:64:13 | x | variables.rs:65:13:65:13 | y | match |
| variables.rs:65:13:65:13 | y | variables.rs:68:5:68:18 | ExprStmt | match |
| variables.rs:67:9:67:46 | TupleExpr | variables.rs:58:9:67:5 | TuplePat |  |
| variables.rs:67:10:67:19 | TupleExpr | variables.rs:67:33:67:35 | "x" |  |
| variables.rs:67:11:67:13 | "a" | variables.rs:67:16:67:18 | "b" |  |
| variables.rs:67:16:67:18 | "b" | variables.rs:67:10:67:19 | TupleExpr |  |
| variables.rs:67:22:67:45 | RecordExpr | variables.rs:67:9:67:46 | TupleExpr |  |
| variables.rs:67:33:67:35 | "x" | variables.rs:67:41:67:43 | "y" |  |
| variables.rs:67:41:67:43 | "y" | variables.rs:67:22:67:45 | RecordExpr |  |
| variables.rs:68:5:68:13 | PathExpr | variables.rs:68:15:68:16 | a1 |  |
| variables.rs:68:5:68:17 | CallExpr | variables.rs:69:5:69:18 | ExprStmt |  |
| variables.rs:68:5:68:18 | ExprStmt | variables.rs:68:5:68:13 | PathExpr |  |
| variables.rs:68:15:68:16 | a1 | variables.rs:68:5:68:17 | CallExpr |  |
| variables.rs:69:5:69:13 | PathExpr | variables.rs:69:15:69:16 | b1 |  |
| variables.rs:69:5:69:17 | CallExpr | variables.rs:70:5:70:17 | ExprStmt |  |
| variables.rs:69:5:69:18 | ExprStmt | variables.rs:69:5:69:13 | PathExpr |  |
| variables.rs:69:15:69:16 | b1 | variables.rs:69:5:69:17 | CallExpr |  |
| variables.rs:70:5:70:13 | PathExpr | variables.rs:70:15:70:15 | x |  |
| variables.rs:70:5:70:16 | CallExpr | variables.rs:71:5:71:17 | ExprStmt |  |
| variables.rs:70:5:70:17 | ExprStmt | variables.rs:70:5:70:13 | PathExpr |  |
| variables.rs:70:15:70:15 | x | variables.rs:70:5:70:16 | CallExpr |  |
| variables.rs:71:5:71:13 | PathExpr | variables.rs:71:15:71:15 | y |  |
| variables.rs:71:5:71:16 | CallExpr | variables.rs:57:19:72:1 | BlockExpr |  |
| variables.rs:71:5:71:17 | ExprStmt | variables.rs:71:5:71:13 | PathExpr |  |
| variables.rs:71:15:71:15 | y | variables.rs:71:5:71:16 | CallExpr |  |
| variables.rs:74:1:82:1 | enter let_pattern2 | variables.rs:75:5:75:38 | LetStmt |  |
| variables.rs:74:1:82:1 | exit let_pattern2 (normal) | variables.rs:74:1:82:1 | exit let_pattern2 |  |
| variables.rs:74:19:82:1 | BlockExpr | variables.rs:74:1:82:1 | exit let_pattern2 (normal) |  |
| variables.rs:75:5:75:38 | LetStmt | variables.rs:75:25:75:27 | "a" |  |
| variables.rs:75:9:75:10 | p1 | variables.rs:76:5:79:11 | LetStmt | match |
| variables.rs:75:14:75:37 | RecordExpr | variables.rs:75:9:75:10 | p1 |  |
| variables.rs:75:25:75:27 | "a" | variables.rs:75:33:75:35 | "b" |  |
| variables.rs:75:33:75:35 | "b" | variables.rs:75:14:75:37 | RecordExpr |  |
| variables.rs:76:5:79:11 | LetStmt | variables.rs:79:9:79:10 | p1 |  |
| variables.rs:76:9:79:5 | RecordPat | variables.rs:77:12:77:13 | a2 | match |
| variables.rs:77:12:77:13 | a2 | variables.rs:78:12:78:13 | b2 | match |
| variables.rs:78:12:78:13 | b2 | variables.rs:80:5:80:18 | ExprStmt | match |
| variables.rs:79:9:79:10 | p1 | variables.rs:76:9:79:5 | RecordPat |  |
| variables.rs:80:5:80:13 | PathExpr | variables.rs:80:15:80:16 | a2 |  |
| variables.rs:80:5:80:17 | CallExpr | variables.rs:81:5:81:18 | ExprStmt |  |
| variables.rs:80:5:80:18 | ExprStmt | variables.rs:80:5:80:13 | PathExpr |  |
| variables.rs:80:15:80:16 | a2 | variables.rs:80:5:80:17 | CallExpr |  |
| variables.rs:81:5:81:13 | PathExpr | variables.rs:81:15:81:16 | b2 |  |
| variables.rs:81:5:81:17 | CallExpr | variables.rs:74:19:82:1 | BlockExpr |  |
| variables.rs:81:5:81:18 | ExprStmt | variables.rs:81:5:81:13 | PathExpr |  |
| variables.rs:81:15:81:16 | b2 | variables.rs:81:5:81:17 | CallExpr |  |
| variables.rs:84:1:91:1 | enter let_pattern3 | variables.rs:85:5:85:42 | LetStmt |  |
| variables.rs:84:1:91:1 | exit let_pattern3 (normal) | variables.rs:84:1:91:1 | exit let_pattern3 |  |
| variables.rs:84:19:91:1 | BlockExpr | variables.rs:84:1:91:1 | exit let_pattern3 (normal) |  |
| variables.rs:85:5:85:42 | LetStmt | variables.rs:85:14:85:17 | PathExpr |  |
| variables.rs:85:9:85:10 | s1 | variables.rs:87:8:88:12 | LetExpr | match |
| variables.rs:85:14:85:17 | PathExpr | variables.rs:85:19:85:30 | PathExpr |  |
| variables.rs:85:14:85:41 | CallExpr | variables.rs:85:9:85:10 | s1 |  |
| variables.rs:85:19:85:30 | PathExpr | variables.rs:85:32:85:39 | "Hello!" |  |
| variables.rs:85:19:85:40 | CallExpr | variables.rs:85:14:85:41 | CallExpr |  |
| variables.rs:85:32:85:39 | "Hello!" | variables.rs:85:19:85:40 | CallExpr |  |
| variables.rs:87:5:90:5 | IfExpr | variables.rs:84:19:91:1 | BlockExpr |  |
| variables.rs:87:8:88:12 | LetExpr | variables.rs:88:11:88:12 | s1 |  |
| variables.rs:87:12:87:23 | TupleStructPat | variables.rs:87:5:90:5 | IfExpr | no-match |
| variables.rs:87:12:87:23 | TupleStructPat | variables.rs:87:17:87:22 | s2 | match |
| variables.rs:87:17:87:22 | s2 | variables.rs:89:9:89:22 | ExprStmt | match |
| variables.rs:88:11:88:12 | s1 | variables.rs:87:12:87:23 | TupleStructPat |  |
| variables.rs:88:14:90:5 | BlockExpr | variables.rs:87:5:90:5 | IfExpr |  |
| variables.rs:89:9:89:17 | PathExpr | variables.rs:89:19:89:20 | s2 |  |
| variables.rs:89:9:89:21 | CallExpr | variables.rs:88:14:90:5 | BlockExpr |  |
| variables.rs:89:9:89:22 | ExprStmt | variables.rs:89:9:89:17 | PathExpr |  |
| variables.rs:89:19:89:20 | s2 | variables.rs:89:9:89:21 | CallExpr |  |
| variables.rs:93:1:99:1 | enter let_pattern4 | variables.rs:94:5:97:10 | LetStmt |  |
| variables.rs:93:1:99:1 | exit let_pattern4 (normal) | variables.rs:93:1:99:1 | exit let_pattern4 |  |
| variables.rs:93:19:99:1 | BlockExpr | variables.rs:93:1:99:1 | exit let_pattern4 (normal) |  |
| variables.rs:94:5:97:10 | LetStmt | variables.rs:94:34:94:37 | PathExpr |  |
| variables.rs:94:9:94:16 | TupleStructPat | variables.rs:94:14:94:15 | x5 | match |
| variables.rs:94:9:94:16 | TupleStructPat | variables.rs:96:13:96:19 | MacroStmts | no-match |
| variables.rs:94:14:94:15 | x5 | variables.rs:98:5:98:18 | ExprStmt | match |
| variables.rs:94:34:94:37 | PathExpr | variables.rs:94:39:94:42 | "x5" |  |
| variables.rs:94:34:94:43 | CallExpr | variables.rs:94:9:94:16 | TupleStructPat |  |
| variables.rs:94:39:94:42 | "x5" | variables.rs:94:34:94:43 | CallExpr |  |
| variables.rs:96:13:96:19 | "not yet implemented" | variables.rs:96:13:96:19 | CallExpr |  |
| variables.rs:96:13:96:19 | CallExpr | variables.rs:96:13:96:19 | MacroExpr |  |
| variables.rs:96:13:96:19 | MacroExpr | variables.rs:95:14:97:9 | BlockExpr |  |
| variables.rs:96:13:96:19 | MacroStmts | variables.rs:96:13:96:19 | PathExpr |  |
| variables.rs:96:13:96:19 | PathExpr | variables.rs:96:13:96:19 | "not yet implemented" |  |
| variables.rs:98:5:98:13 | PathExpr | variables.rs:98:15:98:16 | x5 |  |
| variables.rs:98:5:98:17 | CallExpr | variables.rs:93:19:99:1 | BlockExpr |  |
| variables.rs:98:5:98:18 | ExprStmt | variables.rs:98:5:98:13 | PathExpr |  |
| variables.rs:98:15:98:16 | x5 | variables.rs:98:5:98:17 | CallExpr |  |
| variables.rs:101:1:108:1 | enter let_pattern5 | variables.rs:102:5:102:42 | LetStmt |  |
| variables.rs:101:1:108:1 | exit let_pattern5 (normal) | variables.rs:101:1:108:1 | exit let_pattern5 |  |
| variables.rs:101:19:108:1 | BlockExpr | variables.rs:101:1:108:1 | exit let_pattern5 (normal) |  |
| variables.rs:102:5:102:42 | LetStmt | variables.rs:102:14:102:17 | PathExpr |  |
| variables.rs:102:9:102:10 | s1 | variables.rs:104:11:105:12 | LetExpr | match |
| variables.rs:102:14:102:17 | PathExpr | variables.rs:102:19:102:30 | PathExpr |  |
| variables.rs:102:14:102:41 | CallExpr | variables.rs:102:9:102:10 | s1 |  |
| variables.rs:102:19:102:30 | PathExpr | variables.rs:102:32:102:39 | "Hello!" |  |
| variables.rs:102:19:102:40 | CallExpr | variables.rs:102:14:102:41 | CallExpr |  |
| variables.rs:102:32:102:39 | "Hello!" | variables.rs:102:19:102:40 | CallExpr |  |
| variables.rs:104:5:107:5 | WhileExpr | variables.rs:101:19:108:1 | BlockExpr |  |
| variables.rs:104:11:105:12 | LetExpr | variables.rs:105:11:105:12 | s1 |  |
| variables.rs:104:15:104:26 | TupleStructPat | variables.rs:104:5:107:5 | WhileExpr | no-match |
| variables.rs:104:15:104:26 | TupleStructPat | variables.rs:104:20:104:25 | s2 | match |
| variables.rs:104:20:104:25 | s2 | variables.rs:106:9:106:22 | ExprStmt | match |
| variables.rs:105:11:105:12 | s1 | variables.rs:104:15:104:26 | TupleStructPat |  |
| variables.rs:105:14:107:5 | BlockExpr | variables.rs:104:11:105:12 | LetExpr |  |
| variables.rs:106:9:106:17 | PathExpr | variables.rs:106:19:106:20 | s2 |  |
| variables.rs:106:9:106:21 | CallExpr | variables.rs:105:14:107:5 | BlockExpr |  |
| variables.rs:106:9:106:22 | ExprStmt | variables.rs:106:9:106:17 | PathExpr |  |
| variables.rs:106:19:106:20 | s2 | variables.rs:106:9:106:21 | CallExpr |  |
| variables.rs:110:1:125:1 | enter match_pattern1 | variables.rs:111:5:111:21 | LetStmt |  |
| variables.rs:110:1:125:1 | exit match_pattern1 (normal) | variables.rs:110:1:125:1 | exit match_pattern1 |  |
| variables.rs:110:21:125:1 | BlockExpr | variables.rs:110:1:125:1 | exit match_pattern1 (normal) |  |
| variables.rs:111:5:111:21 | LetStmt | variables.rs:111:14:111:17 | PathExpr |  |
| variables.rs:111:9:111:10 | x6 | variables.rs:112:5:112:16 | LetStmt | match |
| variables.rs:111:14:111:17 | PathExpr | variables.rs:111:19:111:19 | 5 |  |
| variables.rs:111:14:111:20 | CallExpr | variables.rs:111:9:111:10 | x6 |  |
| variables.rs:111:19:111:19 | 5 | variables.rs:111:14:111:20 | CallExpr |  |
| variables.rs:112:5:112:16 | LetStmt | variables.rs:112:14:112:15 | 10 |  |
| variables.rs:112:9:112:10 | y1 | variables.rs:114:5:122:5 | ExprStmt | match |
| variables.rs:112:14:112:15 | 10 | variables.rs:112:9:112:10 | y1 |  |
| variables.rs:114:5:122:5 | ExprStmt | variables.rs:114:11:114:12 | x6 |  |
| variables.rs:114:5:122:5 | MatchExpr | variables.rs:124:5:124:18 | ExprStmt |  |
| variables.rs:114:11:114:12 | x6 | variables.rs:115:9:115:16 | TupleStructPat |  |
| variables.rs:115:9:115:16 | TupleStructPat | variables.rs:115:14:115:15 | LiteralPat | match |
| variables.rs:115:9:115:16 | TupleStructPat | variables.rs:116:9:116:16 | TupleStructPat | no-match |
| variables.rs:115:14:115:15 | LiteralPat | variables.rs:115:21:115:29 | PathExpr | match |
| variables.rs:115:14:115:15 | LiteralPat | variables.rs:116:9:116:16 | TupleStructPat | no-match |
| variables.rs:115:21:115:29 | PathExpr | variables.rs:115:31:115:38 | "Got 50" |  |
| variables.rs:115:21:115:39 | CallExpr | variables.rs:114:5:122:5 | MatchExpr |  |
| variables.rs:115:31:115:38 | "Got 50" | variables.rs:115:21:115:39 | CallExpr |  |
| variables.rs:116:9:116:16 | TupleStructPat | variables.rs:116:14:116:15 | y1 | match |
| variables.rs:116:9:116:16 | TupleStructPat | variables.rs:121:9:121:12 | None | no-match |
| variables.rs:116:14:116:15 | y1 | variables.rs:119:13:119:21 | PathExpr | match |
| variables.rs:118:9:120:9 | BlockExpr | variables.rs:114:5:122:5 | MatchExpr |  |
| variables.rs:119:13:119:21 | PathExpr | variables.rs:119:23:119:24 | y1 |  |
| variables.rs:119:13:119:25 | CallExpr | variables.rs:118:9:120:9 | BlockExpr |  |
| variables.rs:119:23:119:24 | y1 | variables.rs:119:13:119:25 | CallExpr |  |
| variables.rs:121:9:121:12 | None | variables.rs:121:17:121:25 | PathExpr | match |
| variables.rs:121:17:121:25 | PathExpr | variables.rs:121:27:121:32 | "NONE" |  |
| variables.rs:121:17:121:33 | CallExpr | variables.rs:114:5:122:5 | MatchExpr |  |
| variables.rs:121:27:121:32 | "NONE" | variables.rs:121:17:121:33 | CallExpr |  |
| variables.rs:124:5:124:13 | PathExpr | variables.rs:124:15:124:16 | y1 |  |
| variables.rs:124:5:124:17 | CallExpr | variables.rs:110:21:125:1 | BlockExpr |  |
| variables.rs:124:5:124:18 | ExprStmt | variables.rs:124:5:124:13 | PathExpr |  |
| variables.rs:124:15:124:16 | y1 | variables.rs:124:5:124:17 | CallExpr |  |
| variables.rs:127:1:152:1 | enter match_pattern2 | variables.rs:128:5:128:36 | LetStmt |  |
| variables.rs:127:1:152:1 | exit match_pattern2 (normal) | variables.rs:127:1:152:1 | exit match_pattern2 |  |
| variables.rs:127:21:152:1 | BlockExpr | variables.rs:127:1:152:1 | exit match_pattern2 (normal) |  |
| variables.rs:128:5:128:36 | LetStmt | variables.rs:128:20:128:20 | 2 |  |
| variables.rs:128:9:128:15 | numbers | variables.rs:130:5:140:5 | ExprStmt | match |
| variables.rs:128:19:128:35 | TupleExpr | variables.rs:128:9:128:15 | numbers |  |
| variables.rs:128:20:128:20 | 2 | variables.rs:128:23:128:23 | 4 |  |
| variables.rs:128:23:128:23 | 4 | variables.rs:128:26:128:26 | 8 |  |
| variables.rs:128:26:128:26 | 8 | variables.rs:128:29:128:30 | 16 |  |
| variables.rs:128:29:128:30 | 16 | variables.rs:128:33:128:34 | 32 |  |
| variables.rs:128:33:128:34 | 32 | variables.rs:128:19:128:35 | TupleExpr |  |
| variables.rs:130:5:140:5 | ExprStmt | variables.rs:130:11:130:17 | numbers |  |
| variables.rs:130:5:140:5 | MatchExpr | variables.rs:142:11:142:17 | numbers |  |
| variables.rs:130:11:130:17 | numbers | variables.rs:131:9:135:9 | TuplePat |  |
| variables.rs:131:9:135:9 | TuplePat | variables.rs:132:13:132:17 | first | match |
| variables.rs:132:13:132:17 | first | variables.rs:132:20:132:20 | WildcardPat | match |
| variables.rs:132:20:132:20 | WildcardPat | variables.rs:133:13:133:17 | third | match |
| variables.rs:133:13:133:17 | third | variables.rs:133:20:133:20 | WildcardPat | match |
| variables.rs:133:20:133:20 | WildcardPat | variables.rs:134:13:134:17 | fifth | match |
| variables.rs:134:13:134:17 | fifth | variables.rs:136:13:136:29 | ExprStmt | match |
| variables.rs:135:14:139:9 | BlockExpr | variables.rs:130:5:140:5 | MatchExpr |  |
| variables.rs:136:13:136:21 | PathExpr | variables.rs:136:23:136:27 | first |  |
| variables.rs:136:13:136:28 | CallExpr | variables.rs:137:13:137:29 | ExprStmt |  |
| variables.rs:136:13:136:29 | ExprStmt | variables.rs:136:13:136:21 | PathExpr |  |
| variables.rs:136:23:136:27 | first | variables.rs:136:13:136:28 | CallExpr |  |
| variables.rs:137:13:137:21 | PathExpr | variables.rs:137:23:137:27 | third |  |
| variables.rs:137:13:137:28 | CallExpr | variables.rs:138:13:138:29 | ExprStmt |  |
| variables.rs:137:13:137:29 | ExprStmt | variables.rs:137:13:137:21 | PathExpr |  |
| variables.rs:137:23:137:27 | third | variables.rs:137:13:137:28 | CallExpr |  |
| variables.rs:138:13:138:21 | PathExpr | variables.rs:138:23:138:27 | fifth |  |
| variables.rs:138:13:138:28 | CallExpr | variables.rs:135:14:139:9 | BlockExpr |  |
| variables.rs:138:13:138:29 | ExprStmt | variables.rs:138:13:138:21 | PathExpr |  |
| variables.rs:138:23:138:27 | fifth | variables.rs:138:13:138:28 | CallExpr |  |
| variables.rs:142:5:151:5 | MatchExpr | variables.rs:127:21:152:1 | BlockExpr |  |
| variables.rs:142:11:142:17 | numbers | variables.rs:143:9:147:9 | TuplePat |  |
| variables.rs:143:9:147:9 | TuplePat | variables.rs:144:13:144:17 | first | match |
| variables.rs:144:13:144:17 | first | variables.rs:145:13:145:14 | RestPat | match |
| variables.rs:145:13:145:14 | RestPat | variables.rs:146:13:146:16 | last | match |
| variables.rs:146:13:146:16 | last | variables.rs:148:13:148:29 | ExprStmt | match |
| variables.rs:147:14:150:9 | BlockExpr | variables.rs:142:5:151:5 | MatchExpr |  |
| variables.rs:148:13:148:21 | PathExpr | variables.rs:148:23:148:27 | first |  |
| variables.rs:148:13:148:28 | CallExpr | variables.rs:149:13:149:28 | ExprStmt |  |
| variables.rs:148:13:148:29 | ExprStmt | variables.rs:148:13:148:21 | PathExpr |  |
| variables.rs:148:23:148:27 | first | variables.rs:148:13:148:28 | CallExpr |  |
| variables.rs:149:13:149:21 | PathExpr | variables.rs:149:23:149:26 | last |  |
| variables.rs:149:13:149:27 | CallExpr | variables.rs:147:14:150:9 | BlockExpr |  |
| variables.rs:149:13:149:28 | ExprStmt | variables.rs:149:13:149:21 | PathExpr |  |
| variables.rs:149:23:149:26 | last | variables.rs:149:13:149:27 | CallExpr |  |
| variables.rs:154:1:162:1 | enter match_pattern3 | variables.rs:155:5:155:38 | LetStmt |  |
| variables.rs:154:1:162:1 | exit match_pattern3 (normal) | variables.rs:154:1:162:1 | exit match_pattern3 |  |
| variables.rs:154:21:162:1 | BlockExpr | variables.rs:154:1:162:1 | exit match_pattern3 (normal) |  |
| variables.rs:155:5:155:38 | LetStmt | variables.rs:155:25:155:27 | "x" |  |
| variables.rs:155:9:155:10 | p2 | variables.rs:157:11:157:12 | p2 | match |
| variables.rs:155:14:155:37 | RecordExpr | variables.rs:155:9:155:10 | p2 |  |
| variables.rs:155:25:155:27 | "x" | variables.rs:155:33:155:35 | "y" |  |
| variables.rs:155:33:155:35 | "y" | variables.rs:155:14:155:37 | RecordExpr |  |
| variables.rs:157:5:161:5 | MatchExpr | variables.rs:154:21:162:1 | BlockExpr |  |
| variables.rs:157:11:157:12 | p2 | variables.rs:158:9:160:9 | RecordPat |  |
| variables.rs:158:9:160:9 | RecordPat | variables.rs:159:16:159:17 | x7 | match |
| variables.rs:159:16:159:17 | x7 | variables.rs:159:20:159:21 | RestPat | match |
| variables.rs:159:20:159:21 | RestPat | variables.rs:160:14:160:22 | PathExpr | match |
| variables.rs:160:14:160:22 | PathExpr | variables.rs:160:24:160:25 | x7 |  |
| variables.rs:160:14:160:26 | CallExpr | variables.rs:157:5:161:5 | MatchExpr |  |
| variables.rs:160:24:160:25 | x7 | variables.rs:160:14:160:26 | CallExpr |  |
| variables.rs:168:1:181:1 | enter match_pattern4 | variables.rs:169:5:169:39 | LetStmt |  |
| variables.rs:168:1:181:1 | exit match_pattern4 (normal) | variables.rs:168:1:181:1 | exit match_pattern4 |  |
| variables.rs:168:21:181:1 | BlockExpr | variables.rs:168:1:181:1 | exit match_pattern4 (normal) |  |
| variables.rs:169:5:169:39 | LetStmt | variables.rs:169:36:169:36 | 0 |  |
| variables.rs:169:9:169:11 | msg | variables.rs:171:11:171:13 | msg | match |
| variables.rs:169:15:169:38 | RecordExpr | variables.rs:169:9:169:11 | msg |  |
| variables.rs:169:36:169:36 | 0 | variables.rs:169:15:169:38 | RecordExpr |  |
| variables.rs:171:5:180:5 | MatchExpr | variables.rs:168:21:181:1 | BlockExpr |  |
| variables.rs:171:11:171:13 | msg | variables.rs:172:9:174:9 | RecordPat |  |
| variables.rs:172:9:174:9 | RecordPat | variables.rs:173:31:173:35 | RangePat | match |
| variables.rs:172:9:174:9 | RecordPat | variables.rs:175:9:175:38 | RecordPat | no-match |
| variables.rs:173:17:173:35 | [match(true)] id_variable | variables.rs:174:14:174:22 | PathExpr | match |
| variables.rs:173:31:173:31 | LiteralPat | variables.rs:173:35:173:35 | LiteralPat | match |
| variables.rs:173:31:173:31 | LiteralPat | variables.rs:175:9:175:38 | RecordPat | no-match |
| variables.rs:173:31:173:35 | RangePat | variables.rs:173:31:173:31 | LiteralPat | match |
| variables.rs:173:31:173:35 | RangePat | variables.rs:175:9:175:38 | RecordPat | no-match |
| variables.rs:173:35:173:35 | LiteralPat | variables.rs:173:17:173:35 | [match(true)] id_variable | match |
| variables.rs:173:35:173:35 | LiteralPat | variables.rs:175:9:175:38 | RecordPat | no-match |
| variables.rs:174:14:174:22 | PathExpr | variables.rs:174:24:174:34 | id_variable |  |
| variables.rs:174:14:174:35 | CallExpr | variables.rs:171:5:180:5 | MatchExpr |  |
| variables.rs:174:24:174:34 | id_variable | variables.rs:174:14:174:35 | CallExpr |  |
| variables.rs:175:9:175:38 | RecordPat | variables.rs:175:30:175:36 | RangePat | match |
| variables.rs:175:9:175:38 | RecordPat | variables.rs:178:9:178:29 | RecordPat | no-match |
| variables.rs:175:30:175:31 | LiteralPat | variables.rs:175:35:175:36 | LiteralPat | match |
| variables.rs:175:30:175:31 | LiteralPat | variables.rs:178:9:178:29 | RecordPat | no-match |
| variables.rs:175:30:175:36 | RangePat | variables.rs:175:30:175:31 | LiteralPat | match |
| variables.rs:175:30:175:36 | RangePat | variables.rs:178:9:178:29 | RecordPat | no-match |
| variables.rs:175:35:175:36 | LiteralPat | variables.rs:176:22:176:51 | MacroStmts | match |
| variables.rs:175:35:175:36 | LiteralPat | variables.rs:178:9:178:29 | RecordPat | no-match |
| variables.rs:175:43:177:9 | BlockExpr | variables.rs:171:5:180:5 | MatchExpr |  |
| variables.rs:176:13:176:52 | MacroExpr | variables.rs:175:43:177:9 | BlockExpr |  |
| variables.rs:176:13:176:52 | PathExpr | variables.rs:176:22:176:51 | "Found an id in another range\\n" |  |
| variables.rs:176:22:176:51 | "Found an id in another range\\n" | variables.rs:176:22:176:51 | FormatArgsExpr |  |
| variables.rs:176:22:176:51 | BlockExpr | variables.rs:176:13:176:52 | MacroExpr |  |
| variables.rs:176:22:176:51 | CallExpr | variables.rs:176:22:176:51 | BlockExpr |  |
| variables.rs:176:22:176:51 | ExprStmt | variables.rs:176:13:176:52 | PathExpr |  |
| variables.rs:176:22:176:51 | FormatArgsExpr | variables.rs:176:22:176:51 | MacroExpr |  |
| variables.rs:176:22:176:51 | MacroExpr | variables.rs:176:22:176:51 | CallExpr |  |
| variables.rs:176:22:176:51 | MacroStmts | variables.rs:176:22:176:51 | ExprStmt |  |
| variables.rs:178:9:178:29 | RecordPat | variables.rs:178:26:178:27 | id | match |
| variables.rs:178:26:178:27 | id | variables.rs:179:13:179:21 | PathExpr | match |
| variables.rs:179:13:179:21 | PathExpr | variables.rs:179:23:179:24 | id |  |
| variables.rs:179:13:179:25 | CallExpr | variables.rs:171:5:180:5 | MatchExpr |  |
| variables.rs:179:23:179:24 | id | variables.rs:179:13:179:25 | CallExpr |  |
| variables.rs:188:1:194:1 | enter match_pattern5 | variables.rs:189:5:189:34 | LetStmt |  |
| variables.rs:188:1:194:1 | exit match_pattern5 (normal) | variables.rs:188:1:194:1 | exit match_pattern5 |  |
| variables.rs:188:21:194:1 | BlockExpr | variables.rs:188:1:194:1 | exit match_pattern5 (normal) |  |
| variables.rs:189:5:189:34 | LetStmt | variables.rs:189:18:189:29 | PathExpr |  |
| variables.rs:189:9:189:14 | either | variables.rs:190:11:190:16 | either | match |
| variables.rs:189:18:189:29 | PathExpr | variables.rs:189:31:189:32 | 32 |  |
| variables.rs:189:18:189:33 | CallExpr | variables.rs:189:9:189:14 | either |  |
| variables.rs:189:31:189:32 | 32 | variables.rs:189:18:189:33 | CallExpr |  |
| variables.rs:190:5:193:5 | MatchExpr | variables.rs:188:21:194:1 | BlockExpr |  |
| variables.rs:190:11:190:16 | either | variables.rs:191:9:191:24 | TupleStructPat |  |
| variables.rs:191:9:191:24 | TupleStructPat | variables.rs:191:22:191:23 | a3 | match |
| variables.rs:191:9:191:24 | TupleStructPat | variables.rs:191:28:191:44 | TupleStructPat | no-match |
| variables.rs:191:9:191:44 | [match(true)] OrPat | variables.rs:192:16:192:24 | PathExpr | match |
| variables.rs:191:22:191:23 | a3 | variables.rs:191:9:191:44 | [match(true)] OrPat | match |
| variables.rs:191:28:191:44 | TupleStructPat | variables.rs:191:42:191:43 | a3 | match |
| variables.rs:191:42:191:43 | a3 | variables.rs:191:9:191:44 | [match(true)] OrPat | match |
| variables.rs:192:16:192:24 | PathExpr | variables.rs:192:26:192:27 | a3 |  |
| variables.rs:192:16:192:28 | CallExpr | variables.rs:190:5:193:5 | MatchExpr |  |
| variables.rs:192:26:192:27 | a3 | variables.rs:192:16:192:28 | CallExpr |  |
| variables.rs:202:1:216:1 | enter match_pattern6 | variables.rs:203:5:203:37 | LetStmt |  |
| variables.rs:202:1:216:1 | exit match_pattern6 (normal) | variables.rs:202:1:216:1 | exit match_pattern6 |  |
| variables.rs:202:21:216:1 | BlockExpr | variables.rs:202:1:216:1 | exit match_pattern6 (normal) |  |
| variables.rs:203:5:203:37 | LetStmt | variables.rs:203:14:203:32 | PathExpr |  |
| variables.rs:203:9:203:10 | tv | variables.rs:204:5:207:5 | ExprStmt | match |
| variables.rs:203:14:203:32 | PathExpr | variables.rs:203:34:203:35 | 62 |  |
| variables.rs:203:14:203:36 | CallExpr | variables.rs:203:9:203:10 | tv |  |
| variables.rs:203:34:203:35 | 62 | variables.rs:203:14:203:36 | CallExpr |  |
| variables.rs:204:5:207:5 | ExprStmt | variables.rs:204:11:204:12 | tv |  |
| variables.rs:204:5:207:5 | MatchExpr | variables.rs:208:5:211:5 | ExprStmt |  |
| variables.rs:204:11:204:12 | tv | variables.rs:205:9:205:30 | TupleStructPat |  |
| variables.rs:205:9:205:30 | TupleStructPat | variables.rs:205:28:205:29 | a4 | match |
| variables.rs:205:9:205:30 | TupleStructPat | variables.rs:205:34:205:56 | TupleStructPat | no-match |
| variables.rs:205:9:205:81 | [match(true)] OrPat | variables.rs:206:16:206:24 | PathExpr | match |
| variables.rs:205:28:205:29 | a4 | variables.rs:205:9:205:81 | [match(true)] OrPat | match |
| variables.rs:205:34:205:56 | TupleStructPat | variables.rs:205:54:205:55 | a4 | match |
| variables.rs:205:34:205:56 | TupleStructPat | variables.rs:205:60:205:81 | TupleStructPat | no-match |
| variables.rs:205:54:205:55 | a4 | variables.rs:205:9:205:81 | [match(true)] OrPat | match |
| variables.rs:205:60:205:81 | TupleStructPat | variables.rs:205:79:205:80 | a4 | match |
| variables.rs:205:79:205:80 | a4 | variables.rs:205:9:205:81 | [match(true)] OrPat | match |
| variables.rs:206:16:206:24 | PathExpr | variables.rs:206:26:206:27 | a4 |  |
| variables.rs:206:16:206:28 | CallExpr | variables.rs:204:5:207:5 | MatchExpr |  |
| variables.rs:206:26:206:27 | a4 | variables.rs:206:16:206:28 | CallExpr |  |
| variables.rs:208:5:211:5 | ExprStmt | variables.rs:208:11:208:12 | tv |  |
| variables.rs:208:5:211:5 | MatchExpr | variables.rs:212:11:212:12 | tv |  |
| variables.rs:208:11:208:12 | tv | variables.rs:209:10:209:31 | TupleStructPat |  |
| variables.rs:209:9:209:83 | [match(true)] OrPat | variables.rs:210:16:210:24 | PathExpr | match |
| variables.rs:209:10:209:31 | TupleStructPat | variables.rs:209:29:209:30 | a5 | match |
| variables.rs:209:10:209:31 | TupleStructPat | variables.rs:209:35:209:57 | TupleStructPat | no-match |
| variables.rs:209:10:209:57 | [match(false)] OrPat | variables.rs:209:62:209:83 | TupleStructPat | no-match |
| variables.rs:209:10:209:57 | [match(true)] OrPat | variables.rs:209:9:209:83 | [match(true)] OrPat | match |
| variables.rs:209:29:209:30 | a5 | variables.rs:209:10:209:57 | [match(true)] OrPat | match |
| variables.rs:209:35:209:57 | TupleStructPat | variables.rs:209:10:209:57 | [match(false)] OrPat | no-match |
| variables.rs:209:35:209:57 | TupleStructPat | variables.rs:209:55:209:56 | a5 | match |
| variables.rs:209:55:209:56 | a5 | variables.rs:209:10:209:57 | [match(true)] OrPat | match |
| variables.rs:209:62:209:83 | TupleStructPat | variables.rs:209:81:209:82 | a5 | match |
| variables.rs:209:81:209:82 | a5 | variables.rs:209:9:209:83 | [match(true)] OrPat | match |
| variables.rs:210:16:210:24 | PathExpr | variables.rs:210:26:210:27 | a5 |  |
| variables.rs:210:16:210:28 | CallExpr | variables.rs:208:5:211:5 | MatchExpr |  |
| variables.rs:210:26:210:27 | a5 | variables.rs:210:16:210:28 | CallExpr |  |
| variables.rs:212:5:215:5 | MatchExpr | variables.rs:202:21:216:1 | BlockExpr |  |
| variables.rs:212:11:212:12 | tv | variables.rs:213:9:213:30 | TupleStructPat |  |
| variables.rs:213:9:213:30 | TupleStructPat | variables.rs:213:28:213:29 | a6 | match |
| variables.rs:213:9:213:30 | TupleStructPat | variables.rs:213:35:213:57 | TupleStructPat | no-match |
| variables.rs:213:9:213:83 | [match(true)] OrPat | variables.rs:214:16:214:24 | PathExpr | match |
| variables.rs:213:28:213:29 | a6 | variables.rs:213:9:213:83 | [match(true)] OrPat | match |
| variables.rs:213:35:213:57 | TupleStructPat | variables.rs:213:55:213:56 | a6 | match |
| variables.rs:213:35:213:57 | TupleStructPat | variables.rs:213:61:213:82 | TupleStructPat | no-match |
| variables.rs:213:35:213:82 | [match(true)] OrPat | variables.rs:213:9:213:83 | [match(true)] OrPat | match |
| variables.rs:213:55:213:56 | a6 | variables.rs:213:35:213:82 | [match(true)] OrPat | match |
| variables.rs:213:61:213:82 | TupleStructPat | variables.rs:213:80:213:81 | a6 | match |
| variables.rs:213:80:213:81 | a6 | variables.rs:213:35:213:82 | [match(true)] OrPat | match |
| variables.rs:214:16:214:24 | PathExpr | variables.rs:214:26:214:27 | a6 |  |
| variables.rs:214:16:214:28 | CallExpr | variables.rs:212:5:215:5 | MatchExpr |  |
| variables.rs:214:26:214:27 | a6 | variables.rs:214:16:214:28 | CallExpr |  |
| variables.rs:218:1:226:1 | enter match_pattern7 | variables.rs:219:5:219:34 | LetStmt |  |
| variables.rs:218:1:226:1 | exit match_pattern7 (normal) | variables.rs:218:1:226:1 | exit match_pattern7 |  |
| variables.rs:218:21:226:1 | BlockExpr | variables.rs:218:1:226:1 | exit match_pattern7 (normal) |  |
| variables.rs:219:5:219:34 | LetStmt | variables.rs:219:18:219:29 | PathExpr |  |
| variables.rs:219:9:219:14 | either | variables.rs:220:11:220:16 | either | match |
| variables.rs:219:18:219:29 | PathExpr | variables.rs:219:31:219:32 | 32 |  |
| variables.rs:219:18:219:33 | CallExpr | variables.rs:219:9:219:14 | either |  |
| variables.rs:219:31:219:32 | 32 | variables.rs:219:18:219:33 | CallExpr |  |
| variables.rs:220:5:225:5 | MatchExpr | variables.rs:218:21:226:1 | BlockExpr |  |
| variables.rs:220:11:220:16 | either | variables.rs:221:9:221:24 | TupleStructPat |  |
| variables.rs:221:9:221:24 | TupleStructPat | variables.rs:221:22:221:23 | a7 | match |
| variables.rs:221:9:221:24 | TupleStructPat | variables.rs:221:28:221:44 | TupleStructPat | no-match |
| variables.rs:221:9:221:44 | [match(false)] OrPat | variables.rs:224:9:224:9 | WildcardPat | no-match |
| variables.rs:221:9:221:44 | [match(true)] OrPat | variables.rs:222:16:222:17 | a7 | match |
| variables.rs:221:22:221:23 | a7 | variables.rs:221:9:221:44 | [match(true)] OrPat | match |
| variables.rs:221:28:221:44 | TupleStructPat | variables.rs:221:9:221:44 | [match(false)] OrPat | no-match |
| variables.rs:221:28:221:44 | TupleStructPat | variables.rs:221:42:221:43 | a7 | match |
| variables.rs:221:42:221:43 | a7 | variables.rs:221:9:221:44 | [match(true)] OrPat | match |
| variables.rs:222:16:222:17 | a7 | variables.rs:222:21:222:21 | 0 |  |
| variables.rs:222:16:222:21 | ... > ... | variables.rs:223:16:223:24 | PathExpr | true |
| variables.rs:222:16:222:21 | ... > ... | variables.rs:224:9:224:9 | WildcardPat | false |
| variables.rs:222:21:222:21 | 0 | variables.rs:222:16:222:21 | ... > ... |  |
| variables.rs:223:16:223:24 | PathExpr | variables.rs:223:26:223:27 | a7 |  |
| variables.rs:223:16:223:28 | CallExpr | variables.rs:220:5:225:5 | MatchExpr |  |
| variables.rs:223:26:223:27 | a7 | variables.rs:223:16:223:28 | CallExpr |  |
| variables.rs:224:9:224:9 | WildcardPat | variables.rs:224:14:224:15 | TupleExpr | match |
| variables.rs:224:14:224:15 | TupleExpr | variables.rs:220:5:225:5 | MatchExpr |  |
| variables.rs:228:1:243:1 | enter match_pattern8 | variables.rs:229:5:229:34 | LetStmt |  |
| variables.rs:228:1:243:1 | exit match_pattern8 (normal) | variables.rs:228:1:243:1 | exit match_pattern8 |  |
| variables.rs:228:21:243:1 | BlockExpr | variables.rs:228:1:243:1 | exit match_pattern8 (normal) |  |
| variables.rs:229:5:229:34 | LetStmt | variables.rs:229:18:229:29 | PathExpr |  |
| variables.rs:229:9:229:14 | either | variables.rs:231:11:231:16 | either | match |
| variables.rs:229:18:229:29 | PathExpr | variables.rs:229:31:229:32 | 32 |  |
| variables.rs:229:18:229:33 | CallExpr | variables.rs:229:9:229:14 | either |  |
| variables.rs:229:31:229:32 | 32 | variables.rs:229:18:229:33 | CallExpr |  |
| variables.rs:231:5:242:5 | MatchExpr | variables.rs:228:21:243:1 | BlockExpr |  |
| variables.rs:231:11:231:16 | either | variables.rs:233:14:233:30 | TupleStructPat |  |
| variables.rs:232:9:233:52 | [match(true)] e | variables.rs:235:13:235:27 | ExprStmt | match |
| variables.rs:233:14:233:30 | TupleStructPat | variables.rs:233:27:233:29 | a11 | match |
| variables.rs:233:14:233:30 | TupleStructPat | variables.rs:233:34:233:51 | TupleStructPat | no-match |
| variables.rs:233:14:233:51 | [match(false)] OrPat | variables.rs:241:9:241:9 | WildcardPat | no-match |
| variables.rs:233:14:233:51 | [match(true)] OrPat | variables.rs:232:9:233:52 | [match(true)] e | match |
| variables.rs:233:27:233:29 | a11 | variables.rs:233:14:233:51 | [match(true)] OrPat | match |
| variables.rs:233:34:233:51 | TupleStructPat | variables.rs:233:14:233:51 | [match(false)] OrPat | no-match |
| variables.rs:233:34:233:51 | TupleStructPat | variables.rs:233:48:233:50 | a11 | match |
| variables.rs:233:48:233:50 | a11 | variables.rs:233:14:233:51 | [match(true)] OrPat | match |
| variables.rs:234:12:240:9 | BlockExpr | variables.rs:231:5:242:5 | MatchExpr |  |
| variables.rs:235:13:235:21 | PathExpr | variables.rs:235:23:235:25 | a11 |  |
| variables.rs:235:13:235:26 | CallExpr | variables.rs:236:16:237:15 | LetExpr |  |
| variables.rs:235:13:235:27 | ExprStmt | variables.rs:235:13:235:21 | PathExpr |  |
| variables.rs:235:23:235:25 | a11 | variables.rs:235:13:235:26 | CallExpr |  |
| variables.rs:236:13:239:13 | IfExpr | variables.rs:234:12:240:9 | BlockExpr |  |
| variables.rs:236:16:237:15 | LetExpr | variables.rs:237:15:237:15 | e |  |
| variables.rs:236:20:236:36 | TupleStructPat | variables.rs:236:13:239:13 | IfExpr | no-match |
| variables.rs:236:20:236:36 | TupleStructPat | variables.rs:236:33:236:35 | a12 | match |
| variables.rs:236:33:236:35 | a12 | variables.rs:238:17:238:32 | ExprStmt | match |
| variables.rs:237:15:237:15 | e | variables.rs:236:20:236:36 | TupleStructPat |  |
| variables.rs:237:17:239:13 | BlockExpr | variables.rs:236:13:239:13 | IfExpr |  |
| variables.rs:238:17:238:25 | PathExpr | variables.rs:238:28:238:30 | a12 |  |
| variables.rs:238:17:238:31 | CallExpr | variables.rs:237:17:239:13 | BlockExpr |  |
| variables.rs:238:17:238:32 | ExprStmt | variables.rs:238:17:238:25 | PathExpr |  |
| variables.rs:238:27:238:30 | * ... | variables.rs:238:17:238:31 | CallExpr |  |
| variables.rs:238:28:238:30 | a12 | variables.rs:238:27:238:30 | * ... |  |
| variables.rs:241:9:241:9 | WildcardPat | variables.rs:241:14:241:15 | TupleExpr | match |
| variables.rs:241:14:241:15 | TupleExpr | variables.rs:231:5:242:5 | MatchExpr |  |
| variables.rs:252:1:258:1 | enter match_pattern9 | variables.rs:253:5:253:36 | LetStmt |  |
| variables.rs:252:1:258:1 | exit match_pattern9 (normal) | variables.rs:252:1:258:1 | exit match_pattern9 |  |
| variables.rs:252:21:258:1 | BlockExpr | variables.rs:252:1:258:1 | exit match_pattern9 (normal) |  |
| variables.rs:253:5:253:36 | LetStmt | variables.rs:253:14:253:31 | PathExpr |  |
| variables.rs:253:9:253:10 | fv | variables.rs:254:11:254:12 | fv | match |
| variables.rs:253:14:253:31 | PathExpr | variables.rs:253:33:253:34 | 62 |  |
| variables.rs:253:14:253:35 | CallExpr | variables.rs:253:9:253:10 | fv |  |
| variables.rs:253:33:253:34 | 62 | variables.rs:253:14:253:35 | CallExpr |  |
| variables.rs:254:5:257:5 | MatchExpr | variables.rs:252:21:258:1 | BlockExpr |  |
| variables.rs:254:11:254:12 | fv | variables.rs:255:9:255:30 | TupleStructPat |  |
| variables.rs:255:9:255:30 | TupleStructPat | variables.rs:255:27:255:29 | a13 | match |
| variables.rs:255:9:255:30 | TupleStructPat | variables.rs:255:35:255:57 | TupleStructPat | no-match |
| variables.rs:255:9:255:109 | [match(true)] OrPat | variables.rs:256:16:256:24 | PathExpr | match |
| variables.rs:255:27:255:29 | a13 | variables.rs:255:9:255:109 | [match(true)] OrPat | match |
| variables.rs:255:35:255:57 | TupleStructPat | variables.rs:255:54:255:56 | a13 | match |
| variables.rs:255:35:255:57 | TupleStructPat | variables.rs:255:61:255:82 | TupleStructPat | no-match |
| variables.rs:255:35:255:82 | [match(false)] OrPat | variables.rs:255:87:255:109 | TupleStructPat | no-match |
| variables.rs:255:35:255:82 | [match(true)] OrPat | variables.rs:255:9:255:109 | [match(true)] OrPat | match |
| variables.rs:255:54:255:56 | a13 | variables.rs:255:35:255:82 | [match(true)] OrPat | match |
| variables.rs:255:61:255:82 | TupleStructPat | variables.rs:255:35:255:82 | [match(false)] OrPat | no-match |
| variables.rs:255:61:255:82 | TupleStructPat | variables.rs:255:79:255:81 | a13 | match |
| variables.rs:255:79:255:81 | a13 | variables.rs:255:35:255:82 | [match(true)] OrPat | match |
| variables.rs:255:87:255:109 | TupleStructPat | variables.rs:255:106:255:108 | a13 | match |
| variables.rs:255:106:255:108 | a13 | variables.rs:255:9:255:109 | [match(true)] OrPat | match |
| variables.rs:256:16:256:24 | PathExpr | variables.rs:256:26:256:28 | a13 |  |
| variables.rs:256:16:256:29 | CallExpr | variables.rs:254:5:257:5 | MatchExpr |  |
| variables.rs:256:26:256:28 | a13 | variables.rs:256:16:256:29 | CallExpr |  |
| variables.rs:260:1:269:1 | enter param_pattern1 | variables.rs:261:5:261:6 | a8 |  |
| variables.rs:260:1:269:1 | exit param_pattern1 (normal) | variables.rs:260:1:269:1 | exit param_pattern1 |  |
| variables.rs:261:5:261:6 | a8 | variables.rs:261:5:261:12 | Param | match |
| variables.rs:261:5:261:12 | Param | variables.rs:262:5:265:5 | TuplePat |  |
| variables.rs:262:5:265:5 | TuplePat | variables.rs:263:9:263:10 | b3 | match |
| variables.rs:262:5:265:19 | Param | variables.rs:266:5:266:18 | ExprStmt |  |
| variables.rs:263:9:263:10 | b3 | variables.rs:264:9:264:10 | c1 | match |
| variables.rs:264:9:264:10 | c1 | variables.rs:262:5:265:19 | Param | match |
| variables.rs:265:28:269:1 | BlockExpr | variables.rs:260:1:269:1 | exit param_pattern1 (normal) |  |
| variables.rs:266:5:266:13 | PathExpr | variables.rs:266:15:266:16 | a8 |  |
| variables.rs:266:5:266:17 | CallExpr | variables.rs:267:5:267:18 | ExprStmt |  |
| variables.rs:266:5:266:18 | ExprStmt | variables.rs:266:5:266:13 | PathExpr |  |
| variables.rs:266:15:266:16 | a8 | variables.rs:266:5:266:17 | CallExpr |  |
| variables.rs:267:5:267:13 | PathExpr | variables.rs:267:15:267:16 | b3 |  |
| variables.rs:267:5:267:17 | CallExpr | variables.rs:268:5:268:18 | ExprStmt |  |
| variables.rs:267:5:267:18 | ExprStmt | variables.rs:267:5:267:13 | PathExpr |  |
| variables.rs:267:15:267:16 | b3 | variables.rs:267:5:267:17 | CallExpr |  |
| variables.rs:268:5:268:13 | PathExpr | variables.rs:268:15:268:16 | c1 |  |
| variables.rs:268:5:268:17 | CallExpr | variables.rs:265:28:269:1 | BlockExpr |  |
| variables.rs:268:5:268:18 | ExprStmt | variables.rs:268:5:268:13 | PathExpr |  |
| variables.rs:268:15:268:16 | c1 | variables.rs:268:5:268:17 | CallExpr |  |
| variables.rs:271:1:275:1 | enter param_pattern2 | variables.rs:272:6:272:21 | TupleStructPat |  |
| variables.rs:271:1:275:1 | exit param_pattern2 (normal) | variables.rs:271:1:275:1 | exit param_pattern2 |  |
| variables.rs:272:5:272:50 | Param | variables.rs:274:5:274:18 | ExprStmt |  |
| variables.rs:272:6:272:21 | TupleStructPat | variables.rs:272:19:272:20 | a9 | match |
| variables.rs:272:6:272:21 | TupleStructPat | variables.rs:272:25:272:41 | TupleStructPat | no-match |
| variables.rs:272:6:272:41 | [match(true)] OrPat | variables.rs:272:5:272:50 | Param | match |
| variables.rs:272:19:272:20 | a9 | variables.rs:272:6:272:41 | [match(true)] OrPat | match |
| variables.rs:272:25:272:41 | TupleStructPat | variables.rs:272:39:272:40 | a9 | match |
| variables.rs:272:39:272:40 | a9 | variables.rs:272:6:272:41 | [match(true)] OrPat | match |
| variables.rs:273:9:275:1 | BlockExpr | variables.rs:271:1:275:1 | exit param_pattern2 (normal) |  |
| variables.rs:274:5:274:13 | PathExpr | variables.rs:274:15:274:16 | a9 |  |
| variables.rs:274:5:274:17 | CallExpr | variables.rs:273:9:275:1 | BlockExpr |  |
| variables.rs:274:5:274:18 | ExprStmt | variables.rs:274:5:274:13 | PathExpr |  |
<<<<<<< HEAD
| variables.rs:274:15:274:16 | a9 | variables.rs:274:5:274:17 | CallExpr |  |
| variables.rs:277:1:312:1 | enter destruct_assignment | variables.rs:278:5:282:18 | LetStmt |  |
| variables.rs:277:1:312:1 | exit destruct_assignment (normal) | variables.rs:277:1:312:1 | exit destruct_assignment |  |
| variables.rs:277:26:312:1 | BlockExpr | variables.rs:277:1:312:1 | exit destruct_assignment (normal) |  |
| variables.rs:278:5:282:18 | LetStmt | variables.rs:282:10:282:10 | 1 |  |
| variables.rs:278:9:282:5 | TuplePat | variables.rs:279:9:279:15 | a10 | match |
| variables.rs:279:9:279:15 | a10 | variables.rs:280:9:280:14 | b4 | match |
| variables.rs:280:9:280:14 | b4 | variables.rs:281:9:281:14 | c2 | match |
| variables.rs:281:9:281:14 | c2 | variables.rs:283:5:283:19 | ExprStmt | match |
| variables.rs:282:9:282:17 | TupleExpr | variables.rs:278:9:282:5 | TuplePat |  |
| variables.rs:282:10:282:10 | 1 | variables.rs:282:13:282:13 | 2 |  |
| variables.rs:282:13:282:13 | 2 | variables.rs:282:16:282:16 | 3 |  |
| variables.rs:282:16:282:16 | 3 | variables.rs:282:9:282:17 | TupleExpr |  |
| variables.rs:283:5:283:13 | PathExpr | variables.rs:283:15:283:17 | a10 |  |
| variables.rs:283:5:283:18 | CallExpr | variables.rs:284:5:284:18 | ExprStmt |  |
| variables.rs:283:5:283:19 | ExprStmt | variables.rs:283:5:283:13 | PathExpr |  |
| variables.rs:283:15:283:17 | a10 | variables.rs:283:5:283:18 | CallExpr |  |
| variables.rs:284:5:284:13 | PathExpr | variables.rs:284:15:284:16 | b4 |  |
| variables.rs:284:5:284:17 | CallExpr | variables.rs:285:5:285:18 | ExprStmt |  |
| variables.rs:284:5:284:18 | ExprStmt | variables.rs:284:5:284:13 | PathExpr |  |
| variables.rs:284:15:284:16 | b4 | variables.rs:284:5:284:17 | CallExpr |  |
| variables.rs:285:5:285:13 | PathExpr | variables.rs:285:15:285:16 | c2 |  |
| variables.rs:285:5:285:17 | CallExpr | variables.rs:287:5:295:6 | ExprStmt |  |
| variables.rs:285:5:285:18 | ExprStmt | variables.rs:285:5:285:13 | PathExpr |  |
| variables.rs:285:15:285:16 | c2 | variables.rs:285:5:285:17 | CallExpr |  |
| variables.rs:287:5:291:5 | TupleExpr | variables.rs:292:9:292:11 | a10 |  |
| variables.rs:287:5:295:5 | ... = ... | variables.rs:296:5:296:19 | ExprStmt |  |
| variables.rs:287:5:295:6 | ExprStmt | variables.rs:288:9:288:10 | c2 |  |
| variables.rs:288:9:288:10 | c2 | variables.rs:289:9:289:10 | b4 |  |
| variables.rs:289:9:289:10 | b4 | variables.rs:290:9:290:11 | a10 |  |
| variables.rs:290:9:290:11 | a10 | variables.rs:287:5:291:5 | TupleExpr |  |
| variables.rs:291:9:295:5 | TupleExpr | variables.rs:287:5:295:5 | ... = ... |  |
| variables.rs:292:9:292:11 | a10 | variables.rs:293:9:293:10 | b4 |  |
| variables.rs:293:9:293:10 | b4 | variables.rs:294:9:294:10 | c2 |  |
| variables.rs:294:9:294:10 | c2 | variables.rs:291:9:295:5 | TupleExpr |  |
| variables.rs:296:5:296:13 | PathExpr | variables.rs:296:15:296:17 | a10 |  |
| variables.rs:296:5:296:18 | CallExpr | variables.rs:297:5:297:18 | ExprStmt |  |
| variables.rs:296:5:296:19 | ExprStmt | variables.rs:296:5:296:13 | PathExpr |  |
| variables.rs:296:15:296:17 | a10 | variables.rs:296:5:296:18 | CallExpr |  |
| variables.rs:297:5:297:13 | PathExpr | variables.rs:297:15:297:16 | b4 |  |
| variables.rs:297:5:297:17 | CallExpr | variables.rs:298:5:298:18 | ExprStmt |  |
| variables.rs:297:5:297:18 | ExprStmt | variables.rs:297:5:297:13 | PathExpr |  |
| variables.rs:297:15:297:16 | b4 | variables.rs:297:5:297:17 | CallExpr |  |
| variables.rs:298:5:298:13 | PathExpr | variables.rs:298:15:298:16 | c2 |  |
| variables.rs:298:5:298:17 | CallExpr | variables.rs:300:5:308:5 | ExprStmt |  |
| variables.rs:298:5:298:18 | ExprStmt | variables.rs:298:5:298:13 | PathExpr |  |
| variables.rs:298:15:298:16 | c2 | variables.rs:298:5:298:17 | CallExpr |  |
| variables.rs:300:5:308:5 | ExprStmt | variables.rs:300:12:300:12 | 4 |  |
| variables.rs:300:5:308:5 | MatchExpr | variables.rs:310:5:310:19 | ExprStmt |  |
| variables.rs:300:11:300:16 | TupleExpr | variables.rs:301:9:304:9 | TuplePat |  |
| variables.rs:300:12:300:12 | 4 | variables.rs:300:15:300:15 | 5 |  |
| variables.rs:300:15:300:15 | 5 | variables.rs:300:11:300:16 | TupleExpr |  |
| variables.rs:301:9:304:9 | TuplePat | variables.rs:302:13:302:15 | a10 | match |
| variables.rs:302:13:302:15 | a10 | variables.rs:303:13:303:14 | b4 | match |
| variables.rs:303:13:303:14 | b4 | variables.rs:305:13:305:27 | ExprStmt | match |
| variables.rs:304:14:307:9 | BlockExpr | variables.rs:300:5:308:5 | MatchExpr |  |
| variables.rs:305:13:305:21 | PathExpr | variables.rs:305:23:305:25 | a10 |  |
| variables.rs:305:13:305:26 | CallExpr | variables.rs:306:13:306:26 | ExprStmt |  |
| variables.rs:305:13:305:27 | ExprStmt | variables.rs:305:13:305:21 | PathExpr |  |
| variables.rs:305:23:305:25 | a10 | variables.rs:305:13:305:26 | CallExpr |  |
| variables.rs:306:13:306:21 | PathExpr | variables.rs:306:23:306:24 | b4 |  |
| variables.rs:306:13:306:25 | CallExpr | variables.rs:304:14:307:9 | BlockExpr |  |
| variables.rs:306:13:306:26 | ExprStmt | variables.rs:306:13:306:21 | PathExpr |  |
| variables.rs:306:23:306:24 | b4 | variables.rs:306:13:306:25 | CallExpr |  |
| variables.rs:310:5:310:13 | PathExpr | variables.rs:310:15:310:17 | a10 |  |
| variables.rs:310:5:310:18 | CallExpr | variables.rs:311:5:311:18 | ExprStmt |  |
| variables.rs:310:5:310:19 | ExprStmt | variables.rs:310:5:310:13 | PathExpr |  |
| variables.rs:310:15:310:17 | a10 | variables.rs:310:5:310:18 | CallExpr |  |
| variables.rs:311:5:311:13 | PathExpr | variables.rs:311:15:311:16 | b4 |  |
| variables.rs:311:5:311:17 | CallExpr | variables.rs:277:26:312:1 | BlockExpr |  |
| variables.rs:311:5:311:18 | ExprStmt | variables.rs:311:5:311:13 | PathExpr |  |
| variables.rs:311:15:311:16 | b4 | variables.rs:311:5:311:17 | CallExpr |  |
| variables.rs:314:1:329:1 | enter closure_variable | variables.rs:315:5:317:10 | LetStmt |  |
| variables.rs:314:1:329:1 | exit closure_variable (normal) | variables.rs:314:1:329:1 | exit closure_variable |  |
| variables.rs:314:23:329:1 | BlockExpr | variables.rs:314:1:329:1 | exit closure_variable (normal) |  |
| variables.rs:315:5:317:10 | LetStmt | variables.rs:316:9:317:9 | ClosureExpr |  |
| variables.rs:315:9:315:23 | example_closure | variables.rs:318:5:319:27 | LetStmt | match |
| variables.rs:316:9:317:9 | ClosureExpr | variables.rs:315:9:315:23 | example_closure |  |
| variables.rs:316:9:317:9 | enter ClosureExpr | variables.rs:316:10:316:10 | x |  |
| variables.rs:316:9:317:9 | exit ClosureExpr (normal) | variables.rs:316:9:317:9 | exit ClosureExpr |  |
| variables.rs:316:10:316:10 | x | variables.rs:316:10:316:15 | Param | match |
| variables.rs:316:10:316:15 | Param | variables.rs:317:9:317:9 | x |  |
| variables.rs:317:9:317:9 | x | variables.rs:316:9:317:9 | exit ClosureExpr (normal) |  |
| variables.rs:318:5:319:27 | LetStmt | variables.rs:319:9:319:23 | example_closure |  |
| variables.rs:318:9:318:10 | n1 | variables.rs:320:5:320:18 | ExprStmt | match |
| variables.rs:319:9:319:23 | example_closure | variables.rs:319:25:319:25 | 5 |  |
| variables.rs:319:9:319:26 | CallExpr | variables.rs:318:9:318:10 | n1 |  |
| variables.rs:319:25:319:25 | 5 | variables.rs:319:9:319:26 | CallExpr |  |
| variables.rs:320:5:320:13 | PathExpr | variables.rs:320:15:320:16 | n1 |  |
| variables.rs:320:5:320:17 | CallExpr | variables.rs:322:5:322:25 | ExprStmt |  |
| variables.rs:320:5:320:18 | ExprStmt | variables.rs:320:5:320:13 | PathExpr |  |
| variables.rs:320:15:320:16 | n1 | variables.rs:320:5:320:17 | CallExpr |  |
| variables.rs:322:5:322:22 | PathExpr | variables.rs:322:5:322:24 | CallExpr |  |
| variables.rs:322:5:322:24 | CallExpr | variables.rs:323:5:325:10 | LetStmt |  |
| variables.rs:322:5:322:25 | ExprStmt | variables.rs:322:5:322:22 | PathExpr |  |
| variables.rs:323:5:325:10 | LetStmt | variables.rs:324:9:325:9 | ClosureExpr |  |
| variables.rs:323:9:323:26 | immutable_variable | variables.rs:326:5:327:30 | LetStmt | match |
| variables.rs:324:9:325:9 | ClosureExpr | variables.rs:323:9:323:26 | immutable_variable |  |
| variables.rs:324:9:325:9 | enter ClosureExpr | variables.rs:324:10:324:10 | x |  |
| variables.rs:324:9:325:9 | exit ClosureExpr (normal) | variables.rs:324:9:325:9 | exit ClosureExpr |  |
| variables.rs:324:10:324:10 | x | variables.rs:324:10:324:15 | Param | match |
| variables.rs:324:10:324:15 | Param | variables.rs:325:9:325:9 | x |  |
| variables.rs:325:9:325:9 | x | variables.rs:324:9:325:9 | exit ClosureExpr (normal) |  |
| variables.rs:326:5:327:30 | LetStmt | variables.rs:327:9:327:26 | immutable_variable |  |
| variables.rs:326:9:326:10 | n2 | variables.rs:328:5:328:18 | ExprStmt | match |
| variables.rs:327:9:327:26 | immutable_variable | variables.rs:327:28:327:28 | 6 |  |
| variables.rs:327:9:327:29 | CallExpr | variables.rs:326:9:326:10 | n2 |  |
| variables.rs:327:28:327:28 | 6 | variables.rs:327:9:327:29 | CallExpr |  |
| variables.rs:328:5:328:13 | PathExpr | variables.rs:328:15:328:16 | n2 |  |
| variables.rs:328:5:328:17 | CallExpr | variables.rs:314:23:329:1 | BlockExpr |  |
| variables.rs:328:5:328:18 | ExprStmt | variables.rs:328:5:328:13 | PathExpr |  |
| variables.rs:328:15:328:16 | n2 | variables.rs:328:5:328:17 | CallExpr |  |
| variables.rs:331:1:338:1 | enter for_variable | variables.rs:332:5:332:42 | LetStmt |  |
| variables.rs:331:1:338:1 | exit for_variable (normal) | variables.rs:331:1:338:1 | exit for_variable |  |
| variables.rs:331:19:338:1 | BlockExpr | variables.rs:331:1:338:1 | exit for_variable (normal) |  |
| variables.rs:332:5:332:42 | LetStmt | variables.rs:332:15:332:22 | "apples" |  |
| variables.rs:332:9:332:9 | v | variables.rs:335:12:335:12 | v | match |
| variables.rs:332:13:332:41 | RefExpr | variables.rs:332:9:332:9 | v |  |
| variables.rs:332:14:332:41 | ArrayExpr | variables.rs:332:13:332:41 | RefExpr |  |
| variables.rs:332:15:332:22 | "apples" | variables.rs:332:25:332:30 | "cake" |  |
| variables.rs:332:25:332:30 | "cake" | variables.rs:332:33:332:40 | "coffee" |  |
| variables.rs:332:33:332:40 | "coffee" | variables.rs:332:14:332:41 | ArrayExpr |  |
| variables.rs:334:5:337:5 | ForExpr | variables.rs:331:19:338:1 | BlockExpr |  |
| variables.rs:334:9:334:12 | text | variables.rs:334:5:337:5 | ForExpr | no-match |
| variables.rs:334:9:334:12 | text | variables.rs:336:9:336:24 | ExprStmt | match |
| variables.rs:335:12:335:12 | v | variables.rs:334:9:334:12 | text |  |
| variables.rs:335:14:337:5 | BlockExpr | variables.rs:334:9:334:12 | text |  |
| variables.rs:336:9:336:17 | PathExpr | variables.rs:336:19:336:22 | text |  |
| variables.rs:336:9:336:23 | CallExpr | variables.rs:335:14:337:5 | BlockExpr |  |
| variables.rs:336:9:336:24 | ExprStmt | variables.rs:336:9:336:17 | PathExpr |  |
| variables.rs:336:19:336:22 | text | variables.rs:336:9:336:23 | CallExpr |  |
| variables.rs:340:1:346:1 | enter add_assign | variables.rs:341:5:341:18 | LetStmt |  |
| variables.rs:340:1:346:1 | exit add_assign (normal) | variables.rs:340:1:346:1 | exit add_assign |  |
| variables.rs:340:17:346:1 | BlockExpr | variables.rs:340:1:346:1 | exit add_assign (normal) |  |
| variables.rs:341:5:341:18 | LetStmt | variables.rs:341:17:341:17 | 0 |  |
| variables.rs:341:9:341:13 | a | variables.rs:342:5:342:11 | ExprStmt | match |
| variables.rs:341:17:341:17 | 0 | variables.rs:341:9:341:13 | a |  |
| variables.rs:342:5:342:5 | a | variables.rs:342:10:342:10 | 1 |  |
| variables.rs:342:5:342:10 | ... += ... | variables.rs:343:5:343:17 | ExprStmt |  |
| variables.rs:342:5:342:11 | ExprStmt | variables.rs:342:5:342:5 | a |  |
| variables.rs:342:10:342:10 | 1 | variables.rs:342:5:342:10 | ... += ... |  |
| variables.rs:343:5:343:13 | PathExpr | variables.rs:343:15:343:15 | a |  |
| variables.rs:343:5:343:16 | CallExpr | variables.rs:344:5:344:28 | ExprStmt |  |
| variables.rs:343:5:343:17 | ExprStmt | variables.rs:343:5:343:13 | PathExpr |  |
| variables.rs:343:15:343:15 | a | variables.rs:343:5:343:16 | CallExpr |  |
| variables.rs:344:5:344:27 | MethodCallExpr | variables.rs:345:5:345:17 | ExprStmt |  |
| variables.rs:344:5:344:28 | ExprStmt | variables.rs:344:25:344:26 | 10 |  |
| variables.rs:344:6:344:11 | RefExpr | variables.rs:344:5:344:27 | MethodCallExpr |  |
| variables.rs:344:11:344:11 | a | variables.rs:344:6:344:11 | RefExpr |  |
| variables.rs:344:25:344:26 | 10 | variables.rs:344:11:344:11 | a |  |
| variables.rs:345:5:345:13 | PathExpr | variables.rs:345:15:345:15 | a |  |
| variables.rs:345:5:345:16 | CallExpr | variables.rs:340:17:346:1 | BlockExpr |  |
| variables.rs:345:5:345:17 | ExprStmt | variables.rs:345:5:345:13 | PathExpr |  |
| variables.rs:345:15:345:15 | a | variables.rs:345:5:345:16 | CallExpr |  |
| variables.rs:348:1:354:1 | enter mutate | variables.rs:349:5:349:18 | LetStmt |  |
| variables.rs:348:1:354:1 | exit mutate (normal) | variables.rs:348:1:354:1 | exit mutate |  |
| variables.rs:348:13:354:1 | BlockExpr | variables.rs:348:1:354:1 | exit mutate (normal) |  |
| variables.rs:349:5:349:18 | LetStmt | variables.rs:349:17:349:17 | 1 |  |
| variables.rs:349:9:349:13 | i | variables.rs:350:5:351:15 | LetStmt | match |
| variables.rs:349:17:349:17 | 1 | variables.rs:349:9:349:13 | i |  |
| variables.rs:350:5:351:15 | LetStmt | variables.rs:351:14:351:14 | i |  |
| variables.rs:350:9:350:13 | ref_i | variables.rs:352:5:352:15 | ExprStmt | match |
| variables.rs:351:9:351:14 | RefExpr | variables.rs:350:9:350:13 | ref_i |  |
| variables.rs:351:14:351:14 | i | variables.rs:351:9:351:14 | RefExpr |  |
| variables.rs:352:5:352:10 | * ... | variables.rs:352:14:352:14 | 2 |  |
| variables.rs:352:5:352:14 | ... = ... | variables.rs:353:5:353:17 | ExprStmt |  |
| variables.rs:352:5:352:15 | ExprStmt | variables.rs:352:6:352:10 | ref_i |  |
| variables.rs:352:6:352:10 | ref_i | variables.rs:352:5:352:10 | * ... |  |
| variables.rs:352:14:352:14 | 2 | variables.rs:352:5:352:14 | ... = ... |  |
| variables.rs:353:5:353:13 | PathExpr | variables.rs:353:15:353:15 | i |  |
| variables.rs:353:5:353:16 | CallExpr | variables.rs:348:13:354:1 | BlockExpr |  |
| variables.rs:353:5:353:17 | ExprStmt | variables.rs:353:5:353:13 | PathExpr |  |
| variables.rs:353:15:353:15 | i | variables.rs:353:5:353:16 | CallExpr |  |
| variables.rs:356:1:361:1 | enter mutate_param | variables.rs:356:17:356:17 | x |  |
| variables.rs:356:1:361:1 | exit mutate_param (normal) | variables.rs:356:1:361:1 | exit mutate_param |  |
| variables.rs:356:17:356:17 | x | variables.rs:356:17:356:28 | Param | match |
| variables.rs:356:17:356:28 | Param | variables.rs:357:5:359:11 | ExprStmt |  |
| variables.rs:357:5:357:6 | * ... | variables.rs:358:10:358:10 | x |  |
| variables.rs:357:5:359:10 | ... = ... | variables.rs:360:5:360:13 | ExprStmt |  |
| variables.rs:357:5:359:11 | ExprStmt | variables.rs:357:6:357:6 | x |  |
| variables.rs:357:6:357:6 | x | variables.rs:357:5:357:6 | * ... |  |
| variables.rs:358:9:358:10 | * ... | variables.rs:359:10:359:10 | x |  |
| variables.rs:358:9:359:10 | ... + ... | variables.rs:357:5:359:10 | ... = ... |  |
| variables.rs:358:10:358:10 | x | variables.rs:358:9:358:10 | * ... |  |
| variables.rs:359:9:359:10 | * ... | variables.rs:358:9:359:10 | ... + ... |  |
| variables.rs:359:10:359:10 | x | variables.rs:359:9:359:10 | * ... |  |
| variables.rs:360:5:360:12 | ReturnExpr | variables.rs:356:1:361:1 | exit mutate_param (normal) | return |
| variables.rs:360:5:360:13 | ExprStmt | variables.rs:360:12:360:12 | x |  |
| variables.rs:360:12:360:12 | x | variables.rs:360:5:360:12 | ReturnExpr |  |
| variables.rs:363:1:369:1 | enter mutate_param2 | variables.rs:363:22:363:22 | x |  |
| variables.rs:363:1:369:1 | exit mutate_param2 (normal) | variables.rs:363:1:369:1 | exit mutate_param2 |  |
| variables.rs:363:22:363:22 | x | variables.rs:363:22:363:36 | Param | match |
| variables.rs:363:22:363:36 | Param | variables.rs:363:39:363:39 | y |  |
| variables.rs:363:39:363:39 | y | variables.rs:363:39:363:57 | Param | match |
| variables.rs:363:39:363:57 | Param | variables.rs:364:5:366:11 | ExprStmt |  |
| variables.rs:363:60:369:1 | BlockExpr | variables.rs:363:1:369:1 | exit mutate_param2 (normal) |  |
| variables.rs:364:5:364:6 | * ... | variables.rs:365:10:365:10 | x |  |
| variables.rs:364:5:366:10 | ... = ... | variables.rs:367:5:368:10 | ExprStmt |  |
| variables.rs:364:5:366:11 | ExprStmt | variables.rs:364:6:364:6 | x |  |
| variables.rs:364:6:364:6 | x | variables.rs:364:5:364:6 | * ... |  |
| variables.rs:365:9:365:10 | * ... | variables.rs:366:10:366:10 | x |  |
| variables.rs:365:9:366:10 | ... + ... | variables.rs:364:5:366:10 | ... = ... |  |
| variables.rs:365:10:365:10 | x | variables.rs:365:9:365:10 | * ... |  |
| variables.rs:366:9:366:10 | * ... | variables.rs:365:9:366:10 | ... + ... |  |
| variables.rs:366:10:366:10 | x | variables.rs:366:9:366:10 | * ... |  |
| variables.rs:367:5:367:6 | * ... | variables.rs:368:9:368:9 | x |  |
| variables.rs:367:5:368:9 | ... = ... | variables.rs:363:60:369:1 | BlockExpr |  |
| variables.rs:367:5:368:10 | ExprStmt | variables.rs:367:6:367:6 | y |  |
| variables.rs:367:6:367:6 | y | variables.rs:367:5:367:6 | * ... |  |
| variables.rs:368:9:368:9 | x | variables.rs:367:5:368:9 | ... = ... |  |
| variables.rs:371:1:389:1 | enter mutate_arg | variables.rs:372:5:372:18 | LetStmt |  |
| variables.rs:371:1:389:1 | exit mutate_arg (normal) | variables.rs:371:1:389:1 | exit mutate_arg |  |
| variables.rs:371:17:389:1 | BlockExpr | variables.rs:371:1:389:1 | exit mutate_arg (normal) |  |
| variables.rs:372:5:372:18 | LetStmt | variables.rs:372:17:372:17 | 2 |  |
| variables.rs:372:9:372:13 | x | variables.rs:373:5:374:29 | LetStmt | match |
| variables.rs:372:17:372:17 | 2 | variables.rs:372:9:372:13 | x |  |
| variables.rs:373:5:374:29 | LetStmt | variables.rs:374:9:374:20 | PathExpr |  |
| variables.rs:373:9:373:9 | y | variables.rs:375:5:375:12 | ExprStmt | match |
| variables.rs:374:9:374:20 | PathExpr | variables.rs:374:27:374:27 | x |  |
| variables.rs:374:9:374:28 | CallExpr | variables.rs:373:9:373:9 | y |  |
| variables.rs:374:22:374:27 | RefExpr | variables.rs:374:9:374:28 | CallExpr |  |
| variables.rs:374:27:374:27 | x | variables.rs:374:22:374:27 | RefExpr |  |
| variables.rs:375:5:375:6 | * ... | variables.rs:375:10:375:11 | 10 |  |
| variables.rs:375:5:375:11 | ... = ... | variables.rs:377:5:377:17 | ExprStmt |  |
| variables.rs:375:5:375:12 | ExprStmt | variables.rs:375:6:375:6 | y |  |
| variables.rs:375:6:375:6 | y | variables.rs:375:5:375:6 | * ... |  |
| variables.rs:375:10:375:11 | 10 | variables.rs:375:5:375:11 | ... = ... |  |
| variables.rs:377:5:377:13 | PathExpr | variables.rs:377:15:377:15 | x |  |
| variables.rs:377:5:377:16 | CallExpr | variables.rs:379:5:379:18 | LetStmt |  |
=======
| variables.rs:274:15:274:16 | c2 | variables.rs:274:5:274:17 | CallExpr |  |
| variables.rs:276:5:280:5 | TupleExpr | variables.rs:281:9:281:11 | a10 |  |
| variables.rs:276:5:284:5 | ... = ... | variables.rs:285:5:285:19 | ExprStmt |  |
| variables.rs:276:5:284:6 | ExprStmt | variables.rs:277:9:277:10 | c2 |  |
| variables.rs:277:9:277:10 | c2 | variables.rs:278:9:278:10 | b4 |  |
| variables.rs:278:9:278:10 | b4 | variables.rs:279:9:279:11 | a10 |  |
| variables.rs:279:9:279:11 | a10 | variables.rs:276:5:280:5 | TupleExpr |  |
| variables.rs:280:9:284:5 | TupleExpr | variables.rs:276:5:284:5 | ... = ... |  |
| variables.rs:281:9:281:11 | a10 | variables.rs:282:9:282:10 | b4 |  |
| variables.rs:282:9:282:10 | b4 | variables.rs:283:9:283:10 | c2 |  |
| variables.rs:283:9:283:10 | c2 | variables.rs:280:9:284:5 | TupleExpr |  |
| variables.rs:285:5:285:13 | PathExpr | variables.rs:285:15:285:17 | a10 |  |
| variables.rs:285:5:285:18 | CallExpr | variables.rs:286:5:286:18 | ExprStmt |  |
| variables.rs:285:5:285:19 | ExprStmt | variables.rs:285:5:285:13 | PathExpr |  |
| variables.rs:285:15:285:17 | a10 | variables.rs:285:5:285:18 | CallExpr |  |
| variables.rs:286:5:286:13 | PathExpr | variables.rs:286:15:286:16 | b4 |  |
| variables.rs:286:5:286:17 | CallExpr | variables.rs:287:5:287:18 | ExprStmt |  |
| variables.rs:286:5:286:18 | ExprStmt | variables.rs:286:5:286:13 | PathExpr |  |
| variables.rs:286:15:286:16 | b4 | variables.rs:286:5:286:17 | CallExpr |  |
| variables.rs:287:5:287:13 | PathExpr | variables.rs:287:15:287:16 | c2 |  |
| variables.rs:287:5:287:17 | CallExpr | variables.rs:289:5:297:5 | ExprStmt |  |
| variables.rs:287:5:287:18 | ExprStmt | variables.rs:287:5:287:13 | PathExpr |  |
| variables.rs:287:15:287:16 | c2 | variables.rs:287:5:287:17 | CallExpr |  |
| variables.rs:289:5:297:5 | ExprStmt | variables.rs:289:12:289:12 | 4 |  |
| variables.rs:289:5:297:5 | MatchExpr | variables.rs:299:5:299:19 | ExprStmt |  |
| variables.rs:289:11:289:16 | TupleExpr | variables.rs:290:9:293:9 | TuplePat |  |
| variables.rs:289:12:289:12 | 4 | variables.rs:289:15:289:15 | 5 |  |
| variables.rs:289:15:289:15 | 5 | variables.rs:289:11:289:16 | TupleExpr |  |
| variables.rs:290:9:293:9 | TuplePat | variables.rs:291:13:291:15 | a10 | match |
| variables.rs:291:13:291:15 | a10 | variables.rs:292:13:292:14 | b4 | match |
| variables.rs:292:13:292:14 | b4 | variables.rs:294:13:294:27 | ExprStmt | match |
| variables.rs:293:14:296:9 | BlockExpr | variables.rs:289:5:297:5 | MatchExpr |  |
| variables.rs:294:13:294:21 | PathExpr | variables.rs:294:23:294:25 | a10 |  |
| variables.rs:294:13:294:26 | CallExpr | variables.rs:295:13:295:26 | ExprStmt |  |
| variables.rs:294:13:294:27 | ExprStmt | variables.rs:294:13:294:21 | PathExpr |  |
| variables.rs:294:23:294:25 | a10 | variables.rs:294:13:294:26 | CallExpr |  |
| variables.rs:295:13:295:21 | PathExpr | variables.rs:295:23:295:24 | b4 |  |
| variables.rs:295:13:295:25 | CallExpr | variables.rs:293:14:296:9 | BlockExpr |  |
| variables.rs:295:13:295:26 | ExprStmt | variables.rs:295:13:295:21 | PathExpr |  |
| variables.rs:295:23:295:24 | b4 | variables.rs:295:13:295:25 | CallExpr |  |
| variables.rs:299:5:299:13 | PathExpr | variables.rs:299:15:299:17 | a10 |  |
| variables.rs:299:5:299:18 | CallExpr | variables.rs:300:5:300:18 | ExprStmt |  |
| variables.rs:299:5:299:19 | ExprStmt | variables.rs:299:5:299:13 | PathExpr |  |
| variables.rs:299:15:299:17 | a10 | variables.rs:299:5:299:18 | CallExpr |  |
| variables.rs:300:5:300:13 | PathExpr | variables.rs:300:15:300:16 | b4 |  |
| variables.rs:300:5:300:17 | CallExpr | variables.rs:266:26:301:1 | BlockExpr |  |
| variables.rs:300:5:300:18 | ExprStmt | variables.rs:300:5:300:13 | PathExpr |  |
| variables.rs:300:15:300:16 | b4 | variables.rs:300:5:300:17 | CallExpr |  |
| variables.rs:303:1:318:1 | enter closure_variable | variables.rs:304:5:306:10 | LetStmt |  |
| variables.rs:303:1:318:1 | exit closure_variable (normal) | variables.rs:303:1:318:1 | exit closure_variable |  |
| variables.rs:303:23:318:1 | BlockExpr | variables.rs:303:1:318:1 | exit closure_variable (normal) |  |
| variables.rs:304:5:306:10 | LetStmt | variables.rs:305:9:306:9 | ClosureExpr |  |
| variables.rs:304:9:304:23 | example_closure | variables.rs:307:5:308:27 | LetStmt | match |
| variables.rs:305:9:306:9 | ClosureExpr | variables.rs:304:9:304:23 | example_closure |  |
| variables.rs:305:9:306:9 | enter ClosureExpr | variables.rs:305:10:305:10 | x |  |
| variables.rs:305:9:306:9 | exit ClosureExpr (normal) | variables.rs:305:9:306:9 | exit ClosureExpr |  |
| variables.rs:305:10:305:10 | x | variables.rs:305:10:305:15 | Param | match |
| variables.rs:305:10:305:15 | Param | variables.rs:306:9:306:9 | x |  |
| variables.rs:306:9:306:9 | x | variables.rs:305:9:306:9 | exit ClosureExpr (normal) |  |
| variables.rs:307:5:308:27 | LetStmt | variables.rs:308:9:308:23 | example_closure |  |
| variables.rs:307:9:307:10 | n1 | variables.rs:309:5:309:18 | ExprStmt | match |
| variables.rs:308:9:308:23 | example_closure | variables.rs:308:25:308:25 | 5 |  |
| variables.rs:308:9:308:26 | CallExpr | variables.rs:307:9:307:10 | n1 |  |
| variables.rs:308:25:308:25 | 5 | variables.rs:308:9:308:26 | CallExpr |  |
| variables.rs:309:5:309:13 | PathExpr | variables.rs:309:15:309:16 | n1 |  |
| variables.rs:309:5:309:17 | CallExpr | variables.rs:311:5:311:25 | ExprStmt |  |
| variables.rs:309:5:309:18 | ExprStmt | variables.rs:309:5:309:13 | PathExpr |  |
| variables.rs:309:15:309:16 | n1 | variables.rs:309:5:309:17 | CallExpr |  |
| variables.rs:311:5:311:22 | PathExpr | variables.rs:311:5:311:24 | CallExpr |  |
| variables.rs:311:5:311:24 | CallExpr | variables.rs:312:5:314:10 | LetStmt |  |
| variables.rs:311:5:311:25 | ExprStmt | variables.rs:311:5:311:22 | PathExpr |  |
| variables.rs:312:5:314:10 | LetStmt | variables.rs:313:9:314:9 | ClosureExpr |  |
| variables.rs:312:9:312:26 | immutable_variable | variables.rs:315:5:316:30 | LetStmt | match |
| variables.rs:313:9:314:9 | ClosureExpr | variables.rs:312:9:312:26 | immutable_variable |  |
| variables.rs:313:9:314:9 | enter ClosureExpr | variables.rs:313:10:313:10 | x |  |
| variables.rs:313:9:314:9 | exit ClosureExpr (normal) | variables.rs:313:9:314:9 | exit ClosureExpr |  |
| variables.rs:313:10:313:10 | x | variables.rs:313:10:313:15 | Param | match |
| variables.rs:313:10:313:15 | Param | variables.rs:314:9:314:9 | x |  |
| variables.rs:314:9:314:9 | x | variables.rs:313:9:314:9 | exit ClosureExpr (normal) |  |
| variables.rs:315:5:316:30 | LetStmt | variables.rs:316:9:316:26 | immutable_variable |  |
| variables.rs:315:9:315:10 | n2 | variables.rs:317:5:317:18 | ExprStmt | match |
| variables.rs:316:9:316:26 | immutable_variable | variables.rs:316:28:316:28 | 6 |  |
| variables.rs:316:9:316:29 | CallExpr | variables.rs:315:9:315:10 | n2 |  |
| variables.rs:316:28:316:28 | 6 | variables.rs:316:9:316:29 | CallExpr |  |
| variables.rs:317:5:317:13 | PathExpr | variables.rs:317:15:317:16 | n2 |  |
| variables.rs:317:5:317:17 | CallExpr | variables.rs:303:23:318:1 | BlockExpr |  |
| variables.rs:317:5:317:18 | ExprStmt | variables.rs:317:5:317:13 | PathExpr |  |
| variables.rs:317:15:317:16 | n2 | variables.rs:317:5:317:17 | CallExpr |  |
| variables.rs:320:1:327:1 | enter for_variable | variables.rs:321:5:321:42 | LetStmt |  |
| variables.rs:320:1:327:1 | exit for_variable (normal) | variables.rs:320:1:327:1 | exit for_variable |  |
| variables.rs:320:19:327:1 | BlockExpr | variables.rs:320:1:327:1 | exit for_variable (normal) |  |
| variables.rs:321:5:321:42 | LetStmt | variables.rs:321:15:321:22 | "apples" |  |
| variables.rs:321:9:321:9 | v | variables.rs:324:12:324:12 | v | match |
| variables.rs:321:13:321:41 | RefExpr | variables.rs:321:9:321:9 | v |  |
| variables.rs:321:14:321:41 | ArrayExpr | variables.rs:321:13:321:41 | RefExpr |  |
| variables.rs:321:15:321:22 | "apples" | variables.rs:321:25:321:30 | "cake" |  |
| variables.rs:321:25:321:30 | "cake" | variables.rs:321:33:321:40 | "coffee" |  |
| variables.rs:321:33:321:40 | "coffee" | variables.rs:321:14:321:41 | ArrayExpr |  |
| variables.rs:323:5:326:5 | ForExpr | variables.rs:320:19:327:1 | BlockExpr |  |
| variables.rs:323:9:323:12 | text | variables.rs:323:5:326:5 | ForExpr | no-match |
| variables.rs:323:9:323:12 | text | variables.rs:325:9:325:24 | ExprStmt | match |
| variables.rs:324:12:324:12 | v | variables.rs:323:9:323:12 | text |  |
| variables.rs:324:14:326:5 | BlockExpr | variables.rs:323:9:323:12 | text |  |
| variables.rs:325:9:325:17 | PathExpr | variables.rs:325:19:325:22 | text |  |
| variables.rs:325:9:325:23 | CallExpr | variables.rs:324:14:326:5 | BlockExpr |  |
| variables.rs:325:9:325:24 | ExprStmt | variables.rs:325:9:325:17 | PathExpr |  |
| variables.rs:325:19:325:22 | text | variables.rs:325:9:325:23 | CallExpr |  |
| variables.rs:329:1:335:1 | enter add_assign | variables.rs:330:5:330:18 | LetStmt |  |
| variables.rs:329:1:335:1 | exit add_assign (normal) | variables.rs:329:1:335:1 | exit add_assign |  |
| variables.rs:329:17:335:1 | BlockExpr | variables.rs:329:1:335:1 | exit add_assign (normal) |  |
| variables.rs:330:5:330:18 | LetStmt | variables.rs:330:17:330:17 | 0 |  |
| variables.rs:330:9:330:13 | a | variables.rs:331:5:331:11 | ExprStmt | match |
| variables.rs:330:17:330:17 | 0 | variables.rs:330:9:330:13 | a |  |
| variables.rs:331:5:331:5 | a | variables.rs:331:10:331:10 | 1 |  |
| variables.rs:331:5:331:10 | ... += ... | variables.rs:332:5:332:17 | ExprStmt |  |
| variables.rs:331:5:331:11 | ExprStmt | variables.rs:331:5:331:5 | a |  |
| variables.rs:331:10:331:10 | 1 | variables.rs:331:5:331:10 | ... += ... |  |
| variables.rs:332:5:332:13 | PathExpr | variables.rs:332:15:332:15 | a |  |
| variables.rs:332:5:332:16 | CallExpr | variables.rs:333:5:333:28 | ExprStmt |  |
| variables.rs:332:5:332:17 | ExprStmt | variables.rs:332:5:332:13 | PathExpr |  |
| variables.rs:332:15:332:15 | a | variables.rs:332:5:332:16 | CallExpr |  |
| variables.rs:333:5:333:27 | MethodCallExpr | variables.rs:334:5:334:17 | ExprStmt |  |
| variables.rs:333:5:333:28 | ExprStmt | variables.rs:333:11:333:11 | a |  |
| variables.rs:333:6:333:11 | RefExpr | variables.rs:333:25:333:26 | 10 |  |
| variables.rs:333:11:333:11 | a | variables.rs:333:6:333:11 | RefExpr |  |
| variables.rs:333:25:333:26 | 10 | variables.rs:333:5:333:27 | MethodCallExpr |  |
| variables.rs:334:5:334:13 | PathExpr | variables.rs:334:15:334:15 | a |  |
| variables.rs:334:5:334:16 | CallExpr | variables.rs:329:17:335:1 | BlockExpr |  |
| variables.rs:334:5:334:17 | ExprStmt | variables.rs:334:5:334:13 | PathExpr |  |
| variables.rs:334:15:334:15 | a | variables.rs:334:5:334:16 | CallExpr |  |
| variables.rs:337:1:343:1 | enter mutate | variables.rs:338:5:338:18 | LetStmt |  |
| variables.rs:337:1:343:1 | exit mutate (normal) | variables.rs:337:1:343:1 | exit mutate |  |
| variables.rs:337:13:343:1 | BlockExpr | variables.rs:337:1:343:1 | exit mutate (normal) |  |
| variables.rs:338:5:338:18 | LetStmt | variables.rs:338:17:338:17 | 1 |  |
| variables.rs:338:9:338:13 | i | variables.rs:339:5:340:15 | LetStmt | match |
| variables.rs:338:17:338:17 | 1 | variables.rs:338:9:338:13 | i |  |
| variables.rs:339:5:340:15 | LetStmt | variables.rs:340:14:340:14 | i |  |
| variables.rs:339:9:339:13 | ref_i | variables.rs:341:5:341:15 | ExprStmt | match |
| variables.rs:340:9:340:14 | RefExpr | variables.rs:339:9:339:13 | ref_i |  |
| variables.rs:340:14:340:14 | i | variables.rs:340:9:340:14 | RefExpr |  |
| variables.rs:341:5:341:10 | * ... | variables.rs:341:14:341:14 | 2 |  |
| variables.rs:341:5:341:14 | ... = ... | variables.rs:342:5:342:17 | ExprStmt |  |
| variables.rs:341:5:341:15 | ExprStmt | variables.rs:341:6:341:10 | ref_i |  |
| variables.rs:341:6:341:10 | ref_i | variables.rs:341:5:341:10 | * ... |  |
| variables.rs:341:14:341:14 | 2 | variables.rs:341:5:341:14 | ... = ... |  |
| variables.rs:342:5:342:13 | PathExpr | variables.rs:342:15:342:15 | i |  |
| variables.rs:342:5:342:16 | CallExpr | variables.rs:337:13:343:1 | BlockExpr |  |
| variables.rs:342:5:342:17 | ExprStmt | variables.rs:342:5:342:13 | PathExpr |  |
| variables.rs:342:15:342:15 | i | variables.rs:342:5:342:16 | CallExpr |  |
| variables.rs:345:1:350:1 | enter mutate_param | variables.rs:345:17:345:17 | x |  |
| variables.rs:345:1:350:1 | exit mutate_param (normal) | variables.rs:345:1:350:1 | exit mutate_param |  |
| variables.rs:345:17:345:17 | x | variables.rs:345:17:345:28 | Param | match |
| variables.rs:345:17:345:28 | Param | variables.rs:346:5:348:11 | ExprStmt |  |
| variables.rs:346:5:346:6 | * ... | variables.rs:347:10:347:10 | x |  |
| variables.rs:346:5:348:10 | ... = ... | variables.rs:349:5:349:13 | ExprStmt |  |
| variables.rs:346:5:348:11 | ExprStmt | variables.rs:346:6:346:6 | x |  |
| variables.rs:346:6:346:6 | x | variables.rs:346:5:346:6 | * ... |  |
| variables.rs:347:9:347:10 | * ... | variables.rs:348:10:348:10 | x |  |
| variables.rs:347:9:348:10 | ... + ... | variables.rs:346:5:348:10 | ... = ... |  |
| variables.rs:347:10:347:10 | x | variables.rs:347:9:347:10 | * ... |  |
| variables.rs:348:9:348:10 | * ... | variables.rs:347:9:348:10 | ... + ... |  |
| variables.rs:348:10:348:10 | x | variables.rs:348:9:348:10 | * ... |  |
| variables.rs:349:5:349:12 | ReturnExpr | variables.rs:345:1:350:1 | exit mutate_param (normal) | return |
| variables.rs:349:5:349:13 | ExprStmt | variables.rs:349:12:349:12 | x |  |
| variables.rs:349:12:349:12 | x | variables.rs:349:5:349:12 | ReturnExpr |  |
| variables.rs:352:1:358:1 | enter mutate_param2 | variables.rs:352:22:352:22 | x |  |
| variables.rs:352:1:358:1 | exit mutate_param2 (normal) | variables.rs:352:1:358:1 | exit mutate_param2 |  |
| variables.rs:352:22:352:22 | x | variables.rs:352:22:352:36 | Param | match |
| variables.rs:352:22:352:36 | Param | variables.rs:352:39:352:39 | y |  |
| variables.rs:352:39:352:39 | y | variables.rs:352:39:352:57 | Param | match |
| variables.rs:352:39:352:57 | Param | variables.rs:353:5:355:11 | ExprStmt |  |
| variables.rs:352:60:358:1 | BlockExpr | variables.rs:352:1:358:1 | exit mutate_param2 (normal) |  |
| variables.rs:353:5:353:6 | * ... | variables.rs:354:10:354:10 | x |  |
| variables.rs:353:5:355:10 | ... = ... | variables.rs:356:5:357:10 | ExprStmt |  |
| variables.rs:353:5:355:11 | ExprStmt | variables.rs:353:6:353:6 | x |  |
| variables.rs:353:6:353:6 | x | variables.rs:353:5:353:6 | * ... |  |
| variables.rs:354:9:354:10 | * ... | variables.rs:355:10:355:10 | x |  |
| variables.rs:354:9:355:10 | ... + ... | variables.rs:353:5:355:10 | ... = ... |  |
| variables.rs:354:10:354:10 | x | variables.rs:354:9:354:10 | * ... |  |
| variables.rs:355:9:355:10 | * ... | variables.rs:354:9:355:10 | ... + ... |  |
| variables.rs:355:10:355:10 | x | variables.rs:355:9:355:10 | * ... |  |
| variables.rs:356:5:356:6 | * ... | variables.rs:357:9:357:9 | x |  |
| variables.rs:356:5:357:9 | ... = ... | variables.rs:352:60:358:1 | BlockExpr |  |
| variables.rs:356:5:357:10 | ExprStmt | variables.rs:356:6:356:6 | y |  |
| variables.rs:356:6:356:6 | y | variables.rs:356:5:356:6 | * ... |  |
| variables.rs:357:9:357:9 | x | variables.rs:356:5:357:9 | ... = ... |  |
| variables.rs:360:1:378:1 | enter mutate_arg | variables.rs:361:5:361:18 | LetStmt |  |
| variables.rs:360:1:378:1 | exit mutate_arg (normal) | variables.rs:360:1:378:1 | exit mutate_arg |  |
| variables.rs:360:17:378:1 | BlockExpr | variables.rs:360:1:378:1 | exit mutate_arg (normal) |  |
| variables.rs:361:5:361:18 | LetStmt | variables.rs:361:17:361:17 | 2 |  |
| variables.rs:361:9:361:13 | x | variables.rs:362:5:363:29 | LetStmt | match |
| variables.rs:361:17:361:17 | 2 | variables.rs:361:9:361:13 | x |  |
| variables.rs:362:5:363:29 | LetStmt | variables.rs:363:9:363:20 | PathExpr |  |
| variables.rs:362:9:362:9 | y | variables.rs:364:5:364:12 | ExprStmt | match |
| variables.rs:363:9:363:20 | PathExpr | variables.rs:363:27:363:27 | x |  |
| variables.rs:363:9:363:28 | CallExpr | variables.rs:362:9:362:9 | y |  |
| variables.rs:363:22:363:27 | RefExpr | variables.rs:363:9:363:28 | CallExpr |  |
| variables.rs:363:27:363:27 | x | variables.rs:363:22:363:27 | RefExpr |  |
| variables.rs:364:5:364:6 | * ... | variables.rs:364:10:364:11 | 10 |  |
| variables.rs:364:5:364:11 | ... = ... | variables.rs:366:5:366:17 | ExprStmt |  |
| variables.rs:364:5:364:12 | ExprStmt | variables.rs:364:6:364:6 | y |  |
| variables.rs:364:6:364:6 | y | variables.rs:364:5:364:6 | * ... |  |
| variables.rs:364:10:364:11 | 10 | variables.rs:364:5:364:11 | ... = ... |  |
| variables.rs:366:5:366:13 | PathExpr | variables.rs:366:15:366:15 | x |  |
| variables.rs:366:5:366:16 | CallExpr | variables.rs:368:5:368:18 | LetStmt |  |
| variables.rs:366:5:366:17 | ExprStmt | variables.rs:366:5:366:13 | PathExpr |  |
| variables.rs:366:15:366:15 | x | variables.rs:366:5:366:16 | CallExpr |  |
| variables.rs:368:5:368:18 | LetStmt | variables.rs:368:17:368:17 | 4 |  |
| variables.rs:368:9:368:13 | z | variables.rs:369:5:370:20 | LetStmt | match |
| variables.rs:368:17:368:17 | 4 | variables.rs:368:9:368:13 | z |  |
| variables.rs:369:5:370:20 | LetStmt | variables.rs:370:19:370:19 | x |  |
| variables.rs:369:9:369:9 | w | variables.rs:371:5:374:6 | ExprStmt | match |
| variables.rs:370:9:370:19 | RefExpr | variables.rs:369:9:369:9 | w |  |
| variables.rs:370:14:370:19 | RefExpr | variables.rs:370:9:370:19 | RefExpr |  |
| variables.rs:370:19:370:19 | x | variables.rs:370:14:370:19 | RefExpr |  |
| variables.rs:371:5:371:17 | PathExpr | variables.rs:372:14:372:14 | z |  |
| variables.rs:371:5:374:5 | CallExpr | variables.rs:375:5:375:13 | ExprStmt |  |
| variables.rs:371:5:374:6 | ExprStmt | variables.rs:371:5:371:17 | PathExpr |  |
| variables.rs:372:9:372:14 | RefExpr | variables.rs:373:9:373:9 | w |  |
| variables.rs:372:14:372:14 | z | variables.rs:372:9:372:14 | RefExpr |  |
| variables.rs:373:9:373:9 | w | variables.rs:371:5:374:5 | CallExpr |  |
| variables.rs:375:5:375:7 | * ... | variables.rs:375:11:375:12 | 11 |  |
| variables.rs:375:5:375:12 | ... = ... | variables.rs:377:5:377:17 | ExprStmt |  |
| variables.rs:375:5:375:13 | ExprStmt | variables.rs:375:7:375:7 | w |  |
| variables.rs:375:6:375:7 | * ... | variables.rs:375:5:375:7 | * ... |  |
| variables.rs:375:7:375:7 | w | variables.rs:375:6:375:7 | * ... |  |
| variables.rs:375:11:375:12 | 11 | variables.rs:375:5:375:12 | ... = ... |  |
| variables.rs:377:5:377:13 | PathExpr | variables.rs:377:15:377:15 | z |  |
| variables.rs:377:5:377:16 | CallExpr | variables.rs:360:17:378:1 | BlockExpr |  |
>>>>>>> ce53964e
| variables.rs:377:5:377:17 | ExprStmt | variables.rs:377:5:377:13 | PathExpr |  |
| variables.rs:377:15:377:15 | x | variables.rs:377:5:377:16 | CallExpr |  |
| variables.rs:379:5:379:18 | LetStmt | variables.rs:379:17:379:17 | 4 |  |
| variables.rs:379:9:379:13 | z | variables.rs:380:5:381:20 | LetStmt | match |
| variables.rs:379:17:379:17 | 4 | variables.rs:379:9:379:13 | z |  |
| variables.rs:380:5:381:20 | LetStmt | variables.rs:381:19:381:19 | x |  |
| variables.rs:380:9:380:9 | w | variables.rs:382:5:385:6 | ExprStmt | match |
| variables.rs:381:9:381:19 | RefExpr | variables.rs:380:9:380:9 | w |  |
| variables.rs:381:14:381:19 | RefExpr | variables.rs:381:9:381:19 | RefExpr |  |
| variables.rs:381:19:381:19 | x | variables.rs:381:14:381:19 | RefExpr |  |
| variables.rs:382:5:382:17 | PathExpr | variables.rs:383:14:383:14 | z |  |
| variables.rs:382:5:385:5 | CallExpr | variables.rs:386:5:386:13 | ExprStmt |  |
| variables.rs:382:5:385:6 | ExprStmt | variables.rs:382:5:382:17 | PathExpr |  |
| variables.rs:383:9:383:14 | RefExpr | variables.rs:384:9:384:9 | w |  |
| variables.rs:383:14:383:14 | z | variables.rs:383:9:383:14 | RefExpr |  |
| variables.rs:384:9:384:9 | w | variables.rs:382:5:385:5 | CallExpr |  |
| variables.rs:386:5:386:7 | * ... | variables.rs:386:11:386:12 | 11 |  |
| variables.rs:386:5:386:12 | ... = ... | variables.rs:388:5:388:17 | ExprStmt |  |
| variables.rs:386:5:386:13 | ExprStmt | variables.rs:386:7:386:7 | w |  |
| variables.rs:386:6:386:7 | * ... | variables.rs:386:5:386:7 | * ... |  |
| variables.rs:386:7:386:7 | w | variables.rs:386:6:386:7 | * ... |  |
| variables.rs:386:11:386:12 | 11 | variables.rs:386:5:386:12 | ... = ... |  |
| variables.rs:388:5:388:13 | PathExpr | variables.rs:388:15:388:15 | z |  |
| variables.rs:388:5:388:16 | CallExpr | variables.rs:371:17:389:1 | BlockExpr |  |
| variables.rs:388:5:388:17 | ExprStmt | variables.rs:388:5:388:13 | PathExpr |  |
| variables.rs:388:15:388:15 | z | variables.rs:388:5:388:16 | CallExpr |  |
| variables.rs:391:1:397:1 | enter alias | variables.rs:392:5:392:18 | LetStmt |  |
| variables.rs:391:1:397:1 | exit alias (normal) | variables.rs:391:1:397:1 | exit alias |  |
| variables.rs:391:12:397:1 | BlockExpr | variables.rs:391:1:397:1 | exit alias (normal) |  |
| variables.rs:392:5:392:18 | LetStmt | variables.rs:392:17:392:17 | 1 |  |
| variables.rs:392:9:392:13 | x | variables.rs:393:5:394:15 | LetStmt | match |
| variables.rs:392:17:392:17 | 1 | variables.rs:392:9:392:13 | x |  |
| variables.rs:393:5:394:15 | LetStmt | variables.rs:394:14:394:14 | x |  |
| variables.rs:393:9:393:9 | y | variables.rs:395:5:395:11 | ExprStmt | match |
| variables.rs:394:9:394:14 | RefExpr | variables.rs:393:9:393:9 | y |  |
| variables.rs:394:14:394:14 | x | variables.rs:394:9:394:14 | RefExpr |  |
| variables.rs:395:5:395:6 | * ... | variables.rs:395:10:395:10 | 2 |  |
| variables.rs:395:5:395:10 | ... = ... | variables.rs:396:5:396:17 | ExprStmt |  |
| variables.rs:395:5:395:11 | ExprStmt | variables.rs:395:6:395:6 | y |  |
| variables.rs:395:6:395:6 | y | variables.rs:395:5:395:6 | * ... |  |
| variables.rs:395:10:395:10 | 2 | variables.rs:395:5:395:10 | ... = ... |  |
| variables.rs:396:5:396:13 | PathExpr | variables.rs:396:15:396:15 | x |  |
| variables.rs:396:5:396:16 | CallExpr | variables.rs:391:12:397:1 | BlockExpr |  |
| variables.rs:396:5:396:17 | ExprStmt | variables.rs:396:5:396:13 | PathExpr |  |
| variables.rs:396:15:396:15 | x | variables.rs:396:5:396:16 | CallExpr |  |
| variables.rs:399:1:407:1 | enter capture_immut | variables.rs:400:5:400:16 | LetStmt |  |
| variables.rs:399:1:407:1 | exit capture_immut (normal) | variables.rs:399:1:407:1 | exit capture_immut |  |
| variables.rs:399:20:407:1 | BlockExpr | variables.rs:399:1:407:1 | exit capture_immut (normal) |  |
| variables.rs:400:5:400:16 | LetStmt | variables.rs:400:13:400:15 | 100 |  |
| variables.rs:400:9:400:9 | x | variables.rs:402:5:404:6 | LetStmt | match |
| variables.rs:400:13:400:15 | 100 | variables.rs:400:9:400:9 | x |  |
| variables.rs:402:5:404:6 | LetStmt | variables.rs:402:15:404:5 | ClosureExpr |  |
| variables.rs:402:9:402:11 | cap | variables.rs:405:5:405:10 | ExprStmt | match |
| variables.rs:402:15:404:5 | ClosureExpr | variables.rs:402:9:402:11 | cap |  |
| variables.rs:402:15:404:5 | enter ClosureExpr | variables.rs:403:9:403:21 | ExprStmt |  |
| variables.rs:402:15:404:5 | exit ClosureExpr (normal) | variables.rs:402:15:404:5 | exit ClosureExpr |  |
| variables.rs:402:18:404:5 | BlockExpr | variables.rs:402:15:404:5 | exit ClosureExpr (normal) |  |
| variables.rs:403:9:403:17 | PathExpr | variables.rs:403:19:403:19 | x |  |
| variables.rs:403:9:403:20 | CallExpr | variables.rs:402:18:404:5 | BlockExpr |  |
| variables.rs:403:9:403:21 | ExprStmt | variables.rs:403:9:403:17 | PathExpr |  |
| variables.rs:403:19:403:19 | x | variables.rs:403:9:403:20 | CallExpr |  |
| variables.rs:405:5:405:7 | cap | variables.rs:405:5:405:9 | CallExpr |  |
| variables.rs:405:5:405:9 | CallExpr | variables.rs:406:5:406:17 | ExprStmt |  |
| variables.rs:405:5:405:10 | ExprStmt | variables.rs:405:5:405:7 | cap |  |
| variables.rs:406:5:406:13 | PathExpr | variables.rs:406:15:406:15 | x |  |
| variables.rs:406:5:406:16 | CallExpr | variables.rs:399:20:407:1 | BlockExpr |  |
| variables.rs:406:5:406:17 | ExprStmt | variables.rs:406:5:406:13 | PathExpr |  |
| variables.rs:406:15:406:15 | x | variables.rs:406:5:406:16 | CallExpr |  |
| variables.rs:409:1:433:1 | enter capture_mut | variables.rs:410:5:410:18 | LetStmt |  |
| variables.rs:409:1:433:1 | exit capture_mut (normal) | variables.rs:409:1:433:1 | exit capture_mut |  |
| variables.rs:409:18:433:1 | BlockExpr | variables.rs:409:1:433:1 | exit capture_mut (normal) |  |
| variables.rs:410:5:410:18 | LetStmt | variables.rs:410:17:410:17 | 1 |  |
| variables.rs:410:9:410:13 | x | variables.rs:412:5:414:6 | LetStmt | match |
| variables.rs:410:17:410:17 | 1 | variables.rs:410:9:410:13 | x |  |
| variables.rs:412:5:414:6 | LetStmt | variables.rs:412:20:414:5 | ClosureExpr |  |
| variables.rs:412:9:412:16 | closure1 | variables.rs:415:5:415:15 | ExprStmt | match |
| variables.rs:412:20:414:5 | ClosureExpr | variables.rs:412:9:412:16 | closure1 |  |
| variables.rs:412:20:414:5 | enter ClosureExpr | variables.rs:413:9:413:21 | ExprStmt |  |
| variables.rs:412:20:414:5 | exit ClosureExpr (normal) | variables.rs:412:20:414:5 | exit ClosureExpr |  |
| variables.rs:412:23:414:5 | BlockExpr | variables.rs:412:20:414:5 | exit ClosureExpr (normal) |  |
| variables.rs:413:9:413:17 | PathExpr | variables.rs:413:19:413:19 | x |  |
| variables.rs:413:9:413:20 | CallExpr | variables.rs:412:23:414:5 | BlockExpr |  |
| variables.rs:413:9:413:21 | ExprStmt | variables.rs:413:9:413:17 | PathExpr |  |
| variables.rs:413:19:413:19 | x | variables.rs:413:9:413:20 | CallExpr |  |
| variables.rs:415:5:415:12 | closure1 | variables.rs:415:5:415:14 | CallExpr |  |
| variables.rs:415:5:415:14 | CallExpr | variables.rs:416:5:416:17 | ExprStmt |  |
| variables.rs:415:5:415:15 | ExprStmt | variables.rs:415:5:415:12 | closure1 |  |
| variables.rs:416:5:416:13 | PathExpr | variables.rs:416:15:416:15 | x |  |
| variables.rs:416:5:416:16 | CallExpr | variables.rs:418:5:418:18 | LetStmt |  |
| variables.rs:416:5:416:17 | ExprStmt | variables.rs:416:5:416:13 | PathExpr |  |
| variables.rs:416:15:416:15 | x | variables.rs:416:5:416:16 | CallExpr |  |
| variables.rs:418:5:418:18 | LetStmt | variables.rs:418:17:418:17 | 2 |  |
| variables.rs:418:9:418:13 | y | variables.rs:420:5:422:6 | LetStmt | match |
| variables.rs:418:17:418:17 | 2 | variables.rs:418:9:418:13 | y |  |
| variables.rs:420:5:422:6 | LetStmt | variables.rs:420:24:422:5 | ClosureExpr |  |
| variables.rs:420:9:420:20 | closure2 | variables.rs:423:5:423:15 | ExprStmt | match |
| variables.rs:420:24:422:5 | ClosureExpr | variables.rs:420:9:420:20 | closure2 |  |
| variables.rs:420:24:422:5 | enter ClosureExpr | variables.rs:421:9:421:14 | ExprStmt |  |
| variables.rs:420:24:422:5 | exit ClosureExpr (normal) | variables.rs:420:24:422:5 | exit ClosureExpr |  |
| variables.rs:420:27:422:5 | BlockExpr | variables.rs:420:24:422:5 | exit ClosureExpr (normal) |  |
| variables.rs:421:9:421:9 | y | variables.rs:421:13:421:13 | 3 |  |
| variables.rs:421:9:421:13 | ... = ... | variables.rs:420:27:422:5 | BlockExpr |  |
| variables.rs:421:9:421:14 | ExprStmt | variables.rs:421:9:421:9 | y |  |
| variables.rs:421:13:421:13 | 3 | variables.rs:421:9:421:13 | ... = ... |  |
| variables.rs:423:5:423:12 | closure2 | variables.rs:423:5:423:14 | CallExpr |  |
| variables.rs:423:5:423:14 | CallExpr | variables.rs:424:5:424:17 | ExprStmt |  |
| variables.rs:423:5:423:15 | ExprStmt | variables.rs:423:5:423:12 | closure2 |  |
| variables.rs:424:5:424:13 | PathExpr | variables.rs:424:15:424:15 | y |  |
| variables.rs:424:5:424:16 | CallExpr | variables.rs:426:5:426:18 | LetStmt |  |
| variables.rs:424:5:424:17 | ExprStmt | variables.rs:424:5:424:13 | PathExpr |  |
| variables.rs:424:15:424:15 | y | variables.rs:424:5:424:16 | CallExpr |  |
| variables.rs:426:5:426:18 | LetStmt | variables.rs:426:17:426:17 | 2 |  |
| variables.rs:426:9:426:13 | z | variables.rs:428:5:430:6 | LetStmt | match |
| variables.rs:426:17:426:17 | 2 | variables.rs:426:9:426:13 | z |  |
| variables.rs:428:5:430:6 | LetStmt | variables.rs:428:24:430:5 | ClosureExpr |  |
| variables.rs:428:9:428:20 | closure3 | variables.rs:431:5:431:15 | ExprStmt | match |
| variables.rs:428:24:430:5 | ClosureExpr | variables.rs:428:9:428:20 | closure3 |  |
| variables.rs:428:24:430:5 | enter ClosureExpr | variables.rs:429:9:429:24 | ExprStmt |  |
| variables.rs:428:24:430:5 | exit ClosureExpr (normal) | variables.rs:428:24:430:5 | exit ClosureExpr |  |
| variables.rs:428:27:430:5 | BlockExpr | variables.rs:428:24:430:5 | exit ClosureExpr (normal) |  |
| variables.rs:429:9:429:9 | z | variables.rs:429:9:429:23 | MethodCallExpr |  |
| variables.rs:429:9:429:23 | MethodCallExpr | variables.rs:428:27:430:5 | BlockExpr |  |
| variables.rs:429:9:429:24 | ExprStmt | variables.rs:429:22:429:22 | 1 |  |
| variables.rs:429:22:429:22 | 1 | variables.rs:429:9:429:9 | z |  |
| variables.rs:431:5:431:12 | closure3 | variables.rs:431:5:431:14 | CallExpr |  |
| variables.rs:431:5:431:14 | CallExpr | variables.rs:432:5:432:17 | ExprStmt |  |
| variables.rs:431:5:431:15 | ExprStmt | variables.rs:431:5:431:12 | closure3 |  |
| variables.rs:432:5:432:13 | PathExpr | variables.rs:432:15:432:15 | z |  |
| variables.rs:432:5:432:16 | CallExpr | variables.rs:409:18:433:1 | BlockExpr |  |
| variables.rs:432:5:432:17 | ExprStmt | variables.rs:432:5:432:13 | PathExpr |  |
| variables.rs:432:15:432:15 | z | variables.rs:432:5:432:16 | CallExpr |  |
| variables.rs:435:1:449:1 | enter phi | variables.rs:435:8:435:8 | b |  |
| variables.rs:435:1:449:1 | exit phi (normal) | variables.rs:435:1:449:1 | exit phi |  |
| variables.rs:435:8:435:8 | b | variables.rs:435:8:435:15 | Param | match |
| variables.rs:435:8:435:15 | Param | variables.rs:436:5:436:18 | LetStmt |  |
| variables.rs:435:18:449:1 | BlockExpr | variables.rs:435:1:449:1 | exit phi (normal) |  |
| variables.rs:436:5:436:18 | LetStmt | variables.rs:436:17:436:17 | 1 |  |
| variables.rs:436:9:436:13 | x | variables.rs:437:5:437:17 | ExprStmt | match |
| variables.rs:436:17:436:17 | 1 | variables.rs:436:9:436:13 | x |  |
| variables.rs:437:5:437:13 | PathExpr | variables.rs:437:15:437:15 | x |  |
| variables.rs:437:5:437:16 | CallExpr | variables.rs:438:5:438:21 | ExprStmt |  |
| variables.rs:437:5:437:17 | ExprStmt | variables.rs:437:5:437:13 | PathExpr |  |
| variables.rs:437:15:437:15 | x | variables.rs:437:5:437:16 | CallExpr |  |
| variables.rs:438:5:438:13 | PathExpr | variables.rs:438:15:438:15 | x |  |
| variables.rs:438:5:438:20 | CallExpr | variables.rs:439:5:447:5 | ExprStmt |  |
| variables.rs:438:5:438:21 | ExprStmt | variables.rs:438:5:438:13 | PathExpr |  |
| variables.rs:438:15:438:15 | x | variables.rs:438:19:438:19 | 1 |  |
| variables.rs:438:15:438:19 | ... + ... | variables.rs:438:5:438:20 | CallExpr |  |
| variables.rs:438:19:438:19 | 1 | variables.rs:438:15:438:19 | ... + ... |  |
| variables.rs:439:5:447:5 | ExprStmt | variables.rs:439:8:439:8 | b |  |
| variables.rs:439:5:447:5 | IfExpr | variables.rs:448:5:448:17 | ExprStmt |  |
| variables.rs:439:8:439:8 | b | variables.rs:440:9:440:14 | ExprStmt | true |
| variables.rs:439:8:439:8 | b | variables.rs:444:9:444:14 | ExprStmt | false |
| variables.rs:439:10:443:5 | BlockExpr | variables.rs:439:5:447:5 | IfExpr |  |
| variables.rs:440:9:440:9 | x | variables.rs:440:13:440:13 | 2 |  |
| variables.rs:440:9:440:13 | ... = ... | variables.rs:441:9:441:21 | ExprStmt |  |
| variables.rs:440:9:440:14 | ExprStmt | variables.rs:440:9:440:9 | x |  |
| variables.rs:440:13:440:13 | 2 | variables.rs:440:9:440:13 | ... = ... |  |
| variables.rs:441:9:441:17 | PathExpr | variables.rs:441:19:441:19 | x |  |
| variables.rs:441:9:441:20 | CallExpr | variables.rs:442:9:442:25 | ExprStmt |  |
| variables.rs:441:9:441:21 | ExprStmt | variables.rs:441:9:441:17 | PathExpr |  |
| variables.rs:441:19:441:19 | x | variables.rs:441:9:441:20 | CallExpr |  |
| variables.rs:442:9:442:17 | PathExpr | variables.rs:442:19:442:19 | x |  |
| variables.rs:442:9:442:24 | CallExpr | variables.rs:439:10:443:5 | BlockExpr |  |
| variables.rs:442:9:442:25 | ExprStmt | variables.rs:442:9:442:17 | PathExpr |  |
| variables.rs:442:19:442:19 | x | variables.rs:442:23:442:23 | 1 |  |
| variables.rs:442:19:442:23 | ... + ... | variables.rs:442:9:442:24 | CallExpr |  |
| variables.rs:442:23:442:23 | 1 | variables.rs:442:19:442:23 | ... + ... |  |
| variables.rs:443:12:447:5 | BlockExpr | variables.rs:439:5:447:5 | IfExpr |  |
| variables.rs:444:9:444:9 | x | variables.rs:444:13:444:13 | 3 |  |
| variables.rs:444:9:444:13 | ... = ... | variables.rs:445:9:445:21 | ExprStmt |  |
| variables.rs:444:9:444:14 | ExprStmt | variables.rs:444:9:444:9 | x |  |
| variables.rs:444:13:444:13 | 3 | variables.rs:444:9:444:13 | ... = ... |  |
| variables.rs:445:9:445:17 | PathExpr | variables.rs:445:19:445:19 | x |  |
| variables.rs:445:9:445:20 | CallExpr | variables.rs:446:9:446:25 | ExprStmt |  |
| variables.rs:445:9:445:21 | ExprStmt | variables.rs:445:9:445:17 | PathExpr |  |
| variables.rs:445:19:445:19 | x | variables.rs:445:9:445:20 | CallExpr |  |
| variables.rs:446:9:446:17 | PathExpr | variables.rs:446:19:446:19 | x |  |
| variables.rs:446:9:446:24 | CallExpr | variables.rs:443:12:447:5 | BlockExpr |  |
| variables.rs:446:9:446:25 | ExprStmt | variables.rs:446:9:446:17 | PathExpr |  |
| variables.rs:446:19:446:19 | x | variables.rs:446:23:446:23 | 1 |  |
| variables.rs:446:19:446:23 | ... + ... | variables.rs:446:9:446:24 | CallExpr |  |
| variables.rs:446:23:446:23 | 1 | variables.rs:446:19:446:23 | ... + ... |  |
| variables.rs:448:5:448:13 | PathExpr | variables.rs:448:15:448:15 | x |  |
| variables.rs:448:5:448:16 | CallExpr | variables.rs:435:18:449:1 | BlockExpr |  |
| variables.rs:448:5:448:17 | ExprStmt | variables.rs:448:5:448:13 | PathExpr |  |
| variables.rs:448:15:448:15 | x | variables.rs:448:5:448:16 | CallExpr |  |
| variables.rs:451:1:464:1 | enter phi_read | variables.rs:451:13:451:14 | b1 |  |
| variables.rs:451:1:464:1 | exit phi_read (normal) | variables.rs:451:1:464:1 | exit phi_read |  |
| variables.rs:451:13:451:14 | b1 | variables.rs:451:13:451:21 | Param | match |
| variables.rs:451:13:451:21 | Param | variables.rs:451:24:451:25 | b2 |  |
| variables.rs:451:24:451:25 | b2 | variables.rs:451:24:451:32 | Param | match |
| variables.rs:451:24:451:32 | Param | variables.rs:452:5:452:14 | LetStmt |  |
| variables.rs:451:35:464:1 | BlockExpr | variables.rs:451:1:464:1 | exit phi_read (normal) |  |
| variables.rs:452:5:452:14 | LetStmt | variables.rs:452:13:452:13 | 1 |  |
| variables.rs:452:9:452:9 | x | variables.rs:453:5:457:5 | ExprStmt | match |
| variables.rs:452:13:452:13 | 1 | variables.rs:452:9:452:9 | x |  |
| variables.rs:453:5:457:5 | ExprStmt | variables.rs:453:8:453:9 | b1 |  |
| variables.rs:453:5:457:5 | IfExpr | variables.rs:459:8:459:9 | b2 |  |
| variables.rs:453:8:453:9 | b1 | variables.rs:454:9:454:21 | ExprStmt | true |
| variables.rs:453:8:453:9 | b1 | variables.rs:456:9:456:21 | ExprStmt | false |
| variables.rs:453:11:455:5 | BlockExpr | variables.rs:453:5:457:5 | IfExpr |  |
| variables.rs:454:9:454:17 | PathExpr | variables.rs:454:19:454:19 | x |  |
| variables.rs:454:9:454:20 | CallExpr | variables.rs:453:11:455:5 | BlockExpr |  |
| variables.rs:454:9:454:21 | ExprStmt | variables.rs:454:9:454:17 | PathExpr |  |
| variables.rs:454:19:454:19 | x | variables.rs:454:9:454:20 | CallExpr |  |
| variables.rs:455:12:457:5 | BlockExpr | variables.rs:453:5:457:5 | IfExpr |  |
| variables.rs:456:9:456:17 | PathExpr | variables.rs:456:19:456:19 | x |  |
| variables.rs:456:9:456:20 | CallExpr | variables.rs:455:12:457:5 | BlockExpr |  |
| variables.rs:456:9:456:21 | ExprStmt | variables.rs:456:9:456:17 | PathExpr |  |
| variables.rs:456:19:456:19 | x | variables.rs:456:9:456:20 | CallExpr |  |
| variables.rs:459:5:463:5 | IfExpr | variables.rs:451:35:464:1 | BlockExpr |  |
| variables.rs:459:8:459:9 | b2 | variables.rs:460:9:460:21 | ExprStmt | true |
| variables.rs:459:8:459:9 | b2 | variables.rs:462:9:462:21 | ExprStmt | false |
| variables.rs:459:11:461:5 | BlockExpr | variables.rs:459:5:463:5 | IfExpr |  |
| variables.rs:460:9:460:17 | PathExpr | variables.rs:460:19:460:19 | x |  |
| variables.rs:460:9:460:20 | CallExpr | variables.rs:459:11:461:5 | BlockExpr |  |
| variables.rs:460:9:460:21 | ExprStmt | variables.rs:460:9:460:17 | PathExpr |  |
| variables.rs:460:19:460:19 | x | variables.rs:460:9:460:20 | CallExpr |  |
| variables.rs:461:12:463:5 | BlockExpr | variables.rs:459:5:463:5 | IfExpr |  |
| variables.rs:462:9:462:17 | PathExpr | variables.rs:462:19:462:19 | x |  |
| variables.rs:462:9:462:20 | CallExpr | variables.rs:461:12:463:5 | BlockExpr |  |
| variables.rs:462:9:462:21 | ExprStmt | variables.rs:462:9:462:17 | PathExpr |  |
| variables.rs:462:19:462:19 | x | variables.rs:462:9:462:20 | CallExpr |  |
| variables.rs:472:5:474:5 | enter my_get | variables.rs:473:9:473:24 | ExprStmt |  |
| variables.rs:472:5:474:5 | exit my_get (normal) | variables.rs:472:5:474:5 | exit my_get |  |
| variables.rs:473:9:473:23 | ReturnExpr | variables.rs:472:5:474:5 | exit my_get (normal) | return |
| variables.rs:473:9:473:24 | ExprStmt | variables.rs:473:16:473:19 | PathExpr |  |
| variables.rs:473:16:473:19 | PathExpr | variables.rs:473:16:473:23 | FieldExpr |  |
| variables.rs:473:16:473:23 | FieldExpr | variables.rs:473:9:473:23 | ReturnExpr |  |
| variables.rs:477:1:484:1 | enter structs | variables.rs:478:5:478:36 | LetStmt |  |
| variables.rs:477:1:484:1 | exit structs (normal) | variables.rs:477:1:484:1 | exit structs |  |
| variables.rs:477:14:484:1 | BlockExpr | variables.rs:477:1:484:1 | exit structs (normal) |  |
| variables.rs:478:5:478:36 | LetStmt | variables.rs:478:33:478:33 | 1 |  |
| variables.rs:478:9:478:13 | a | variables.rs:479:5:479:26 | ExprStmt | match |
| variables.rs:478:17:478:35 | RecordExpr | variables.rs:478:9:478:13 | a |  |
| variables.rs:478:33:478:33 | 1 | variables.rs:478:17:478:35 | RecordExpr |  |
| variables.rs:479:5:479:13 | PathExpr | variables.rs:479:15:479:15 | a |  |
| variables.rs:479:5:479:25 | CallExpr | variables.rs:480:5:480:14 | ExprStmt |  |
| variables.rs:479:5:479:26 | ExprStmt | variables.rs:479:5:479:13 | PathExpr |  |
| variables.rs:479:15:479:15 | a | variables.rs:479:15:479:24 | MethodCallExpr |  |
| variables.rs:479:15:479:24 | MethodCallExpr | variables.rs:479:5:479:25 | CallExpr |  |
| variables.rs:480:5:480:5 | a | variables.rs:480:5:480:9 | FieldExpr |  |
| variables.rs:480:5:480:9 | FieldExpr | variables.rs:480:13:480:13 | 5 |  |
| variables.rs:480:5:480:13 | ... = ... | variables.rs:481:5:481:26 | ExprStmt |  |
| variables.rs:480:5:480:14 | ExprStmt | variables.rs:480:5:480:5 | a |  |
| variables.rs:480:13:480:13 | 5 | variables.rs:480:5:480:13 | ... = ... |  |
| variables.rs:481:5:481:13 | PathExpr | variables.rs:481:15:481:15 | a |  |
| variables.rs:481:5:481:25 | CallExpr | variables.rs:482:5:482:28 | ExprStmt |  |
| variables.rs:481:5:481:26 | ExprStmt | variables.rs:481:5:481:13 | PathExpr |  |
| variables.rs:481:15:481:15 | a | variables.rs:481:15:481:24 | MethodCallExpr |  |
| variables.rs:481:15:481:24 | MethodCallExpr | variables.rs:481:5:481:25 | CallExpr |  |
| variables.rs:482:5:482:5 | a | variables.rs:482:25:482:25 | 2 |  |
| variables.rs:482:5:482:27 | ... = ... | variables.rs:483:5:483:26 | ExprStmt |  |
| variables.rs:482:5:482:28 | ExprStmt | variables.rs:482:5:482:5 | a |  |
| variables.rs:482:9:482:27 | RecordExpr | variables.rs:482:5:482:27 | ... = ... |  |
| variables.rs:482:25:482:25 | 2 | variables.rs:482:9:482:27 | RecordExpr |  |
| variables.rs:483:5:483:13 | PathExpr | variables.rs:483:15:483:15 | a |  |
| variables.rs:483:5:483:25 | CallExpr | variables.rs:477:14:484:1 | BlockExpr |  |
| variables.rs:483:5:483:26 | ExprStmt | variables.rs:483:5:483:13 | PathExpr |  |
| variables.rs:483:15:483:15 | a | variables.rs:483:15:483:24 | MethodCallExpr |  |
| variables.rs:483:15:483:24 | MethodCallExpr | variables.rs:483:5:483:25 | CallExpr |  |
| variables.rs:486:1:493:1 | enter ref_arg | variables.rs:487:5:487:15 | LetStmt |  |
| variables.rs:486:1:493:1 | exit ref_arg (normal) | variables.rs:486:1:493:1 | exit ref_arg |  |
| variables.rs:486:14:493:1 | BlockExpr | variables.rs:486:1:493:1 | exit ref_arg (normal) |  |
| variables.rs:487:5:487:15 | LetStmt | variables.rs:487:13:487:14 | 16 |  |
| variables.rs:487:9:487:9 | x | variables.rs:488:5:488:22 | ExprStmt | match |
| variables.rs:487:13:487:14 | 16 | variables.rs:487:9:487:9 | x |  |
| variables.rs:488:5:488:17 | PathExpr | variables.rs:488:20:488:20 | x |  |
| variables.rs:488:5:488:21 | CallExpr | variables.rs:489:5:489:17 | ExprStmt |  |
| variables.rs:488:5:488:22 | ExprStmt | variables.rs:488:5:488:17 | PathExpr |  |
| variables.rs:488:19:488:20 | RefExpr | variables.rs:488:5:488:21 | CallExpr |  |
| variables.rs:488:20:488:20 | x | variables.rs:488:19:488:20 | RefExpr |  |
| variables.rs:489:5:489:13 | PathExpr | variables.rs:489:15:489:15 | x |  |
| variables.rs:489:5:489:16 | CallExpr | variables.rs:491:5:491:15 | LetStmt |  |
| variables.rs:489:5:489:17 | ExprStmt | variables.rs:489:5:489:13 | PathExpr |  |
| variables.rs:489:15:489:15 | x | variables.rs:489:5:489:16 | CallExpr |  |
| variables.rs:491:5:491:15 | LetStmt | variables.rs:491:13:491:14 | 17 |  |
| variables.rs:491:9:491:9 | z | variables.rs:492:5:492:22 | ExprStmt | match |
| variables.rs:491:13:491:14 | 17 | variables.rs:491:9:491:9 | z |  |
| variables.rs:492:5:492:17 | PathExpr | variables.rs:492:20:492:20 | z |  |
| variables.rs:492:5:492:21 | CallExpr | variables.rs:486:14:493:1 | BlockExpr |  |
| variables.rs:492:5:492:22 | ExprStmt | variables.rs:492:5:492:17 | PathExpr |  |
| variables.rs:492:19:492:20 | RefExpr | variables.rs:492:5:492:21 | CallExpr |  |
| variables.rs:492:20:492:20 | z | variables.rs:492:19:492:20 | RefExpr |  |
| variables.rs:500:3:502:3 | enter bar | variables.rs:501:5:501:32 | ExprStmt |  |
| variables.rs:500:3:502:3 | exit bar (normal) | variables.rs:500:3:502:3 | exit bar |  |
| variables.rs:500:21:502:3 | BlockExpr | variables.rs:500:3:502:3 | exit bar (normal) |  |
| variables.rs:501:5:501:9 | * ... | variables.rs:501:29:501:29 | 3 |  |
| variables.rs:501:5:501:31 | ... = ... | variables.rs:500:21:502:3 | BlockExpr |  |
| variables.rs:501:5:501:32 | ExprStmt | variables.rs:501:6:501:9 | PathExpr |  |
| variables.rs:501:6:501:9 | PathExpr | variables.rs:501:5:501:9 | * ... |  |
| variables.rs:501:13:501:31 | RecordExpr | variables.rs:501:5:501:31 | ... = ... |  |
| variables.rs:501:29:501:29 | 3 | variables.rs:501:13:501:31 | RecordExpr |  |
| variables.rs:505:1:510:1 | enter ref_methodcall_receiver | variables.rs:506:3:506:34 | LetStmt |  |
| variables.rs:505:1:510:1 | exit ref_methodcall_receiver (normal) | variables.rs:505:1:510:1 | exit ref_methodcall_receiver |  |
| variables.rs:505:30:510:1 | BlockExpr | variables.rs:505:1:510:1 | exit ref_methodcall_receiver (normal) |  |
| variables.rs:506:3:506:34 | LetStmt | variables.rs:506:31:506:31 | 1 |  |
| variables.rs:506:7:506:11 | a | variables.rs:507:3:507:10 | ExprStmt | match |
| variables.rs:506:15:506:33 | RecordExpr | variables.rs:506:7:506:11 | a |  |
| variables.rs:506:31:506:31 | 1 | variables.rs:506:15:506:33 | RecordExpr |  |
| variables.rs:507:3:507:3 | a | variables.rs:507:3:507:9 | MethodCallExpr |  |
| variables.rs:507:3:507:9 | MethodCallExpr | variables.rs:509:3:509:19 | ExprStmt |  |
| variables.rs:507:3:507:10 | ExprStmt | variables.rs:507:3:507:3 | a |  |
| variables.rs:509:3:509:11 | PathExpr | variables.rs:509:13:509:13 | a |  |
| variables.rs:509:3:509:18 | CallExpr | variables.rs:505:30:510:1 | BlockExpr |  |
| variables.rs:509:3:509:19 | ExprStmt | variables.rs:509:3:509:11 | PathExpr |  |
| variables.rs:509:13:509:13 | a | variables.rs:509:13:509:17 | FieldExpr |  |
| variables.rs:509:13:509:17 | FieldExpr | variables.rs:509:3:509:18 | CallExpr |  |
| variables.rs:512:1:545:1 | enter main | variables.rs:513:5:513:25 | ExprStmt |  |
| variables.rs:512:1:545:1 | exit main (normal) | variables.rs:512:1:545:1 | exit main |  |
| variables.rs:512:11:545:1 | BlockExpr | variables.rs:512:1:545:1 | exit main (normal) |  |
| variables.rs:513:5:513:22 | PathExpr | variables.rs:513:5:513:24 | CallExpr |  |
| variables.rs:513:5:513:24 | CallExpr | variables.rs:514:5:514:23 | ExprStmt |  |
| variables.rs:513:5:513:25 | ExprStmt | variables.rs:513:5:513:22 | PathExpr |  |
| variables.rs:514:5:514:20 | PathExpr | variables.rs:514:5:514:22 | CallExpr |  |
| variables.rs:514:5:514:22 | CallExpr | variables.rs:515:5:515:40 | ExprStmt |  |
| variables.rs:514:5:514:23 | ExprStmt | variables.rs:514:5:514:20 | PathExpr |  |
| variables.rs:515:5:515:37 | PathExpr | variables.rs:515:5:515:39 | CallExpr |  |
| variables.rs:515:5:515:39 | CallExpr | variables.rs:516:5:516:23 | ExprStmt |  |
| variables.rs:515:5:515:40 | ExprStmt | variables.rs:515:5:515:37 | PathExpr |  |
| variables.rs:516:5:516:20 | PathExpr | variables.rs:516:5:516:22 | CallExpr |  |
| variables.rs:516:5:516:22 | CallExpr | variables.rs:517:5:517:23 | ExprStmt |  |
| variables.rs:516:5:516:23 | ExprStmt | variables.rs:516:5:516:20 | PathExpr |  |
| variables.rs:517:5:517:20 | PathExpr | variables.rs:517:5:517:22 | CallExpr |  |
| variables.rs:517:5:517:22 | CallExpr | variables.rs:518:5:518:19 | ExprStmt |  |
| variables.rs:517:5:517:23 | ExprStmt | variables.rs:517:5:517:20 | PathExpr |  |
| variables.rs:518:5:518:16 | PathExpr | variables.rs:518:5:518:18 | CallExpr |  |
| variables.rs:518:5:518:18 | CallExpr | variables.rs:519:5:519:19 | ExprStmt |  |
| variables.rs:518:5:518:19 | ExprStmt | variables.rs:518:5:518:16 | PathExpr |  |
| variables.rs:519:5:519:16 | PathExpr | variables.rs:519:5:519:18 | CallExpr |  |
| variables.rs:519:5:519:18 | CallExpr | variables.rs:520:5:520:19 | ExprStmt |  |
| variables.rs:519:5:519:19 | ExprStmt | variables.rs:519:5:519:16 | PathExpr |  |
| variables.rs:520:5:520:16 | PathExpr | variables.rs:520:5:520:18 | CallExpr |  |
| variables.rs:520:5:520:18 | CallExpr | variables.rs:521:5:521:19 | ExprStmt |  |
| variables.rs:520:5:520:19 | ExprStmt | variables.rs:520:5:520:16 | PathExpr |  |
| variables.rs:521:5:521:16 | PathExpr | variables.rs:521:5:521:18 | CallExpr |  |
| variables.rs:521:5:521:18 | CallExpr | variables.rs:522:5:522:21 | ExprStmt |  |
| variables.rs:521:5:521:19 | ExprStmt | variables.rs:521:5:521:16 | PathExpr |  |
| variables.rs:522:5:522:18 | PathExpr | variables.rs:522:5:522:20 | CallExpr |  |
| variables.rs:522:5:522:20 | CallExpr | variables.rs:523:5:523:21 | ExprStmt |  |
| variables.rs:522:5:522:21 | ExprStmt | variables.rs:522:5:522:18 | PathExpr |  |
| variables.rs:523:5:523:18 | PathExpr | variables.rs:523:5:523:20 | CallExpr |  |
| variables.rs:523:5:523:20 | CallExpr | variables.rs:524:5:524:21 | ExprStmt |  |
| variables.rs:523:5:523:21 | ExprStmt | variables.rs:523:5:523:18 | PathExpr |  |
| variables.rs:524:5:524:18 | PathExpr | variables.rs:524:5:524:20 | CallExpr |  |
| variables.rs:524:5:524:20 | CallExpr | variables.rs:525:5:525:21 | ExprStmt |  |
| variables.rs:524:5:524:21 | ExprStmt | variables.rs:524:5:524:18 | PathExpr |  |
| variables.rs:525:5:525:18 | PathExpr | variables.rs:525:5:525:20 | CallExpr |  |
| variables.rs:525:5:525:20 | CallExpr | variables.rs:526:5:526:21 | ExprStmt |  |
| variables.rs:525:5:525:21 | ExprStmt | variables.rs:525:5:525:18 | PathExpr |  |
| variables.rs:526:5:526:18 | PathExpr | variables.rs:526:5:526:20 | CallExpr |  |
| variables.rs:526:5:526:20 | CallExpr | variables.rs:527:5:527:21 | ExprStmt |  |
| variables.rs:526:5:526:21 | ExprStmt | variables.rs:526:5:526:18 | PathExpr |  |
| variables.rs:527:5:527:18 | PathExpr | variables.rs:527:5:527:20 | CallExpr |  |
| variables.rs:527:5:527:20 | CallExpr | variables.rs:528:5:528:21 | ExprStmt |  |
| variables.rs:527:5:527:21 | ExprStmt | variables.rs:527:5:527:18 | PathExpr |  |
| variables.rs:528:5:528:18 | PathExpr | variables.rs:528:5:528:20 | CallExpr |  |
| variables.rs:528:5:528:20 | CallExpr | variables.rs:529:5:529:21 | ExprStmt |  |
| variables.rs:528:5:528:21 | ExprStmt | variables.rs:528:5:528:18 | PathExpr |  |
| variables.rs:529:5:529:18 | PathExpr | variables.rs:529:5:529:20 | CallExpr |  |
| variables.rs:529:5:529:20 | CallExpr | variables.rs:530:5:530:21 | ExprStmt |  |
| variables.rs:529:5:529:21 | ExprStmt | variables.rs:529:5:529:18 | PathExpr |  |
| variables.rs:530:5:530:18 | PathExpr | variables.rs:530:5:530:20 | CallExpr |  |
| variables.rs:530:5:530:20 | CallExpr | variables.rs:531:5:531:36 | ExprStmt |  |
| variables.rs:530:5:530:21 | ExprStmt | variables.rs:530:5:530:18 | PathExpr |  |
| variables.rs:531:5:531:18 | PathExpr | variables.rs:531:20:531:22 | "a" |  |
| variables.rs:531:5:531:35 | CallExpr | variables.rs:532:5:532:37 | ExprStmt |  |
| variables.rs:531:5:531:36 | ExprStmt | variables.rs:531:5:531:18 | PathExpr |  |
| variables.rs:531:20:531:22 | "a" | variables.rs:531:26:531:28 | "b" |  |
| variables.rs:531:25:531:34 | TupleExpr | variables.rs:531:5:531:35 | CallExpr |  |
| variables.rs:531:26:531:28 | "b" | variables.rs:531:31:531:33 | "c" |  |
| variables.rs:531:31:531:33 | "c" | variables.rs:531:25:531:34 | TupleExpr |  |
| variables.rs:532:5:532:18 | PathExpr | variables.rs:532:20:532:31 | PathExpr |  |
| variables.rs:532:5:532:36 | CallExpr | variables.rs:533:5:533:26 | ExprStmt |  |
| variables.rs:532:5:532:37 | ExprStmt | variables.rs:532:5:532:18 | PathExpr |  |
| variables.rs:532:20:532:31 | PathExpr | variables.rs:532:33:532:34 | 45 |  |
| variables.rs:532:20:532:35 | CallExpr | variables.rs:532:5:532:36 | CallExpr |  |
| variables.rs:532:33:532:34 | 45 | variables.rs:532:20:532:35 | CallExpr |  |
| variables.rs:533:5:533:23 | PathExpr | variables.rs:533:5:533:25 | CallExpr |  |
| variables.rs:533:5:533:25 | CallExpr | variables.rs:534:5:534:23 | ExprStmt |  |
| variables.rs:533:5:533:26 | ExprStmt | variables.rs:533:5:533:23 | PathExpr |  |
| variables.rs:534:5:534:20 | PathExpr | variables.rs:534:5:534:22 | CallExpr |  |
| variables.rs:534:5:534:22 | CallExpr | variables.rs:535:5:535:19 | ExprStmt |  |
| variables.rs:534:5:534:23 | ExprStmt | variables.rs:534:5:534:20 | PathExpr |  |
| variables.rs:535:5:535:16 | PathExpr | variables.rs:535:5:535:18 | CallExpr |  |
| variables.rs:535:5:535:18 | CallExpr | variables.rs:536:5:536:17 | ExprStmt |  |
| variables.rs:535:5:535:19 | ExprStmt | variables.rs:535:5:535:16 | PathExpr |  |
| variables.rs:536:5:536:14 | PathExpr | variables.rs:536:5:536:16 | CallExpr |  |
| variables.rs:536:5:536:16 | CallExpr | variables.rs:537:5:537:13 | ExprStmt |  |
| variables.rs:536:5:536:17 | ExprStmt | variables.rs:536:5:536:14 | PathExpr |  |
| variables.rs:537:5:537:10 | PathExpr | variables.rs:537:5:537:12 | CallExpr |  |
| variables.rs:537:5:537:12 | CallExpr | variables.rs:538:5:538:17 | ExprStmt |  |
| variables.rs:537:5:537:13 | ExprStmt | variables.rs:537:5:537:10 | PathExpr |  |
| variables.rs:538:5:538:14 | PathExpr | variables.rs:538:5:538:16 | CallExpr |  |
| variables.rs:538:5:538:16 | CallExpr | variables.rs:539:5:539:12 | ExprStmt |  |
| variables.rs:538:5:538:17 | ExprStmt | variables.rs:538:5:538:14 | PathExpr |  |
| variables.rs:539:5:539:9 | PathExpr | variables.rs:539:5:539:11 | CallExpr |  |
| variables.rs:539:5:539:11 | CallExpr | variables.rs:540:5:540:18 | ExprStmt |  |
| variables.rs:539:5:539:12 | ExprStmt | variables.rs:539:5:539:9 | PathExpr |  |
| variables.rs:540:5:540:15 | PathExpr | variables.rs:540:5:540:17 | CallExpr |  |
| variables.rs:540:5:540:17 | CallExpr | variables.rs:541:5:541:20 | ExprStmt |  |
| variables.rs:540:5:540:18 | ExprStmt | variables.rs:540:5:540:15 | PathExpr |  |
| variables.rs:541:5:541:17 | PathExpr | variables.rs:541:5:541:19 | CallExpr |  |
| variables.rs:541:5:541:19 | CallExpr | variables.rs:542:5:542:14 | ExprStmt |  |
| variables.rs:541:5:541:20 | ExprStmt | variables.rs:541:5:541:17 | PathExpr |  |
| variables.rs:542:5:542:11 | PathExpr | variables.rs:542:5:542:13 | CallExpr |  |
| variables.rs:542:5:542:13 | CallExpr | variables.rs:543:5:543:14 | ExprStmt |  |
| variables.rs:542:5:542:14 | ExprStmt | variables.rs:542:5:542:11 | PathExpr |  |
| variables.rs:543:5:543:11 | PathExpr | variables.rs:543:5:543:13 | CallExpr |  |
| variables.rs:543:5:543:13 | CallExpr | variables.rs:544:5:544:30 | ExprStmt |  |
| variables.rs:543:5:543:14 | ExprStmt | variables.rs:543:5:543:11 | PathExpr |  |
| variables.rs:544:5:544:27 | PathExpr | variables.rs:544:5:544:29 | CallExpr |  |
| variables.rs:544:5:544:29 | CallExpr | variables.rs:512:11:545:1 | BlockExpr |  |
| variables.rs:544:5:544:30 | ExprStmt | variables.rs:544:5:544:27 | PathExpr |  |
breakTarget
continueTarget<|MERGE_RESOLUTION|>--- conflicted
+++ resolved
@@ -590,7 +590,6 @@
 | variables.rs:274:5:274:13 | PathExpr | variables.rs:274:15:274:16 | a9 |  |
 | variables.rs:274:5:274:17 | CallExpr | variables.rs:273:9:275:1 | BlockExpr |  |
 | variables.rs:274:5:274:18 | ExprStmt | variables.rs:274:5:274:13 | PathExpr |  |
-<<<<<<< HEAD
 | variables.rs:274:15:274:16 | a9 | variables.rs:274:5:274:17 | CallExpr |  |
 | variables.rs:277:1:312:1 | enter destruct_assignment | variables.rs:278:5:282:18 | LetStmt |  |
 | variables.rs:277:1:312:1 | exit destruct_assignment (normal) | variables.rs:277:1:312:1 | exit destruct_assignment |  |
@@ -737,10 +736,10 @@
 | variables.rs:343:5:343:17 | ExprStmt | variables.rs:343:5:343:13 | PathExpr |  |
 | variables.rs:343:15:343:15 | a | variables.rs:343:5:343:16 | CallExpr |  |
 | variables.rs:344:5:344:27 | MethodCallExpr | variables.rs:345:5:345:17 | ExprStmt |  |
-| variables.rs:344:5:344:28 | ExprStmt | variables.rs:344:25:344:26 | 10 |  |
-| variables.rs:344:6:344:11 | RefExpr | variables.rs:344:5:344:27 | MethodCallExpr |  |
+| variables.rs:344:5:344:28 | ExprStmt | variables.rs:344:11:344:11 | a |  |
+| variables.rs:344:6:344:11 | RefExpr | variables.rs:344:25:344:26 | 10 |  |
 | variables.rs:344:11:344:11 | a | variables.rs:344:6:344:11 | RefExpr |  |
-| variables.rs:344:25:344:26 | 10 | variables.rs:344:11:344:11 | a |  |
+| variables.rs:344:25:344:26 | 10 | variables.rs:344:5:344:27 | MethodCallExpr |  |
 | variables.rs:345:5:345:13 | PathExpr | variables.rs:345:15:345:15 | a |  |
 | variables.rs:345:5:345:16 | CallExpr | variables.rs:340:17:346:1 | BlockExpr |  |
 | variables.rs:345:5:345:17 | ExprStmt | variables.rs:345:5:345:13 | PathExpr |  |
@@ -820,237 +819,6 @@
 | variables.rs:375:10:375:11 | 10 | variables.rs:375:5:375:11 | ... = ... |  |
 | variables.rs:377:5:377:13 | PathExpr | variables.rs:377:15:377:15 | x |  |
 | variables.rs:377:5:377:16 | CallExpr | variables.rs:379:5:379:18 | LetStmt |  |
-=======
-| variables.rs:274:15:274:16 | c2 | variables.rs:274:5:274:17 | CallExpr |  |
-| variables.rs:276:5:280:5 | TupleExpr | variables.rs:281:9:281:11 | a10 |  |
-| variables.rs:276:5:284:5 | ... = ... | variables.rs:285:5:285:19 | ExprStmt |  |
-| variables.rs:276:5:284:6 | ExprStmt | variables.rs:277:9:277:10 | c2 |  |
-| variables.rs:277:9:277:10 | c2 | variables.rs:278:9:278:10 | b4 |  |
-| variables.rs:278:9:278:10 | b4 | variables.rs:279:9:279:11 | a10 |  |
-| variables.rs:279:9:279:11 | a10 | variables.rs:276:5:280:5 | TupleExpr |  |
-| variables.rs:280:9:284:5 | TupleExpr | variables.rs:276:5:284:5 | ... = ... |  |
-| variables.rs:281:9:281:11 | a10 | variables.rs:282:9:282:10 | b4 |  |
-| variables.rs:282:9:282:10 | b4 | variables.rs:283:9:283:10 | c2 |  |
-| variables.rs:283:9:283:10 | c2 | variables.rs:280:9:284:5 | TupleExpr |  |
-| variables.rs:285:5:285:13 | PathExpr | variables.rs:285:15:285:17 | a10 |  |
-| variables.rs:285:5:285:18 | CallExpr | variables.rs:286:5:286:18 | ExprStmt |  |
-| variables.rs:285:5:285:19 | ExprStmt | variables.rs:285:5:285:13 | PathExpr |  |
-| variables.rs:285:15:285:17 | a10 | variables.rs:285:5:285:18 | CallExpr |  |
-| variables.rs:286:5:286:13 | PathExpr | variables.rs:286:15:286:16 | b4 |  |
-| variables.rs:286:5:286:17 | CallExpr | variables.rs:287:5:287:18 | ExprStmt |  |
-| variables.rs:286:5:286:18 | ExprStmt | variables.rs:286:5:286:13 | PathExpr |  |
-| variables.rs:286:15:286:16 | b4 | variables.rs:286:5:286:17 | CallExpr |  |
-| variables.rs:287:5:287:13 | PathExpr | variables.rs:287:15:287:16 | c2 |  |
-| variables.rs:287:5:287:17 | CallExpr | variables.rs:289:5:297:5 | ExprStmt |  |
-| variables.rs:287:5:287:18 | ExprStmt | variables.rs:287:5:287:13 | PathExpr |  |
-| variables.rs:287:15:287:16 | c2 | variables.rs:287:5:287:17 | CallExpr |  |
-| variables.rs:289:5:297:5 | ExprStmt | variables.rs:289:12:289:12 | 4 |  |
-| variables.rs:289:5:297:5 | MatchExpr | variables.rs:299:5:299:19 | ExprStmt |  |
-| variables.rs:289:11:289:16 | TupleExpr | variables.rs:290:9:293:9 | TuplePat |  |
-| variables.rs:289:12:289:12 | 4 | variables.rs:289:15:289:15 | 5 |  |
-| variables.rs:289:15:289:15 | 5 | variables.rs:289:11:289:16 | TupleExpr |  |
-| variables.rs:290:9:293:9 | TuplePat | variables.rs:291:13:291:15 | a10 | match |
-| variables.rs:291:13:291:15 | a10 | variables.rs:292:13:292:14 | b4 | match |
-| variables.rs:292:13:292:14 | b4 | variables.rs:294:13:294:27 | ExprStmt | match |
-| variables.rs:293:14:296:9 | BlockExpr | variables.rs:289:5:297:5 | MatchExpr |  |
-| variables.rs:294:13:294:21 | PathExpr | variables.rs:294:23:294:25 | a10 |  |
-| variables.rs:294:13:294:26 | CallExpr | variables.rs:295:13:295:26 | ExprStmt |  |
-| variables.rs:294:13:294:27 | ExprStmt | variables.rs:294:13:294:21 | PathExpr |  |
-| variables.rs:294:23:294:25 | a10 | variables.rs:294:13:294:26 | CallExpr |  |
-| variables.rs:295:13:295:21 | PathExpr | variables.rs:295:23:295:24 | b4 |  |
-| variables.rs:295:13:295:25 | CallExpr | variables.rs:293:14:296:9 | BlockExpr |  |
-| variables.rs:295:13:295:26 | ExprStmt | variables.rs:295:13:295:21 | PathExpr |  |
-| variables.rs:295:23:295:24 | b4 | variables.rs:295:13:295:25 | CallExpr |  |
-| variables.rs:299:5:299:13 | PathExpr | variables.rs:299:15:299:17 | a10 |  |
-| variables.rs:299:5:299:18 | CallExpr | variables.rs:300:5:300:18 | ExprStmt |  |
-| variables.rs:299:5:299:19 | ExprStmt | variables.rs:299:5:299:13 | PathExpr |  |
-| variables.rs:299:15:299:17 | a10 | variables.rs:299:5:299:18 | CallExpr |  |
-| variables.rs:300:5:300:13 | PathExpr | variables.rs:300:15:300:16 | b4 |  |
-| variables.rs:300:5:300:17 | CallExpr | variables.rs:266:26:301:1 | BlockExpr |  |
-| variables.rs:300:5:300:18 | ExprStmt | variables.rs:300:5:300:13 | PathExpr |  |
-| variables.rs:300:15:300:16 | b4 | variables.rs:300:5:300:17 | CallExpr |  |
-| variables.rs:303:1:318:1 | enter closure_variable | variables.rs:304:5:306:10 | LetStmt |  |
-| variables.rs:303:1:318:1 | exit closure_variable (normal) | variables.rs:303:1:318:1 | exit closure_variable |  |
-| variables.rs:303:23:318:1 | BlockExpr | variables.rs:303:1:318:1 | exit closure_variable (normal) |  |
-| variables.rs:304:5:306:10 | LetStmt | variables.rs:305:9:306:9 | ClosureExpr |  |
-| variables.rs:304:9:304:23 | example_closure | variables.rs:307:5:308:27 | LetStmt | match |
-| variables.rs:305:9:306:9 | ClosureExpr | variables.rs:304:9:304:23 | example_closure |  |
-| variables.rs:305:9:306:9 | enter ClosureExpr | variables.rs:305:10:305:10 | x |  |
-| variables.rs:305:9:306:9 | exit ClosureExpr (normal) | variables.rs:305:9:306:9 | exit ClosureExpr |  |
-| variables.rs:305:10:305:10 | x | variables.rs:305:10:305:15 | Param | match |
-| variables.rs:305:10:305:15 | Param | variables.rs:306:9:306:9 | x |  |
-| variables.rs:306:9:306:9 | x | variables.rs:305:9:306:9 | exit ClosureExpr (normal) |  |
-| variables.rs:307:5:308:27 | LetStmt | variables.rs:308:9:308:23 | example_closure |  |
-| variables.rs:307:9:307:10 | n1 | variables.rs:309:5:309:18 | ExprStmt | match |
-| variables.rs:308:9:308:23 | example_closure | variables.rs:308:25:308:25 | 5 |  |
-| variables.rs:308:9:308:26 | CallExpr | variables.rs:307:9:307:10 | n1 |  |
-| variables.rs:308:25:308:25 | 5 | variables.rs:308:9:308:26 | CallExpr |  |
-| variables.rs:309:5:309:13 | PathExpr | variables.rs:309:15:309:16 | n1 |  |
-| variables.rs:309:5:309:17 | CallExpr | variables.rs:311:5:311:25 | ExprStmt |  |
-| variables.rs:309:5:309:18 | ExprStmt | variables.rs:309:5:309:13 | PathExpr |  |
-| variables.rs:309:15:309:16 | n1 | variables.rs:309:5:309:17 | CallExpr |  |
-| variables.rs:311:5:311:22 | PathExpr | variables.rs:311:5:311:24 | CallExpr |  |
-| variables.rs:311:5:311:24 | CallExpr | variables.rs:312:5:314:10 | LetStmt |  |
-| variables.rs:311:5:311:25 | ExprStmt | variables.rs:311:5:311:22 | PathExpr |  |
-| variables.rs:312:5:314:10 | LetStmt | variables.rs:313:9:314:9 | ClosureExpr |  |
-| variables.rs:312:9:312:26 | immutable_variable | variables.rs:315:5:316:30 | LetStmt | match |
-| variables.rs:313:9:314:9 | ClosureExpr | variables.rs:312:9:312:26 | immutable_variable |  |
-| variables.rs:313:9:314:9 | enter ClosureExpr | variables.rs:313:10:313:10 | x |  |
-| variables.rs:313:9:314:9 | exit ClosureExpr (normal) | variables.rs:313:9:314:9 | exit ClosureExpr |  |
-| variables.rs:313:10:313:10 | x | variables.rs:313:10:313:15 | Param | match |
-| variables.rs:313:10:313:15 | Param | variables.rs:314:9:314:9 | x |  |
-| variables.rs:314:9:314:9 | x | variables.rs:313:9:314:9 | exit ClosureExpr (normal) |  |
-| variables.rs:315:5:316:30 | LetStmt | variables.rs:316:9:316:26 | immutable_variable |  |
-| variables.rs:315:9:315:10 | n2 | variables.rs:317:5:317:18 | ExprStmt | match |
-| variables.rs:316:9:316:26 | immutable_variable | variables.rs:316:28:316:28 | 6 |  |
-| variables.rs:316:9:316:29 | CallExpr | variables.rs:315:9:315:10 | n2 |  |
-| variables.rs:316:28:316:28 | 6 | variables.rs:316:9:316:29 | CallExpr |  |
-| variables.rs:317:5:317:13 | PathExpr | variables.rs:317:15:317:16 | n2 |  |
-| variables.rs:317:5:317:17 | CallExpr | variables.rs:303:23:318:1 | BlockExpr |  |
-| variables.rs:317:5:317:18 | ExprStmt | variables.rs:317:5:317:13 | PathExpr |  |
-| variables.rs:317:15:317:16 | n2 | variables.rs:317:5:317:17 | CallExpr |  |
-| variables.rs:320:1:327:1 | enter for_variable | variables.rs:321:5:321:42 | LetStmt |  |
-| variables.rs:320:1:327:1 | exit for_variable (normal) | variables.rs:320:1:327:1 | exit for_variable |  |
-| variables.rs:320:19:327:1 | BlockExpr | variables.rs:320:1:327:1 | exit for_variable (normal) |  |
-| variables.rs:321:5:321:42 | LetStmt | variables.rs:321:15:321:22 | "apples" |  |
-| variables.rs:321:9:321:9 | v | variables.rs:324:12:324:12 | v | match |
-| variables.rs:321:13:321:41 | RefExpr | variables.rs:321:9:321:9 | v |  |
-| variables.rs:321:14:321:41 | ArrayExpr | variables.rs:321:13:321:41 | RefExpr |  |
-| variables.rs:321:15:321:22 | "apples" | variables.rs:321:25:321:30 | "cake" |  |
-| variables.rs:321:25:321:30 | "cake" | variables.rs:321:33:321:40 | "coffee" |  |
-| variables.rs:321:33:321:40 | "coffee" | variables.rs:321:14:321:41 | ArrayExpr |  |
-| variables.rs:323:5:326:5 | ForExpr | variables.rs:320:19:327:1 | BlockExpr |  |
-| variables.rs:323:9:323:12 | text | variables.rs:323:5:326:5 | ForExpr | no-match |
-| variables.rs:323:9:323:12 | text | variables.rs:325:9:325:24 | ExprStmt | match |
-| variables.rs:324:12:324:12 | v | variables.rs:323:9:323:12 | text |  |
-| variables.rs:324:14:326:5 | BlockExpr | variables.rs:323:9:323:12 | text |  |
-| variables.rs:325:9:325:17 | PathExpr | variables.rs:325:19:325:22 | text |  |
-| variables.rs:325:9:325:23 | CallExpr | variables.rs:324:14:326:5 | BlockExpr |  |
-| variables.rs:325:9:325:24 | ExprStmt | variables.rs:325:9:325:17 | PathExpr |  |
-| variables.rs:325:19:325:22 | text | variables.rs:325:9:325:23 | CallExpr |  |
-| variables.rs:329:1:335:1 | enter add_assign | variables.rs:330:5:330:18 | LetStmt |  |
-| variables.rs:329:1:335:1 | exit add_assign (normal) | variables.rs:329:1:335:1 | exit add_assign |  |
-| variables.rs:329:17:335:1 | BlockExpr | variables.rs:329:1:335:1 | exit add_assign (normal) |  |
-| variables.rs:330:5:330:18 | LetStmt | variables.rs:330:17:330:17 | 0 |  |
-| variables.rs:330:9:330:13 | a | variables.rs:331:5:331:11 | ExprStmt | match |
-| variables.rs:330:17:330:17 | 0 | variables.rs:330:9:330:13 | a |  |
-| variables.rs:331:5:331:5 | a | variables.rs:331:10:331:10 | 1 |  |
-| variables.rs:331:5:331:10 | ... += ... | variables.rs:332:5:332:17 | ExprStmt |  |
-| variables.rs:331:5:331:11 | ExprStmt | variables.rs:331:5:331:5 | a |  |
-| variables.rs:331:10:331:10 | 1 | variables.rs:331:5:331:10 | ... += ... |  |
-| variables.rs:332:5:332:13 | PathExpr | variables.rs:332:15:332:15 | a |  |
-| variables.rs:332:5:332:16 | CallExpr | variables.rs:333:5:333:28 | ExprStmt |  |
-| variables.rs:332:5:332:17 | ExprStmt | variables.rs:332:5:332:13 | PathExpr |  |
-| variables.rs:332:15:332:15 | a | variables.rs:332:5:332:16 | CallExpr |  |
-| variables.rs:333:5:333:27 | MethodCallExpr | variables.rs:334:5:334:17 | ExprStmt |  |
-| variables.rs:333:5:333:28 | ExprStmt | variables.rs:333:11:333:11 | a |  |
-| variables.rs:333:6:333:11 | RefExpr | variables.rs:333:25:333:26 | 10 |  |
-| variables.rs:333:11:333:11 | a | variables.rs:333:6:333:11 | RefExpr |  |
-| variables.rs:333:25:333:26 | 10 | variables.rs:333:5:333:27 | MethodCallExpr |  |
-| variables.rs:334:5:334:13 | PathExpr | variables.rs:334:15:334:15 | a |  |
-| variables.rs:334:5:334:16 | CallExpr | variables.rs:329:17:335:1 | BlockExpr |  |
-| variables.rs:334:5:334:17 | ExprStmt | variables.rs:334:5:334:13 | PathExpr |  |
-| variables.rs:334:15:334:15 | a | variables.rs:334:5:334:16 | CallExpr |  |
-| variables.rs:337:1:343:1 | enter mutate | variables.rs:338:5:338:18 | LetStmt |  |
-| variables.rs:337:1:343:1 | exit mutate (normal) | variables.rs:337:1:343:1 | exit mutate |  |
-| variables.rs:337:13:343:1 | BlockExpr | variables.rs:337:1:343:1 | exit mutate (normal) |  |
-| variables.rs:338:5:338:18 | LetStmt | variables.rs:338:17:338:17 | 1 |  |
-| variables.rs:338:9:338:13 | i | variables.rs:339:5:340:15 | LetStmt | match |
-| variables.rs:338:17:338:17 | 1 | variables.rs:338:9:338:13 | i |  |
-| variables.rs:339:5:340:15 | LetStmt | variables.rs:340:14:340:14 | i |  |
-| variables.rs:339:9:339:13 | ref_i | variables.rs:341:5:341:15 | ExprStmt | match |
-| variables.rs:340:9:340:14 | RefExpr | variables.rs:339:9:339:13 | ref_i |  |
-| variables.rs:340:14:340:14 | i | variables.rs:340:9:340:14 | RefExpr |  |
-| variables.rs:341:5:341:10 | * ... | variables.rs:341:14:341:14 | 2 |  |
-| variables.rs:341:5:341:14 | ... = ... | variables.rs:342:5:342:17 | ExprStmt |  |
-| variables.rs:341:5:341:15 | ExprStmt | variables.rs:341:6:341:10 | ref_i |  |
-| variables.rs:341:6:341:10 | ref_i | variables.rs:341:5:341:10 | * ... |  |
-| variables.rs:341:14:341:14 | 2 | variables.rs:341:5:341:14 | ... = ... |  |
-| variables.rs:342:5:342:13 | PathExpr | variables.rs:342:15:342:15 | i |  |
-| variables.rs:342:5:342:16 | CallExpr | variables.rs:337:13:343:1 | BlockExpr |  |
-| variables.rs:342:5:342:17 | ExprStmt | variables.rs:342:5:342:13 | PathExpr |  |
-| variables.rs:342:15:342:15 | i | variables.rs:342:5:342:16 | CallExpr |  |
-| variables.rs:345:1:350:1 | enter mutate_param | variables.rs:345:17:345:17 | x |  |
-| variables.rs:345:1:350:1 | exit mutate_param (normal) | variables.rs:345:1:350:1 | exit mutate_param |  |
-| variables.rs:345:17:345:17 | x | variables.rs:345:17:345:28 | Param | match |
-| variables.rs:345:17:345:28 | Param | variables.rs:346:5:348:11 | ExprStmt |  |
-| variables.rs:346:5:346:6 | * ... | variables.rs:347:10:347:10 | x |  |
-| variables.rs:346:5:348:10 | ... = ... | variables.rs:349:5:349:13 | ExprStmt |  |
-| variables.rs:346:5:348:11 | ExprStmt | variables.rs:346:6:346:6 | x |  |
-| variables.rs:346:6:346:6 | x | variables.rs:346:5:346:6 | * ... |  |
-| variables.rs:347:9:347:10 | * ... | variables.rs:348:10:348:10 | x |  |
-| variables.rs:347:9:348:10 | ... + ... | variables.rs:346:5:348:10 | ... = ... |  |
-| variables.rs:347:10:347:10 | x | variables.rs:347:9:347:10 | * ... |  |
-| variables.rs:348:9:348:10 | * ... | variables.rs:347:9:348:10 | ... + ... |  |
-| variables.rs:348:10:348:10 | x | variables.rs:348:9:348:10 | * ... |  |
-| variables.rs:349:5:349:12 | ReturnExpr | variables.rs:345:1:350:1 | exit mutate_param (normal) | return |
-| variables.rs:349:5:349:13 | ExprStmt | variables.rs:349:12:349:12 | x |  |
-| variables.rs:349:12:349:12 | x | variables.rs:349:5:349:12 | ReturnExpr |  |
-| variables.rs:352:1:358:1 | enter mutate_param2 | variables.rs:352:22:352:22 | x |  |
-| variables.rs:352:1:358:1 | exit mutate_param2 (normal) | variables.rs:352:1:358:1 | exit mutate_param2 |  |
-| variables.rs:352:22:352:22 | x | variables.rs:352:22:352:36 | Param | match |
-| variables.rs:352:22:352:36 | Param | variables.rs:352:39:352:39 | y |  |
-| variables.rs:352:39:352:39 | y | variables.rs:352:39:352:57 | Param | match |
-| variables.rs:352:39:352:57 | Param | variables.rs:353:5:355:11 | ExprStmt |  |
-| variables.rs:352:60:358:1 | BlockExpr | variables.rs:352:1:358:1 | exit mutate_param2 (normal) |  |
-| variables.rs:353:5:353:6 | * ... | variables.rs:354:10:354:10 | x |  |
-| variables.rs:353:5:355:10 | ... = ... | variables.rs:356:5:357:10 | ExprStmt |  |
-| variables.rs:353:5:355:11 | ExprStmt | variables.rs:353:6:353:6 | x |  |
-| variables.rs:353:6:353:6 | x | variables.rs:353:5:353:6 | * ... |  |
-| variables.rs:354:9:354:10 | * ... | variables.rs:355:10:355:10 | x |  |
-| variables.rs:354:9:355:10 | ... + ... | variables.rs:353:5:355:10 | ... = ... |  |
-| variables.rs:354:10:354:10 | x | variables.rs:354:9:354:10 | * ... |  |
-| variables.rs:355:9:355:10 | * ... | variables.rs:354:9:355:10 | ... + ... |  |
-| variables.rs:355:10:355:10 | x | variables.rs:355:9:355:10 | * ... |  |
-| variables.rs:356:5:356:6 | * ... | variables.rs:357:9:357:9 | x |  |
-| variables.rs:356:5:357:9 | ... = ... | variables.rs:352:60:358:1 | BlockExpr |  |
-| variables.rs:356:5:357:10 | ExprStmt | variables.rs:356:6:356:6 | y |  |
-| variables.rs:356:6:356:6 | y | variables.rs:356:5:356:6 | * ... |  |
-| variables.rs:357:9:357:9 | x | variables.rs:356:5:357:9 | ... = ... |  |
-| variables.rs:360:1:378:1 | enter mutate_arg | variables.rs:361:5:361:18 | LetStmt |  |
-| variables.rs:360:1:378:1 | exit mutate_arg (normal) | variables.rs:360:1:378:1 | exit mutate_arg |  |
-| variables.rs:360:17:378:1 | BlockExpr | variables.rs:360:1:378:1 | exit mutate_arg (normal) |  |
-| variables.rs:361:5:361:18 | LetStmt | variables.rs:361:17:361:17 | 2 |  |
-| variables.rs:361:9:361:13 | x | variables.rs:362:5:363:29 | LetStmt | match |
-| variables.rs:361:17:361:17 | 2 | variables.rs:361:9:361:13 | x |  |
-| variables.rs:362:5:363:29 | LetStmt | variables.rs:363:9:363:20 | PathExpr |  |
-| variables.rs:362:9:362:9 | y | variables.rs:364:5:364:12 | ExprStmt | match |
-| variables.rs:363:9:363:20 | PathExpr | variables.rs:363:27:363:27 | x |  |
-| variables.rs:363:9:363:28 | CallExpr | variables.rs:362:9:362:9 | y |  |
-| variables.rs:363:22:363:27 | RefExpr | variables.rs:363:9:363:28 | CallExpr |  |
-| variables.rs:363:27:363:27 | x | variables.rs:363:22:363:27 | RefExpr |  |
-| variables.rs:364:5:364:6 | * ... | variables.rs:364:10:364:11 | 10 |  |
-| variables.rs:364:5:364:11 | ... = ... | variables.rs:366:5:366:17 | ExprStmt |  |
-| variables.rs:364:5:364:12 | ExprStmt | variables.rs:364:6:364:6 | y |  |
-| variables.rs:364:6:364:6 | y | variables.rs:364:5:364:6 | * ... |  |
-| variables.rs:364:10:364:11 | 10 | variables.rs:364:5:364:11 | ... = ... |  |
-| variables.rs:366:5:366:13 | PathExpr | variables.rs:366:15:366:15 | x |  |
-| variables.rs:366:5:366:16 | CallExpr | variables.rs:368:5:368:18 | LetStmt |  |
-| variables.rs:366:5:366:17 | ExprStmt | variables.rs:366:5:366:13 | PathExpr |  |
-| variables.rs:366:15:366:15 | x | variables.rs:366:5:366:16 | CallExpr |  |
-| variables.rs:368:5:368:18 | LetStmt | variables.rs:368:17:368:17 | 4 |  |
-| variables.rs:368:9:368:13 | z | variables.rs:369:5:370:20 | LetStmt | match |
-| variables.rs:368:17:368:17 | 4 | variables.rs:368:9:368:13 | z |  |
-| variables.rs:369:5:370:20 | LetStmt | variables.rs:370:19:370:19 | x |  |
-| variables.rs:369:9:369:9 | w | variables.rs:371:5:374:6 | ExprStmt | match |
-| variables.rs:370:9:370:19 | RefExpr | variables.rs:369:9:369:9 | w |  |
-| variables.rs:370:14:370:19 | RefExpr | variables.rs:370:9:370:19 | RefExpr |  |
-| variables.rs:370:19:370:19 | x | variables.rs:370:14:370:19 | RefExpr |  |
-| variables.rs:371:5:371:17 | PathExpr | variables.rs:372:14:372:14 | z |  |
-| variables.rs:371:5:374:5 | CallExpr | variables.rs:375:5:375:13 | ExprStmt |  |
-| variables.rs:371:5:374:6 | ExprStmt | variables.rs:371:5:371:17 | PathExpr |  |
-| variables.rs:372:9:372:14 | RefExpr | variables.rs:373:9:373:9 | w |  |
-| variables.rs:372:14:372:14 | z | variables.rs:372:9:372:14 | RefExpr |  |
-| variables.rs:373:9:373:9 | w | variables.rs:371:5:374:5 | CallExpr |  |
-| variables.rs:375:5:375:7 | * ... | variables.rs:375:11:375:12 | 11 |  |
-| variables.rs:375:5:375:12 | ... = ... | variables.rs:377:5:377:17 | ExprStmt |  |
-| variables.rs:375:5:375:13 | ExprStmt | variables.rs:375:7:375:7 | w |  |
-| variables.rs:375:6:375:7 | * ... | variables.rs:375:5:375:7 | * ... |  |
-| variables.rs:375:7:375:7 | w | variables.rs:375:6:375:7 | * ... |  |
-| variables.rs:375:11:375:12 | 11 | variables.rs:375:5:375:12 | ... = ... |  |
-| variables.rs:377:5:377:13 | PathExpr | variables.rs:377:15:377:15 | z |  |
-| variables.rs:377:5:377:16 | CallExpr | variables.rs:360:17:378:1 | BlockExpr |  |
->>>>>>> ce53964e
 | variables.rs:377:5:377:17 | ExprStmt | variables.rs:377:5:377:13 | PathExpr |  |
 | variables.rs:377:15:377:15 | x | variables.rs:377:5:377:16 | CallExpr |  |
 | variables.rs:379:5:379:18 | LetStmt | variables.rs:379:17:379:17 | 4 |  |
@@ -1171,10 +939,10 @@
 | variables.rs:428:24:430:5 | enter ClosureExpr | variables.rs:429:9:429:24 | ExprStmt |  |
 | variables.rs:428:24:430:5 | exit ClosureExpr (normal) | variables.rs:428:24:430:5 | exit ClosureExpr |  |
 | variables.rs:428:27:430:5 | BlockExpr | variables.rs:428:24:430:5 | exit ClosureExpr (normal) |  |
-| variables.rs:429:9:429:9 | z | variables.rs:429:9:429:23 | MethodCallExpr |  |
+| variables.rs:429:9:429:9 | z | variables.rs:429:22:429:22 | 1 |  |
 | variables.rs:429:9:429:23 | MethodCallExpr | variables.rs:428:27:430:5 | BlockExpr |  |
-| variables.rs:429:9:429:24 | ExprStmt | variables.rs:429:22:429:22 | 1 |  |
-| variables.rs:429:22:429:22 | 1 | variables.rs:429:9:429:9 | z |  |
+| variables.rs:429:9:429:24 | ExprStmt | variables.rs:429:9:429:9 | z |  |
+| variables.rs:429:22:429:22 | 1 | variables.rs:429:9:429:23 | MethodCallExpr |  |
 | variables.rs:431:5:431:12 | closure3 | variables.rs:431:5:431:14 | CallExpr |  |
 | variables.rs:431:5:431:14 | CallExpr | variables.rs:432:5:432:17 | ExprStmt |  |
 | variables.rs:431:5:431:15 | ExprStmt | variables.rs:431:5:431:12 | closure3 |  |
