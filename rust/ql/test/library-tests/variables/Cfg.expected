--- conflicted
+++ resolved
@@ -4,30 +4,30 @@
 | variables.rs:3:14:3:14 | s | variables.rs:3:14:3:20 | ...: ... | match |
 | variables.rs:3:14:3:20 | ...: ... | variables.rs:4:5:4:22 | ExprStmt |  |
 | variables.rs:3:23:5:1 | { ... } | variables.rs:3:1:5:1 | exit fn print_str (normal) |  |
-| variables.rs:4:5:4:21 | $crate::io::_print | variables.rs:4:14:4:17 | "{}\\n" |  |
+| variables.rs:4:5:4:21 | ...::_print | variables.rs:4:14:4:17 | "{}\\n" |  |
 | variables.rs:4:5:4:21 | MacroExpr | variables.rs:3:23:5:1 | { ... } |  |
 | variables.rs:4:5:4:22 | ExprStmt | variables.rs:4:14:4:20 | MacroStmts |  |
 | variables.rs:4:14:4:17 | "{}\\n" | variables.rs:4:20:4:20 | s |  |
-| variables.rs:4:14:4:20 | $crate::io::_print(...) | variables.rs:4:14:4:20 | { ... } |  |
-| variables.rs:4:14:4:20 | ExprStmt | variables.rs:4:5:4:21 | $crate::io::_print |  |
+| variables.rs:4:14:4:20 | ...::_print(...) | variables.rs:4:14:4:20 | { ... } |  |
+| variables.rs:4:14:4:20 | ExprStmt | variables.rs:4:5:4:21 | ...::_print |  |
 | variables.rs:4:14:4:20 | FormatArgsExpr | variables.rs:4:14:4:20 | MacroExpr |  |
-| variables.rs:4:14:4:20 | MacroExpr | variables.rs:4:14:4:20 | $crate::io::_print(...) |  |
+| variables.rs:4:14:4:20 | MacroExpr | variables.rs:4:14:4:20 | ...::_print(...) |  |
 | variables.rs:4:14:4:20 | MacroStmts | variables.rs:4:14:4:20 | ExprStmt |  |
 | variables.rs:4:14:4:20 | { ... } | variables.rs:4:5:4:21 | MacroExpr |  |
 | variables.rs:4:20:4:20 | s | variables.rs:4:14:4:20 | FormatArgsExpr |  |
 | variables.rs:7:1:9:1 | enter fn print_i64 | variables.rs:7:14:7:14 | i |  |
 | variables.rs:7:1:9:1 | exit fn print_i64 (normal) | variables.rs:7:1:9:1 | exit fn print_i64 |  |
-| variables.rs:7:14:7:14 | i | variables.rs:7:14:7:19 | ...: i64 | match |
-| variables.rs:7:14:7:19 | ...: i64 | variables.rs:8:5:8:22 | ExprStmt |  |
+| variables.rs:7:14:7:14 | i | variables.rs:7:14:7:19 | ...: <i64> | match |
+| variables.rs:7:14:7:19 | ...: <i64> | variables.rs:8:5:8:22 | ExprStmt |  |
 | variables.rs:7:22:9:1 | { ... } | variables.rs:7:1:9:1 | exit fn print_i64 (normal) |  |
-| variables.rs:8:5:8:21 | $crate::io::_print | variables.rs:8:14:8:17 | "{}\\n" |  |
+| variables.rs:8:5:8:21 | ...::_print | variables.rs:8:14:8:17 | "{}\\n" |  |
 | variables.rs:8:5:8:21 | MacroExpr | variables.rs:7:22:9:1 | { ... } |  |
 | variables.rs:8:5:8:22 | ExprStmt | variables.rs:8:14:8:20 | MacroStmts |  |
 | variables.rs:8:14:8:17 | "{}\\n" | variables.rs:8:20:8:20 | i |  |
-| variables.rs:8:14:8:20 | $crate::io::_print(...) | variables.rs:8:14:8:20 | { ... } |  |
-| variables.rs:8:14:8:20 | ExprStmt | variables.rs:8:5:8:21 | $crate::io::_print |  |
+| variables.rs:8:14:8:20 | ...::_print(...) | variables.rs:8:14:8:20 | { ... } |  |
+| variables.rs:8:14:8:20 | ExprStmt | variables.rs:8:5:8:21 | ...::_print |  |
 | variables.rs:8:14:8:20 | FormatArgsExpr | variables.rs:8:14:8:20 | MacroExpr |  |
-| variables.rs:8:14:8:20 | MacroExpr | variables.rs:8:14:8:20 | $crate::io::_print(...) |  |
+| variables.rs:8:14:8:20 | MacroExpr | variables.rs:8:14:8:20 | ...::_print(...) |  |
 | variables.rs:8:14:8:20 | MacroStmts | variables.rs:8:14:8:20 | ExprStmt |  |
 | variables.rs:8:14:8:20 | { ... } | variables.rs:8:5:8:21 | MacroExpr |  |
 | variables.rs:8:20:8:20 | i | variables.rs:8:14:8:20 | FormatArgsExpr |  |
@@ -190,11 +190,11 @@
 | variables.rs:84:19:91:1 | { ... } | variables.rs:84:1:91:1 | exit fn let_pattern3 (normal) |  |
 | variables.rs:85:5:85:42 | let ... = ... | variables.rs:85:14:85:17 | Some |  |
 | variables.rs:85:9:85:10 | s1 | variables.rs:87:8:88:12 | let ... = s1 | match |
-| variables.rs:85:14:85:17 | Some | variables.rs:85:19:85:30 | String::from |  |
+| variables.rs:85:14:85:17 | Some | variables.rs:85:19:85:30 | ...::from |  |
 | variables.rs:85:14:85:41 | Some(...) | variables.rs:85:9:85:10 | s1 |  |
-| variables.rs:85:19:85:30 | String::from | variables.rs:85:32:85:39 | "Hello!" |  |
-| variables.rs:85:19:85:40 | String::from(...) | variables.rs:85:14:85:41 | Some(...) |  |
-| variables.rs:85:32:85:39 | "Hello!" | variables.rs:85:19:85:40 | String::from(...) |  |
+| variables.rs:85:19:85:30 | ...::from | variables.rs:85:32:85:39 | "Hello!" |  |
+| variables.rs:85:19:85:40 | ...::from(...) | variables.rs:85:14:85:41 | Some(...) |  |
+| variables.rs:85:32:85:39 | "Hello!" | variables.rs:85:19:85:40 | ...::from(...) |  |
 | variables.rs:87:5:90:5 | if ... {...} | variables.rs:84:19:91:1 | { ... } |  |
 | variables.rs:87:8:88:12 | let ... = s1 | variables.rs:88:11:88:12 | s1 |  |
 | variables.rs:87:12:87:23 | TupleStructPat | variables.rs:87:5:90:5 | if ... {...} | no-match |
@@ -206,21 +206,21 @@
 | variables.rs:89:9:89:21 | print_str(...) | variables.rs:88:14:90:5 | { ... } |  |
 | variables.rs:89:9:89:22 | ExprStmt | variables.rs:89:9:89:17 | print_str |  |
 | variables.rs:89:19:89:20 | s2 | variables.rs:89:9:89:21 | print_str(...) |  |
-| variables.rs:93:1:99:1 | enter fn let_pattern4 | variables.rs:94:5:97:10 | let ... = ... else { ... } |  |
+| variables.rs:93:1:99:1 | enter fn let_pattern4 | variables.rs:94:5:97:10 | let ... = ... else {...} |  |
 | variables.rs:93:1:99:1 | exit fn let_pattern4 (normal) | variables.rs:93:1:99:1 | exit fn let_pattern4 |  |
 | variables.rs:93:19:99:1 | { ... } | variables.rs:93:1:99:1 | exit fn let_pattern4 (normal) |  |
-| variables.rs:94:5:97:10 | let ... = ... else { ... } | variables.rs:94:34:94:37 | Some |  |
+| variables.rs:94:5:97:10 | let ... = ... else {...} | variables.rs:94:34:94:37 | Some |  |
 | variables.rs:94:9:94:16 | TupleStructPat | variables.rs:94:14:94:15 | x5 | match |
 | variables.rs:94:9:94:16 | TupleStructPat | variables.rs:96:13:96:19 | MacroStmts | no-match |
 | variables.rs:94:14:94:15 | x5 | variables.rs:98:5:98:18 | ExprStmt | match |
 | variables.rs:94:34:94:37 | Some | variables.rs:94:39:94:42 | "x5" |  |
 | variables.rs:94:34:94:43 | Some(...) | variables.rs:94:9:94:16 | TupleStructPat |  |
 | variables.rs:94:39:94:42 | "x5" | variables.rs:94:34:94:43 | Some(...) |  |
-| variables.rs:96:13:96:19 | "not yet implemented" | variables.rs:96:13:96:19 | $crate::panicking::panic(...) |  |
-| variables.rs:96:13:96:19 | $crate::panicking::panic | variables.rs:96:13:96:19 | "not yet implemented" |  |
-| variables.rs:96:13:96:19 | $crate::panicking::panic(...) | variables.rs:96:13:96:19 | MacroExpr |  |
+| variables.rs:96:13:96:19 | "not yet implemented" | variables.rs:96:13:96:19 | ...::panic(...) |  |
+| variables.rs:96:13:96:19 | ...::panic | variables.rs:96:13:96:19 | "not yet implemented" |  |
+| variables.rs:96:13:96:19 | ...::panic(...) | variables.rs:96:13:96:19 | MacroExpr |  |
 | variables.rs:96:13:96:19 | MacroExpr | variables.rs:95:14:97:9 | { ... } |  |
-| variables.rs:96:13:96:19 | MacroStmts | variables.rs:96:13:96:19 | $crate::panicking::panic |  |
+| variables.rs:96:13:96:19 | MacroStmts | variables.rs:96:13:96:19 | ...::panic |  |
 | variables.rs:98:5:98:13 | print_str | variables.rs:98:15:98:16 | x5 |  |
 | variables.rs:98:5:98:17 | print_str(...) | variables.rs:93:19:99:1 | { ... } |  |
 | variables.rs:98:5:98:18 | ExprStmt | variables.rs:98:5:98:13 | print_str |  |
@@ -230,11 +230,11 @@
 | variables.rs:101:19:108:1 | { ... } | variables.rs:101:1:108:1 | exit fn let_pattern5 (normal) |  |
 | variables.rs:102:5:102:42 | let ... = ... | variables.rs:102:14:102:17 | Some |  |
 | variables.rs:102:9:102:10 | s1 | variables.rs:104:11:105:12 | let ... = s1 | match |
-| variables.rs:102:14:102:17 | Some | variables.rs:102:19:102:30 | String::from |  |
+| variables.rs:102:14:102:17 | Some | variables.rs:102:19:102:30 | ...::from |  |
 | variables.rs:102:14:102:41 | Some(...) | variables.rs:102:9:102:10 | s1 |  |
-| variables.rs:102:19:102:30 | String::from | variables.rs:102:32:102:39 | "Hello!" |  |
-| variables.rs:102:19:102:40 | String::from(...) | variables.rs:102:14:102:41 | Some(...) |  |
-| variables.rs:102:32:102:39 | "Hello!" | variables.rs:102:19:102:40 | String::from(...) |  |
+| variables.rs:102:19:102:30 | ...::from | variables.rs:102:32:102:39 | "Hello!" |  |
+| variables.rs:102:19:102:40 | ...::from(...) | variables.rs:102:14:102:41 | Some(...) |  |
+| variables.rs:102:32:102:39 | "Hello!" | variables.rs:102:19:102:40 | ...::from(...) |  |
 | variables.rs:104:5:107:5 | while ... { ... } | variables.rs:101:19:108:1 | { ... } |  |
 | variables.rs:104:11:105:12 | let ... = s1 | variables.rs:105:11:105:12 | s1 |  |
 | variables.rs:104:15:104:26 | TupleStructPat | variables.rs:104:5:107:5 | while ... { ... } | no-match |
@@ -352,45 +352,45 @@
 | variables.rs:168:21:181:1 | { ... } | variables.rs:168:1:181:1 | exit fn match_pattern4 (normal) |  |
 | variables.rs:169:5:169:39 | let ... = ... | variables.rs:169:36:169:36 | 0 |  |
 | variables.rs:169:9:169:11 | msg | variables.rs:171:11:171:13 | msg | match |
-| variables.rs:169:15:169:38 | Message::Hello {...} | variables.rs:169:9:169:11 | msg |  |
-| variables.rs:169:36:169:36 | 0 | variables.rs:169:15:169:38 | Message::Hello {...} |  |
+| variables.rs:169:15:169:38 | ...::Hello {...} | variables.rs:169:9:169:11 | msg |  |
+| variables.rs:169:36:169:36 | 0 | variables.rs:169:15:169:38 | ...::Hello {...} |  |
 | variables.rs:171:5:180:5 | match msg { ... } | variables.rs:168:21:181:1 | { ... } |  |
-| variables.rs:171:11:171:13 | msg | variables.rs:172:9:174:9 | Message::Hello {...} |  |
-| variables.rs:172:9:174:9 | Message::Hello {...} | variables.rs:173:31:173:35 | RangePat | match |
-| variables.rs:172:9:174:9 | Message::Hello {...} | variables.rs:175:9:175:38 | Message::Hello {...} | no-match |
+| variables.rs:171:11:171:13 | msg | variables.rs:172:9:174:9 | ...::Hello {...} |  |
+| variables.rs:172:9:174:9 | ...::Hello {...} | variables.rs:173:31:173:35 | RangePat | match |
+| variables.rs:172:9:174:9 | ...::Hello {...} | variables.rs:175:9:175:38 | ...::Hello {...} | no-match |
 | variables.rs:173:17:173:35 | [match(true)] id_variable | variables.rs:174:14:174:22 | print_i64 | match |
 | variables.rs:173:31:173:31 | 3 | variables.rs:173:31:173:31 | 3 |  |
 | variables.rs:173:31:173:31 | 3 | variables.rs:173:35:173:35 | 7 | match |
-| variables.rs:173:31:173:31 | 3 | variables.rs:175:9:175:38 | Message::Hello {...} | no-match |
+| variables.rs:173:31:173:31 | 3 | variables.rs:175:9:175:38 | ...::Hello {...} | no-match |
 | variables.rs:173:31:173:35 | RangePat | variables.rs:173:31:173:31 | 3 | match |
-| variables.rs:173:31:173:35 | RangePat | variables.rs:175:9:175:38 | Message::Hello {...} | no-match |
+| variables.rs:173:31:173:35 | RangePat | variables.rs:175:9:175:38 | ...::Hello {...} | no-match |
 | variables.rs:173:35:173:35 | 7 | variables.rs:173:17:173:35 | [match(true)] id_variable | match |
 | variables.rs:173:35:173:35 | 7 | variables.rs:173:35:173:35 | 7 |  |
-| variables.rs:173:35:173:35 | 7 | variables.rs:175:9:175:38 | Message::Hello {...} | no-match |
+| variables.rs:173:35:173:35 | 7 | variables.rs:175:9:175:38 | ...::Hello {...} | no-match |
 | variables.rs:174:14:174:22 | print_i64 | variables.rs:174:24:174:34 | id_variable |  |
 | variables.rs:174:14:174:35 | print_i64(...) | variables.rs:171:5:180:5 | match msg { ... } |  |
 | variables.rs:174:24:174:34 | id_variable | variables.rs:174:14:174:35 | print_i64(...) |  |
-| variables.rs:175:9:175:38 | Message::Hello {...} | variables.rs:175:30:175:36 | RangePat | match |
-| variables.rs:175:9:175:38 | Message::Hello {...} | variables.rs:178:9:178:29 | Message::Hello {...} | no-match |
+| variables.rs:175:9:175:38 | ...::Hello {...} | variables.rs:175:30:175:36 | RangePat | match |
+| variables.rs:175:9:175:38 | ...::Hello {...} | variables.rs:178:9:178:29 | ...::Hello {...} | no-match |
 | variables.rs:175:30:175:31 | 10 | variables.rs:175:30:175:31 | 10 |  |
 | variables.rs:175:30:175:31 | 10 | variables.rs:175:35:175:36 | 12 | match |
-| variables.rs:175:30:175:31 | 10 | variables.rs:178:9:178:29 | Message::Hello {...} | no-match |
+| variables.rs:175:30:175:31 | 10 | variables.rs:178:9:178:29 | ...::Hello {...} | no-match |
 | variables.rs:175:30:175:36 | RangePat | variables.rs:175:30:175:31 | 10 | match |
-| variables.rs:175:30:175:36 | RangePat | variables.rs:178:9:178:29 | Message::Hello {...} | no-match |
+| variables.rs:175:30:175:36 | RangePat | variables.rs:178:9:178:29 | ...::Hello {...} | no-match |
 | variables.rs:175:35:175:36 | 12 | variables.rs:175:35:175:36 | 12 |  |
 | variables.rs:175:35:175:36 | 12 | variables.rs:176:22:176:51 | MacroStmts | match |
-| variables.rs:175:35:175:36 | 12 | variables.rs:178:9:178:29 | Message::Hello {...} | no-match |
+| variables.rs:175:35:175:36 | 12 | variables.rs:178:9:178:29 | ...::Hello {...} | no-match |
 | variables.rs:175:43:177:9 | { ... } | variables.rs:171:5:180:5 | match msg { ... } |  |
-| variables.rs:176:13:176:52 | $crate::io::_print | variables.rs:176:22:176:51 | "Found an id in another range\\n" |  |
+| variables.rs:176:13:176:52 | ...::_print | variables.rs:176:22:176:51 | "Found an id in another range\\... |  |
 | variables.rs:176:13:176:52 | MacroExpr | variables.rs:175:43:177:9 | { ... } |  |
-| variables.rs:176:22:176:51 | "Found an id in another range\\n" | variables.rs:176:22:176:51 | FormatArgsExpr |  |
-| variables.rs:176:22:176:51 | $crate::io::_print(...) | variables.rs:176:22:176:51 | { ... } |  |
-| variables.rs:176:22:176:51 | ExprStmt | variables.rs:176:13:176:52 | $crate::io::_print |  |
+| variables.rs:176:22:176:51 | "Found an id in another range\\... | variables.rs:176:22:176:51 | FormatArgsExpr |  |
+| variables.rs:176:22:176:51 | ...::_print(...) | variables.rs:176:22:176:51 | { ... } |  |
+| variables.rs:176:22:176:51 | ExprStmt | variables.rs:176:13:176:52 | ...::_print |  |
 | variables.rs:176:22:176:51 | FormatArgsExpr | variables.rs:176:22:176:51 | MacroExpr |  |
-| variables.rs:176:22:176:51 | MacroExpr | variables.rs:176:22:176:51 | $crate::io::_print(...) |  |
+| variables.rs:176:22:176:51 | MacroExpr | variables.rs:176:22:176:51 | ...::_print(...) |  |
 | variables.rs:176:22:176:51 | MacroStmts | variables.rs:176:22:176:51 | ExprStmt |  |
 | variables.rs:176:22:176:51 | { ... } | variables.rs:176:13:176:52 | MacroExpr |  |
-| variables.rs:178:9:178:29 | Message::Hello {...} | variables.rs:178:26:178:27 | id | match |
+| variables.rs:178:9:178:29 | ...::Hello {...} | variables.rs:178:26:178:27 | id | match |
 | variables.rs:178:26:178:27 | id | variables.rs:179:13:179:21 | print_i64 | match |
 | variables.rs:179:13:179:21 | print_i64 | variables.rs:179:23:179:24 | id |  |
 | variables.rs:179:13:179:25 | print_i64(...) | variables.rs:171:5:180:5 | match msg { ... } |  |
@@ -398,11 +398,11 @@
 | variables.rs:188:1:194:1 | enter fn match_pattern5 | variables.rs:189:5:189:34 | let ... = ... |  |
 | variables.rs:188:1:194:1 | exit fn match_pattern5 (normal) | variables.rs:188:1:194:1 | exit fn match_pattern5 |  |
 | variables.rs:188:21:194:1 | { ... } | variables.rs:188:1:194:1 | exit fn match_pattern5 (normal) |  |
-| variables.rs:189:5:189:34 | let ... = ... | variables.rs:189:18:189:29 | Either::Left |  |
+| variables.rs:189:5:189:34 | let ... = ... | variables.rs:189:18:189:29 | ...::Left |  |
 | variables.rs:189:9:189:14 | either | variables.rs:190:11:190:16 | either | match |
-| variables.rs:189:18:189:29 | Either::Left | variables.rs:189:31:189:32 | 32 |  |
-| variables.rs:189:18:189:33 | Either::Left(...) | variables.rs:189:9:189:14 | either |  |
-| variables.rs:189:31:189:32 | 32 | variables.rs:189:18:189:33 | Either::Left(...) |  |
+| variables.rs:189:18:189:29 | ...::Left | variables.rs:189:31:189:32 | 32 |  |
+| variables.rs:189:18:189:33 | ...::Left(...) | variables.rs:189:9:189:14 | either |  |
+| variables.rs:189:31:189:32 | 32 | variables.rs:189:18:189:33 | ...::Left(...) |  |
 | variables.rs:190:5:193:5 | match either { ... } | variables.rs:188:21:194:1 | { ... } |  |
 | variables.rs:190:11:190:16 | either | variables.rs:191:9:191:24 | TupleStructPat |  |
 | variables.rs:191:9:191:24 | TupleStructPat | variables.rs:191:22:191:23 | a3 | match |
@@ -417,11 +417,11 @@
 | variables.rs:202:1:216:1 | enter fn match_pattern6 | variables.rs:203:5:203:37 | let ... = ... |  |
 | variables.rs:202:1:216:1 | exit fn match_pattern6 (normal) | variables.rs:202:1:216:1 | exit fn match_pattern6 |  |
 | variables.rs:202:21:216:1 | { ... } | variables.rs:202:1:216:1 | exit fn match_pattern6 (normal) |  |
-| variables.rs:203:5:203:37 | let ... = ... | variables.rs:203:14:203:32 | ThreeValued::Second |  |
+| variables.rs:203:5:203:37 | let ... = ... | variables.rs:203:14:203:32 | ...::Second |  |
 | variables.rs:203:9:203:10 | tv | variables.rs:204:5:207:5 | ExprStmt | match |
-| variables.rs:203:14:203:32 | ThreeValued::Second | variables.rs:203:34:203:35 | 62 |  |
-| variables.rs:203:14:203:36 | ThreeValued::Second(...) | variables.rs:203:9:203:10 | tv |  |
-| variables.rs:203:34:203:35 | 62 | variables.rs:203:14:203:36 | ThreeValued::Second(...) |  |
+| variables.rs:203:14:203:32 | ...::Second | variables.rs:203:34:203:35 | 62 |  |
+| variables.rs:203:14:203:36 | ...::Second(...) | variables.rs:203:9:203:10 | tv |  |
+| variables.rs:203:34:203:35 | 62 | variables.rs:203:14:203:36 | ...::Second(...) |  |
 | variables.rs:204:5:207:5 | ExprStmt | variables.rs:204:11:204:12 | tv |  |
 | variables.rs:204:5:207:5 | match tv { ... } | variables.rs:208:5:211:5 | ExprStmt |  |
 | variables.rs:204:11:204:12 | tv | variables.rs:205:9:205:30 | TupleStructPat |  |
@@ -472,11 +472,11 @@
 | variables.rs:218:1:226:1 | enter fn match_pattern7 | variables.rs:219:5:219:34 | let ... = ... |  |
 | variables.rs:218:1:226:1 | exit fn match_pattern7 (normal) | variables.rs:218:1:226:1 | exit fn match_pattern7 |  |
 | variables.rs:218:21:226:1 | { ... } | variables.rs:218:1:226:1 | exit fn match_pattern7 (normal) |  |
-| variables.rs:219:5:219:34 | let ... = ... | variables.rs:219:18:219:29 | Either::Left |  |
+| variables.rs:219:5:219:34 | let ... = ... | variables.rs:219:18:219:29 | ...::Left |  |
 | variables.rs:219:9:219:14 | either | variables.rs:220:11:220:16 | either | match |
-| variables.rs:219:18:219:29 | Either::Left | variables.rs:219:31:219:32 | 32 |  |
-| variables.rs:219:18:219:33 | Either::Left(...) | variables.rs:219:9:219:14 | either |  |
-| variables.rs:219:31:219:32 | 32 | variables.rs:219:18:219:33 | Either::Left(...) |  |
+| variables.rs:219:18:219:29 | ...::Left | variables.rs:219:31:219:32 | 32 |  |
+| variables.rs:219:18:219:33 | ...::Left(...) | variables.rs:219:9:219:14 | either |  |
+| variables.rs:219:31:219:32 | 32 | variables.rs:219:18:219:33 | ...::Left(...) |  |
 | variables.rs:220:5:225:5 | match either { ... } | variables.rs:218:21:226:1 | { ... } |  |
 | variables.rs:220:11:220:16 | either | variables.rs:221:9:221:24 | TupleStructPat |  |
 | variables.rs:221:9:221:24 | TupleStructPat | variables.rs:221:22:221:23 | a7 | match |
@@ -499,11 +499,11 @@
 | variables.rs:228:1:243:1 | enter fn match_pattern8 | variables.rs:229:5:229:34 | let ... = ... |  |
 | variables.rs:228:1:243:1 | exit fn match_pattern8 (normal) | variables.rs:228:1:243:1 | exit fn match_pattern8 |  |
 | variables.rs:228:21:243:1 | { ... } | variables.rs:228:1:243:1 | exit fn match_pattern8 (normal) |  |
-| variables.rs:229:5:229:34 | let ... = ... | variables.rs:229:18:229:29 | Either::Left |  |
+| variables.rs:229:5:229:34 | let ... = ... | variables.rs:229:18:229:29 | ...::Left |  |
 | variables.rs:229:9:229:14 | either | variables.rs:231:11:231:16 | either | match |
-| variables.rs:229:18:229:29 | Either::Left | variables.rs:229:31:229:32 | 32 |  |
-| variables.rs:229:18:229:33 | Either::Left(...) | variables.rs:229:9:229:14 | either |  |
-| variables.rs:229:31:229:32 | 32 | variables.rs:229:18:229:33 | Either::Left(...) |  |
+| variables.rs:229:18:229:29 | ...::Left | variables.rs:229:31:229:32 | 32 |  |
+| variables.rs:229:18:229:33 | ...::Left(...) | variables.rs:229:9:229:14 | either |  |
+| variables.rs:229:31:229:32 | 32 | variables.rs:229:18:229:33 | ...::Left(...) |  |
 | variables.rs:231:5:242:5 | match either { ... } | variables.rs:228:21:243:1 | { ... } |  |
 | variables.rs:231:11:231:16 | either | variables.rs:233:14:233:30 | TupleStructPat |  |
 | variables.rs:232:9:233:52 | [match(true)] e | variables.rs:235:13:235:27 | ExprStmt | match |
@@ -537,11 +537,11 @@
 | variables.rs:252:1:258:1 | enter fn match_pattern9 | variables.rs:253:5:253:36 | let ... = ... |  |
 | variables.rs:252:1:258:1 | exit fn match_pattern9 (normal) | variables.rs:252:1:258:1 | exit fn match_pattern9 |  |
 | variables.rs:252:21:258:1 | { ... } | variables.rs:252:1:258:1 | exit fn match_pattern9 (normal) |  |
-| variables.rs:253:5:253:36 | let ... = ... | variables.rs:253:14:253:31 | FourValued::Second |  |
+| variables.rs:253:5:253:36 | let ... = ... | variables.rs:253:14:253:31 | ...::Second |  |
 | variables.rs:253:9:253:10 | fv | variables.rs:254:11:254:12 | fv | match |
-| variables.rs:253:14:253:31 | FourValued::Second | variables.rs:253:33:253:34 | 62 |  |
-| variables.rs:253:14:253:35 | FourValued::Second(...) | variables.rs:253:9:253:10 | fv |  |
-| variables.rs:253:33:253:34 | 62 | variables.rs:253:14:253:35 | FourValued::Second(...) |  |
+| variables.rs:253:14:253:31 | ...::Second | variables.rs:253:33:253:34 | 62 |  |
+| variables.rs:253:14:253:35 | ...::Second(...) | variables.rs:253:9:253:10 | fv |  |
+| variables.rs:253:33:253:34 | 62 | variables.rs:253:14:253:35 | ...::Second(...) |  |
 | variables.rs:254:5:257:5 | match fv { ... } | variables.rs:252:21:258:1 | { ... } |  |
 | variables.rs:254:11:254:12 | fv | variables.rs:255:9:255:30 | TupleStructPat |  |
 | variables.rs:255:9:255:30 | TupleStructPat | variables.rs:255:27:255:29 | a13 | match |
@@ -584,10 +584,10 @@
 | variables.rs:268:15:268:16 | c1 | variables.rs:268:5:268:17 | print_str(...) |  |
 | variables.rs:271:1:275:1 | enter fn param_pattern2 | variables.rs:272:6:272:21 | TupleStructPat |  |
 | variables.rs:271:1:275:1 | exit fn param_pattern2 (normal) | variables.rs:271:1:275:1 | exit fn param_pattern2 |  |
-| variables.rs:272:5:272:50 | ...: Either | variables.rs:274:5:274:18 | ExprStmt |  |
+| variables.rs:272:5:272:50 | ...: <Either> | variables.rs:274:5:274:18 | ExprStmt |  |
 | variables.rs:272:6:272:21 | TupleStructPat | variables.rs:272:19:272:20 | a9 | match |
 | variables.rs:272:6:272:21 | TupleStructPat | variables.rs:272:25:272:41 | TupleStructPat | no-match |
-| variables.rs:272:6:272:41 | [match(true)] ... \| ... | variables.rs:272:5:272:50 | ...: Either | match |
+| variables.rs:272:6:272:41 | [match(true)] ... \| ... | variables.rs:272:5:272:50 | ...: <Either> | match |
 | variables.rs:272:19:272:20 | a9 | variables.rs:272:6:272:41 | [match(true)] ... \| ... | match |
 | variables.rs:272:25:272:41 | TupleStructPat | variables.rs:272:39:272:40 | a9 | match |
 | variables.rs:272:39:272:40 | a9 | variables.rs:272:6:272:41 | [match(true)] ... \| ... | match |
@@ -675,8 +675,8 @@
 | variables.rs:316:9:317:9 | \|...\| x | variables.rs:315:9:315:23 | example_closure |  |
 | variables.rs:316:9:317:9 | enter \|...\| x | variables.rs:316:10:316:10 | x |  |
 | variables.rs:316:9:317:9 | exit \|...\| x (normal) | variables.rs:316:9:317:9 | exit \|...\| x |  |
-| variables.rs:316:10:316:10 | x | variables.rs:316:10:316:15 | ...: i64 | match |
-| variables.rs:316:10:316:15 | ...: i64 | variables.rs:317:9:317:9 | x |  |
+| variables.rs:316:10:316:10 | x | variables.rs:316:10:316:15 | ...: <i64> | match |
+| variables.rs:316:10:316:15 | ...: <i64> | variables.rs:317:9:317:9 | x |  |
 | variables.rs:317:9:317:9 | x | variables.rs:316:9:317:9 | exit \|...\| x (normal) |  |
 | variables.rs:318:5:319:27 | let ... = ... | variables.rs:319:9:319:23 | example_closure |  |
 | variables.rs:318:9:318:10 | n1 | variables.rs:320:5:320:18 | ExprStmt | match |
@@ -695,8 +695,8 @@
 | variables.rs:324:9:325:9 | \|...\| x | variables.rs:323:9:323:26 | immutable_variable |  |
 | variables.rs:324:9:325:9 | enter \|...\| x | variables.rs:324:10:324:10 | x |  |
 | variables.rs:324:9:325:9 | exit \|...\| x (normal) | variables.rs:324:9:325:9 | exit \|...\| x |  |
-| variables.rs:324:10:324:10 | x | variables.rs:324:10:324:15 | ...: i64 | match |
-| variables.rs:324:10:324:15 | ...: i64 | variables.rs:325:9:325:9 | x |  |
+| variables.rs:324:10:324:10 | x | variables.rs:324:10:324:15 | ...: <i64> | match |
+| variables.rs:324:10:324:15 | ...: <i64> | variables.rs:325:9:325:9 | x |  |
 | variables.rs:325:9:325:9 | x | variables.rs:324:9:325:9 | exit \|...\| x (normal) |  |
 | variables.rs:326:5:327:30 | let ... = ... | variables.rs:327:9:327:26 | immutable_variable |  |
 | variables.rs:326:9:326:10 | n2 | variables.rs:328:5:328:18 | ExprStmt | match |
@@ -979,8 +979,8 @@
 | variables.rs:442:15:442:15 | i | variables.rs:442:5:442:16 | print_i64(...) |  |
 | variables.rs:445:1:459:1 | enter fn phi | variables.rs:445:8:445:8 | b |  |
 | variables.rs:445:1:459:1 | exit fn phi (normal) | variables.rs:445:1:459:1 | exit fn phi |  |
-| variables.rs:445:8:445:8 | b | variables.rs:445:8:445:15 | ...: bool | match |
-| variables.rs:445:8:445:15 | ...: bool | variables.rs:446:5:446:18 | let ... = 1 |  |
+| variables.rs:445:8:445:8 | b | variables.rs:445:8:445:15 | ...: <bool> | match |
+| variables.rs:445:8:445:15 | ...: <bool> | variables.rs:446:5:446:18 | let ... = 1 |  |
 | variables.rs:445:18:459:1 | { ... } | variables.rs:445:1:459:1 | exit fn phi (normal) |  |
 | variables.rs:446:5:446:18 | let ... = 1 | variables.rs:446:17:446:17 | 1 |  |
 | variables.rs:446:9:446:13 | x | variables.rs:447:5:447:17 | ExprStmt | match |
@@ -1035,10 +1035,10 @@
 | variables.rs:458:15:458:15 | x | variables.rs:458:5:458:16 | print_i64(...) |  |
 | variables.rs:461:1:474:1 | enter fn phi_read | variables.rs:461:13:461:14 | b1 |  |
 | variables.rs:461:1:474:1 | exit fn phi_read (normal) | variables.rs:461:1:474:1 | exit fn phi_read |  |
-| variables.rs:461:13:461:14 | b1 | variables.rs:461:13:461:21 | ...: bool | match |
-| variables.rs:461:13:461:21 | ...: bool | variables.rs:461:24:461:25 | b2 |  |
-| variables.rs:461:24:461:25 | b2 | variables.rs:461:24:461:32 | ...: bool | match |
-| variables.rs:461:24:461:32 | ...: bool | variables.rs:462:5:462:14 | let ... = 1 |  |
+| variables.rs:461:13:461:14 | b1 | variables.rs:461:13:461:21 | ...: <bool> | match |
+| variables.rs:461:13:461:21 | ...: <bool> | variables.rs:461:24:461:25 | b2 |  |
+| variables.rs:461:24:461:25 | b2 | variables.rs:461:24:461:32 | ...: <bool> | match |
+| variables.rs:461:24:461:32 | ...: <bool> | variables.rs:462:5:462:14 | let ... = 1 |  |
 | variables.rs:461:35:474:1 | { ... } | variables.rs:461:1:474:1 | exit fn phi_read (normal) |  |
 | variables.rs:462:5:462:14 | let ... = 1 | variables.rs:462:13:462:13 | 1 |  |
 | variables.rs:462:9:462:9 | x | variables.rs:463:5:467:5 | ExprStmt | match |
@@ -1069,19 +1069,12 @@
 | variables.rs:472:9:472:17 | print_i64 | variables.rs:472:19:472:19 | x |  |
 | variables.rs:472:9:472:20 | print_i64(...) | variables.rs:471:12:473:5 | { ... } |  |
 | variables.rs:472:9:472:21 | ExprStmt | variables.rs:472:9:472:17 | print_i64 |  |
-<<<<<<< HEAD
 | variables.rs:472:19:472:19 | x | variables.rs:472:9:472:20 | print_i64(...) |  |
-| variables.rs:482:5:484:5 | enter fn my_get | variables.rs:483:9:483:24 | ExprStmt |  |
+| variables.rs:482:5:484:5 | enter fn my_get | variables.rs:482:20:482:23 | self |  |
 | variables.rs:482:5:484:5 | exit fn my_get (normal) | variables.rs:482:5:484:5 | exit fn my_get |  |
-| variables.rs:483:9:483:23 | return ... | variables.rs:482:5:484:5 | exit fn my_get (normal) | return |
-=======
-| variables.rs:472:19:472:19 | x | variables.rs:472:9:472:20 | CallExpr |  |
-| variables.rs:482:5:484:5 | enter my_get | variables.rs:482:20:482:23 | self |  |
-| variables.rs:482:5:484:5 | exit my_get (normal) | variables.rs:482:5:484:5 | exit my_get |  |
 | variables.rs:482:15:482:23 | SelfParam | variables.rs:483:9:483:24 | ExprStmt |  |
 | variables.rs:482:20:482:23 | self | variables.rs:482:15:482:23 | SelfParam |  |
-| variables.rs:483:9:483:23 | ReturnExpr | variables.rs:482:5:484:5 | exit my_get (normal) | return |
->>>>>>> 295626d5
+| variables.rs:483:9:483:23 | return ... | variables.rs:482:5:484:5 | exit fn my_get (normal) | return |
 | variables.rs:483:9:483:24 | ExprStmt | variables.rs:483:16:483:19 | self |  |
 | variables.rs:483:16:483:19 | self | variables.rs:483:16:483:23 | self.val |  |
 | variables.rs:483:16:483:23 | self.val | variables.rs:483:9:483:23 | return ... |  |
@@ -1138,21 +1131,13 @@
 | variables.rs:502:5:502:17 | print_i64_ref | variables.rs:502:20:502:20 | z |  |
 | variables.rs:502:5:502:21 | print_i64_ref(...) | variables.rs:496:14:503:1 | { ... } |  |
 | variables.rs:502:5:502:22 | ExprStmt | variables.rs:502:5:502:17 | print_i64_ref |  |
-<<<<<<< HEAD
 | variables.rs:502:19:502:20 | &z | variables.rs:502:5:502:21 | print_i64_ref(...) |  |
 | variables.rs:502:20:502:20 | z | variables.rs:502:19:502:20 | &z |  |
-| variables.rs:510:3:512:3 | enter fn bar | variables.rs:511:5:511:32 | ExprStmt |  |
+| variables.rs:510:3:512:3 | enter fn bar | variables.rs:510:15:510:18 | self |  |
 | variables.rs:510:3:512:3 | exit fn bar (normal) | variables.rs:510:3:512:3 | exit fn bar |  |
-| variables.rs:510:21:512:3 | { ... } | variables.rs:510:3:512:3 | exit fn bar (normal) |  |
-=======
-| variables.rs:502:19:502:20 | RefExpr | variables.rs:502:5:502:21 | CallExpr |  |
-| variables.rs:502:20:502:20 | z | variables.rs:502:19:502:20 | RefExpr |  |
-| variables.rs:510:3:512:3 | enter bar | variables.rs:510:15:510:18 | self |  |
-| variables.rs:510:3:512:3 | exit bar (normal) | variables.rs:510:3:512:3 | exit bar |  |
 | variables.rs:510:10:510:18 | SelfParam | variables.rs:511:5:511:32 | ExprStmt |  |
 | variables.rs:510:15:510:18 | self | variables.rs:510:10:510:18 | SelfParam |  |
-| variables.rs:510:21:512:3 | BlockExpr | variables.rs:510:3:512:3 | exit bar (normal) |  |
->>>>>>> 295626d5
+| variables.rs:510:21:512:3 | { ... } | variables.rs:510:3:512:3 | exit fn bar (normal) |  |
 | variables.rs:511:5:511:9 | * ... | variables.rs:511:29:511:29 | 3 |  |
 | variables.rs:511:5:511:31 | ... = ... | variables.rs:510:21:512:3 | { ... } |  |
 | variables.rs:511:5:511:32 | ExprStmt | variables.rs:511:6:511:9 | self |  |
@@ -1238,12 +1223,12 @@
 | variables.rs:541:25:541:34 | TupleExpr | variables.rs:541:5:541:35 | param_pattern1(...) |  |
 | variables.rs:541:26:541:28 | "b" | variables.rs:541:31:541:33 | "c" |  |
 | variables.rs:541:31:541:33 | "c" | variables.rs:541:25:541:34 | TupleExpr |  |
-| variables.rs:542:5:542:18 | param_pattern2 | variables.rs:542:20:542:31 | Either::Left |  |
+| variables.rs:542:5:542:18 | param_pattern2 | variables.rs:542:20:542:31 | ...::Left |  |
 | variables.rs:542:5:542:36 | param_pattern2(...) | variables.rs:543:5:543:26 | ExprStmt |  |
 | variables.rs:542:5:542:37 | ExprStmt | variables.rs:542:5:542:18 | param_pattern2 |  |
-| variables.rs:542:20:542:31 | Either::Left | variables.rs:542:33:542:34 | 45 |  |
-| variables.rs:542:20:542:35 | Either::Left(...) | variables.rs:542:5:542:36 | param_pattern2(...) |  |
-| variables.rs:542:33:542:34 | 45 | variables.rs:542:20:542:35 | Either::Left(...) |  |
+| variables.rs:542:20:542:31 | ...::Left | variables.rs:542:33:542:34 | 45 |  |
+| variables.rs:542:20:542:35 | ...::Left(...) | variables.rs:542:5:542:36 | param_pattern2(...) |  |
+| variables.rs:542:33:542:34 | 45 | variables.rs:542:20:542:35 | ...::Left(...) |  |
 | variables.rs:543:5:543:23 | destruct_assignment | variables.rs:543:5:543:25 | destruct_assignment(...) |  |
 | variables.rs:543:5:543:25 | destruct_assignment(...) | variables.rs:544:5:544:23 | ExprStmt |  |
 | variables.rs:543:5:543:26 | ExprStmt | variables.rs:543:5:543:23 | destruct_assignment |  |
