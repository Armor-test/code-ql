--- conflicted
+++ resolved
@@ -5,36 +5,6 @@
 | main.rs:31:13:31:21 | source(...) | main.rs:36:10:36:10 | b | provenance |  |
 | main.rs:45:15:45:23 | source(...) | main.rs:47:10:47:10 | b | provenance |  |
 | main.rs:53:9:53:17 | source(...) | main.rs:54:10:54:10 | i | provenance |  |
-<<<<<<< HEAD
-| main.rs:117:14:117:29 | Some(...) [Some] | main.rs:120:9:120:15 | TupleStructPat [Some] | provenance |  |
-| main.rs:117:19:117:28 | source(...) | main.rs:117:14:117:29 | Some(...) [Some] | provenance |  |
-| main.rs:120:9:120:15 | TupleStructPat [Some] | main.rs:120:14:120:14 | n | provenance |  |
-| main.rs:120:14:120:14 | n | main.rs:120:25:120:25 | n | provenance |  |
-| main.rs:135:14:135:39 | ...::A(...) [A] | main.rs:138:9:138:25 | TupleStructPat [A] | provenance |  |
-| main.rs:135:14:135:39 | ...::A(...) [A] | main.rs:142:10:142:26 | TupleStructPat [A] | provenance |  |
-| main.rs:135:29:135:38 | source(...) | main.rs:135:14:135:39 | ...::A(...) [A] | provenance |  |
-| main.rs:138:9:138:25 | TupleStructPat [A] | main.rs:138:24:138:24 | n | provenance |  |
-| main.rs:138:24:138:24 | n | main.rs:138:35:138:35 | n | provenance |  |
-| main.rs:142:10:142:26 | TupleStructPat [A] | main.rs:142:25:142:25 | n | provenance |  |
-| main.rs:142:25:142:25 | n | main.rs:142:57:142:57 | n | provenance |  |
-| main.rs:174:14:176:5 | ...::C {...} [C] | main.rs:179:9:179:38 | ...::C {...} [C] | provenance |  |
-| main.rs:174:14:176:5 | ...::C {...} [C] | main.rs:183:10:183:39 | ...::C {...} [C] | provenance |  |
-| main.rs:175:18:175:27 | source(...) | main.rs:174:14:176:5 | ...::C {...} [C] | provenance |  |
-| main.rs:179:9:179:38 | ...::C {...} [C] | main.rs:179:36:179:36 | n | provenance |  |
-| main.rs:179:36:179:36 | n | main.rs:179:48:179:48 | n | provenance |  |
-| main.rs:183:10:183:39 | ...::C {...} [C] | main.rs:183:37:183:37 | n | provenance |  |
-| main.rs:183:37:183:37 | n | main.rs:183:83:183:83 | n | provenance |  |
-| main.rs:240:20:240:52 | if cond {...} else {...} | main.rs:241:10:241:16 | f(...) | provenance |  |
-| main.rs:240:30:240:39 | source(...) | main.rs:240:20:240:52 | if cond {...} else {...} | provenance |  |
-| main.rs:245:20:245:23 | ... | main.rs:247:18:247:21 | data | provenance |  |
-| main.rs:251:13:251:22 | source(...) | main.rs:252:13:252:13 | a | provenance |  |
-| main.rs:252:13:252:13 | a | main.rs:245:20:245:23 | ... | provenance |  |
-| main.rs:256:20:256:23 | ... | main.rs:257:9:261:9 | if cond {...} else {...} | provenance |  |
-| main.rs:262:13:262:22 | source(...) | main.rs:263:21:263:21 | a | provenance |  |
-| main.rs:263:13:263:22 | f(...) | main.rs:264:10:264:10 | b | provenance |  |
-| main.rs:263:21:263:21 | a | main.rs:256:20:256:23 | ... | provenance |  |
-| main.rs:263:21:263:21 | a | main.rs:263:13:263:22 | f(...) | provenance |  |
-=======
 | main.rs:94:13:94:26 | TupleExpr [tuple.0] | main.rs:95:10:95:10 | a [tuple.0] | provenance |  |
 | main.rs:94:14:94:22 | source(...) | main.rs:94:13:94:26 | TupleExpr [tuple.0] | provenance |  |
 | main.rs:95:10:95:10 | a [tuple.0] | main.rs:95:10:95:12 | a.0 | provenance |  |
@@ -73,7 +43,16 @@
 | main.rs:276:36:276:36 | n | main.rs:276:48:276:48 | n | provenance |  |
 | main.rs:280:9:280:38 | ...::C {...} [C] | main.rs:280:36:280:36 | n | provenance |  |
 | main.rs:280:36:280:36 | n | main.rs:280:81:280:81 | n | provenance |  |
->>>>>>> 1e1674a0
+| main.rs:312:20:312:52 | if cond {...} else {...} | main.rs:313:10:313:16 | f(...) | provenance |  |
+| main.rs:312:30:312:39 | source(...) | main.rs:312:20:312:52 | if cond {...} else {...} | provenance |  |
+| main.rs:317:20:317:23 | ... | main.rs:319:18:319:21 | data | provenance |  |
+| main.rs:323:13:323:22 | source(...) | main.rs:324:13:324:13 | a | provenance |  |
+| main.rs:324:13:324:13 | a | main.rs:317:20:317:23 | ... | provenance |  |
+| main.rs:328:20:328:23 | ... | main.rs:329:9:333:9 | if cond {...} else {...} | provenance |  |
+| main.rs:334:13:334:22 | source(...) | main.rs:335:21:335:21 | a | provenance |  |
+| main.rs:335:13:335:22 | f(...) | main.rs:336:10:336:10 | b | provenance |  |
+| main.rs:335:21:335:21 | a | main.rs:328:20:328:23 | ... | provenance |  |
+| main.rs:335:21:335:21 | a | main.rs:335:13:335:22 | f(...) | provenance |  |
 nodes
 | main.rs:15:10:15:18 | source(...) | semmle.label | source(...) |
 | main.rs:19:13:19:21 | source(...) | semmle.label | source(...) |
@@ -86,42 +65,6 @@
 | main.rs:47:10:47:10 | b | semmle.label | b |
 | main.rs:53:9:53:17 | source(...) | semmle.label | source(...) |
 | main.rs:54:10:54:10 | i | semmle.label | i |
-<<<<<<< HEAD
-| main.rs:117:14:117:29 | Some(...) [Some] | semmle.label | Some(...) [Some] |
-| main.rs:117:19:117:28 | source(...) | semmle.label | source(...) |
-| main.rs:120:9:120:15 | TupleStructPat [Some] | semmle.label | TupleStructPat [Some] |
-| main.rs:120:14:120:14 | n | semmle.label | n |
-| main.rs:120:25:120:25 | n | semmle.label | n |
-| main.rs:135:14:135:39 | ...::A(...) [A] | semmle.label | ...::A(...) [A] |
-| main.rs:135:29:135:38 | source(...) | semmle.label | source(...) |
-| main.rs:138:9:138:25 | TupleStructPat [A] | semmle.label | TupleStructPat [A] |
-| main.rs:138:24:138:24 | n | semmle.label | n |
-| main.rs:138:35:138:35 | n | semmle.label | n |
-| main.rs:142:10:142:26 | TupleStructPat [A] | semmle.label | TupleStructPat [A] |
-| main.rs:142:25:142:25 | n | semmle.label | n |
-| main.rs:142:57:142:57 | n | semmle.label | n |
-| main.rs:174:14:176:5 | ...::C {...} [C] | semmle.label | ...::C {...} [C] |
-| main.rs:175:18:175:27 | source(...) | semmle.label | source(...) |
-| main.rs:179:9:179:38 | ...::C {...} [C] | semmle.label | ...::C {...} [C] |
-| main.rs:179:36:179:36 | n | semmle.label | n |
-| main.rs:179:48:179:48 | n | semmle.label | n |
-| main.rs:183:10:183:39 | ...::C {...} [C] | semmle.label | ...::C {...} [C] |
-| main.rs:183:37:183:37 | n | semmle.label | n |
-| main.rs:183:83:183:83 | n | semmle.label | n |
-| main.rs:240:20:240:52 | if cond {...} else {...} | semmle.label | if cond {...} else {...} |
-| main.rs:240:30:240:39 | source(...) | semmle.label | source(...) |
-| main.rs:241:10:241:16 | f(...) | semmle.label | f(...) |
-| main.rs:245:20:245:23 | ... | semmle.label | ... |
-| main.rs:247:18:247:21 | data | semmle.label | data |
-| main.rs:251:13:251:22 | source(...) | semmle.label | source(...) |
-| main.rs:252:13:252:13 | a | semmle.label | a |
-| main.rs:256:20:256:23 | ... | semmle.label | ... |
-| main.rs:257:9:261:9 | if cond {...} else {...} | semmle.label | if cond {...} else {...} |
-| main.rs:262:13:262:22 | source(...) | semmle.label | source(...) |
-| main.rs:263:13:263:22 | f(...) | semmle.label | f(...) |
-| main.rs:263:21:263:21 | a | semmle.label | a |
-| main.rs:264:10:264:10 | b | semmle.label | b |
-=======
 | main.rs:94:13:94:26 | TupleExpr [tuple.0] | semmle.label | TupleExpr [tuple.0] |
 | main.rs:94:14:94:22 | source(...) | semmle.label | source(...) |
 | main.rs:95:10:95:10 | a [tuple.0] | semmle.label | a [tuple.0] |
@@ -168,9 +111,21 @@
 | main.rs:280:9:280:38 | ...::C {...} [C] | semmle.label | ...::C {...} [C] |
 | main.rs:280:36:280:36 | n | semmle.label | n |
 | main.rs:280:81:280:81 | n | semmle.label | n |
->>>>>>> 1e1674a0
+| main.rs:312:20:312:52 | if cond {...} else {...} | semmle.label | if cond {...} else {...} |
+| main.rs:312:30:312:39 | source(...) | semmle.label | source(...) |
+| main.rs:313:10:313:16 | f(...) | semmle.label | f(...) |
+| main.rs:317:20:317:23 | ... | semmle.label | ... |
+| main.rs:319:18:319:21 | data | semmle.label | data |
+| main.rs:323:13:323:22 | source(...) | semmle.label | source(...) |
+| main.rs:324:13:324:13 | a | semmle.label | a |
+| main.rs:328:20:328:23 | ... | semmle.label | ... |
+| main.rs:329:9:333:9 | if cond {...} else {...} | semmle.label | if cond {...} else {...} |
+| main.rs:334:13:334:22 | source(...) | semmle.label | source(...) |
+| main.rs:335:13:335:22 | f(...) | semmle.label | f(...) |
+| main.rs:335:21:335:21 | a | semmle.label | a |
+| main.rs:336:10:336:10 | b | semmle.label | b |
 subpaths
-| main.rs:263:21:263:21 | a | main.rs:256:20:256:23 | ... | main.rs:257:9:261:9 | if cond {...} else {...} | main.rs:263:13:263:22 | f(...) |
+| main.rs:335:21:335:21 | a | main.rs:328:20:328:23 | ... | main.rs:329:9:333:9 | if cond {...} else {...} | main.rs:335:13:335:22 | f(...) |
 testFailures
 #select
 | main.rs:15:10:15:18 | source(...) | main.rs:15:10:15:18 | source(...) | main.rs:15:10:15:18 | source(...) | $@ | main.rs:15:10:15:18 | source(...) | source(...) |
@@ -179,16 +134,6 @@
 | main.rs:36:10:36:10 | b | main.rs:31:13:31:21 | source(...) | main.rs:36:10:36:10 | b | $@ | main.rs:31:13:31:21 | source(...) | source(...) |
 | main.rs:47:10:47:10 | b | main.rs:45:15:45:23 | source(...) | main.rs:47:10:47:10 | b | $@ | main.rs:45:15:45:23 | source(...) | source(...) |
 | main.rs:54:10:54:10 | i | main.rs:53:9:53:17 | source(...) | main.rs:54:10:54:10 | i | $@ | main.rs:53:9:53:17 | source(...) | source(...) |
-<<<<<<< HEAD
-| main.rs:120:25:120:25 | n | main.rs:117:19:117:28 | source(...) | main.rs:120:25:120:25 | n | $@ | main.rs:117:19:117:28 | source(...) | source(...) |
-| main.rs:138:35:138:35 | n | main.rs:135:29:135:38 | source(...) | main.rs:138:35:138:35 | n | $@ | main.rs:135:29:135:38 | source(...) | source(...) |
-| main.rs:142:57:142:57 | n | main.rs:135:29:135:38 | source(...) | main.rs:142:57:142:57 | n | $@ | main.rs:135:29:135:38 | source(...) | source(...) |
-| main.rs:179:48:179:48 | n | main.rs:175:18:175:27 | source(...) | main.rs:179:48:179:48 | n | $@ | main.rs:175:18:175:27 | source(...) | source(...) |
-| main.rs:183:83:183:83 | n | main.rs:175:18:175:27 | source(...) | main.rs:183:83:183:83 | n | $@ | main.rs:175:18:175:27 | source(...) | source(...) |
-| main.rs:241:10:241:16 | f(...) | main.rs:240:30:240:39 | source(...) | main.rs:241:10:241:16 | f(...) | $@ | main.rs:240:30:240:39 | source(...) | source(...) |
-| main.rs:247:18:247:21 | data | main.rs:251:13:251:22 | source(...) | main.rs:247:18:247:21 | data | $@ | main.rs:251:13:251:22 | source(...) | source(...) |
-| main.rs:264:10:264:10 | b | main.rs:262:13:262:22 | source(...) | main.rs:264:10:264:10 | b | $@ | main.rs:262:13:262:22 | source(...) | source(...) |
-=======
 | main.rs:95:10:95:12 | a.0 | main.rs:94:14:94:22 | source(...) | main.rs:95:10:95:12 | a.0 | $@ | main.rs:94:14:94:22 | source(...) | source(...) |
 | main.rs:110:10:110:12 | a.1 | main.rs:108:21:108:30 | source(...) | main.rs:110:10:110:12 | a.1 | $@ | main.rs:108:21:108:30 | source(...) | source(...) |
 | main.rs:113:10:113:12 | a.0 | main.rs:111:11:111:20 | source(...) | main.rs:113:10:113:12 | a.0 | $@ | main.rs:111:11:111:20 | source(...) | source(...) |
@@ -199,4 +144,6 @@
 | main.rs:239:55:239:55 | n | main.rs:232:29:232:38 | source(...) | main.rs:239:55:239:55 | n | $@ | main.rs:232:29:232:38 | source(...) | source(...) |
 | main.rs:276:48:276:48 | n | main.rs:272:18:272:27 | source(...) | main.rs:276:48:276:48 | n | $@ | main.rs:272:18:272:27 | source(...) | source(...) |
 | main.rs:280:81:280:81 | n | main.rs:272:18:272:27 | source(...) | main.rs:280:81:280:81 | n | $@ | main.rs:272:18:272:27 | source(...) | source(...) |
->>>>>>> 1e1674a0
+| main.rs:313:10:313:16 | f(...) | main.rs:312:30:312:39 | source(...) | main.rs:313:10:313:16 | f(...) | $@ | main.rs:312:30:312:39 | source(...) | source(...) |
+| main.rs:319:18:319:21 | data | main.rs:323:13:323:22 | source(...) | main.rs:319:18:319:21 | data | $@ | main.rs:323:13:323:22 | source(...) | source(...) |
+| main.rs:336:10:336:10 | b | main.rs:334:13:334:22 | source(...) | main.rs:336:10:336:10 | b | $@ | main.rs:334:13:334:22 | source(...) | source(...) |