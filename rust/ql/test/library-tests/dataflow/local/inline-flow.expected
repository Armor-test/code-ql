models
| 1 | Summary: lang:core; <crate::option::Option>::unwrap; Argument[self].Variant[crate::option::Option::Some(0)]; ReturnValue; value |
| 2 | Summary: lang:core; <crate::option::Option>::unwrap_or; Argument[0]; ReturnValue; value |
| 3 | Summary: lang:core; <crate::option::Option>::unwrap_or; Argument[self].Variant[crate::option::Option::Some(0)]; ReturnValue; value |
edges
| main.rs:19:9:19:9 | s | main.rs:20:10:20:10 | s | provenance |  |
| main.rs:19:13:19:21 | source(...) | main.rs:19:9:19:9 | s | provenance |  |
| main.rs:24:9:24:9 | a | main.rs:26:9:26:9 | c | provenance |  |
| main.rs:24:13:24:21 | source(...) | main.rs:24:9:24:9 | a | provenance |  |
| main.rs:26:9:26:9 | c | main.rs:27:10:27:10 | c | provenance |  |
| main.rs:31:9:31:9 | a | main.rs:32:9:32:9 | b | provenance |  |
| main.rs:31:13:31:21 | source(...) | main.rs:31:9:31:9 | a | provenance |  |
| main.rs:32:9:32:9 | b | main.rs:36:10:36:10 | b | provenance |  |
| main.rs:44:9:44:9 | b | main.rs:47:10:47:10 | b | provenance |  |
| main.rs:45:15:45:23 | source(...) | main.rs:44:9:44:9 | b | provenance |  |
| main.rs:53:5:53:5 | i | main.rs:54:10:54:10 | i | provenance |  |
| main.rs:53:9:53:17 | source(...) | main.rs:53:5:53:5 | i | provenance |  |
| main.rs:94:9:94:9 | a [tuple.0] | main.rs:95:10:95:10 | a [tuple.0] | provenance |  |
| main.rs:94:13:94:26 | TupleExpr [tuple.0] | main.rs:94:9:94:9 | a [tuple.0] | provenance |  |
| main.rs:94:14:94:22 | source(...) | main.rs:94:13:94:26 | TupleExpr [tuple.0] | provenance |  |
| main.rs:95:10:95:10 | a [tuple.0] | main.rs:95:10:95:12 | a.0 | provenance |  |
| main.rs:108:9:108:13 | a [tuple.1] | main.rs:110:10:110:10 | a [tuple.1] | provenance |  |
| main.rs:108:17:108:31 | TupleExpr [tuple.1] | main.rs:108:9:108:13 | a [tuple.1] | provenance |  |
| main.rs:108:21:108:30 | source(...) | main.rs:108:17:108:31 | TupleExpr [tuple.1] | provenance |  |
| main.rs:110:10:110:10 | a [tuple.1] | main.rs:110:10:110:12 | a.1 | provenance |  |
| main.rs:111:5:111:5 | [post] a [tuple.0] | main.rs:112:5:112:5 | a [tuple.0] | provenance |  |
| main.rs:111:11:111:20 | source(...) | main.rs:111:5:111:5 | [post] a [tuple.0] | provenance |  |
| main.rs:112:5:112:5 | a [tuple.0] | main.rs:113:10:113:10 | a [tuple.0] | provenance |  |
| main.rs:113:10:113:10 | a [tuple.0] | main.rs:113:10:113:12 | a.0 | provenance |  |
| main.rs:118:9:118:9 | a [tuple.1] | main.rs:119:14:119:14 | a [tuple.1] | provenance |  |
| main.rs:118:13:118:27 | TupleExpr [tuple.1] | main.rs:118:9:118:9 | a [tuple.1] | provenance |  |
| main.rs:118:17:118:26 | source(...) | main.rs:118:13:118:27 | TupleExpr [tuple.1] | provenance |  |
| main.rs:119:9:119:9 | b [tuple.0, tuple.1] | main.rs:121:10:121:10 | b [tuple.0, tuple.1] | provenance |  |
| main.rs:119:13:119:18 | TupleExpr [tuple.0, tuple.1] | main.rs:119:9:119:9 | b [tuple.0, tuple.1] | provenance |  |
| main.rs:119:14:119:14 | a [tuple.1] | main.rs:119:13:119:18 | TupleExpr [tuple.0, tuple.1] | provenance |  |
| main.rs:121:10:121:10 | b [tuple.0, tuple.1] | main.rs:121:10:121:12 | b.0 [tuple.1] | provenance |  |
| main.rs:121:10:121:12 | b.0 [tuple.1] | main.rs:121:10:121:15 | ... .1 | provenance |  |
| main.rs:147:9:147:9 | p [Point.x] | main.rs:151:9:151:28 | Point {...} [Point.x] | provenance |  |
| main.rs:147:13:150:5 | Point {...} [Point.x] | main.rs:147:9:147:9 | p [Point.x] | provenance |  |
| main.rs:148:12:148:21 | source(...) | main.rs:147:13:150:5 | Point {...} [Point.x] | provenance |  |
| main.rs:151:9:151:28 | Point {...} [Point.x] | main.rs:151:20:151:20 | a | provenance |  |
| main.rs:151:20:151:20 | a | main.rs:152:10:152:10 | a | provenance |  |
| main.rs:198:9:198:10 | s1 [Some] | main.rs:200:11:200:12 | s1 [Some] | provenance |  |
| main.rs:198:14:198:37 | ...::Some(...) [Some] | main.rs:198:9:198:10 | s1 [Some] | provenance |  |
| main.rs:198:27:198:36 | source(...) | main.rs:198:14:198:37 | ...::Some(...) [Some] | provenance |  |
| main.rs:200:11:200:12 | s1 [Some] | main.rs:201:9:201:23 | ...::Some(...) [Some] | provenance |  |
| main.rs:201:9:201:23 | ...::Some(...) [Some] | main.rs:201:22:201:22 | n | provenance |  |
| main.rs:201:22:201:22 | n | main.rs:201:33:201:33 | n | provenance |  |
| main.rs:211:9:211:10 | s1 [Some] | main.rs:213:11:213:12 | s1 [Some] | provenance |  |
| main.rs:211:14:211:29 | Some(...) [Some] | main.rs:211:9:211:10 | s1 [Some] | provenance |  |
| main.rs:211:19:211:28 | source(...) | main.rs:211:14:211:29 | Some(...) [Some] | provenance |  |
| main.rs:213:11:213:12 | s1 [Some] | main.rs:214:9:214:15 | Some(...) [Some] | provenance |  |
| main.rs:214:9:214:15 | Some(...) [Some] | main.rs:214:14:214:14 | n | provenance |  |
| main.rs:214:14:214:14 | n | main.rs:214:25:214:25 | n | provenance |  |
| main.rs:224:9:224:10 | s1 [Some] | main.rs:225:10:225:11 | s1 [Some] | provenance |  |
| main.rs:224:14:224:29 | Some(...) [Some] | main.rs:224:9:224:10 | s1 [Some] | provenance |  |
| main.rs:224:19:224:28 | source(...) | main.rs:224:14:224:29 | Some(...) [Some] | provenance |  |
| main.rs:225:10:225:11 | s1 [Some] | main.rs:225:10:225:20 | s1.unwrap(...) | provenance | MaD:1 |
<<<<<<< HEAD
| main.rs:229:14:229:29 | Some(...) [Some] | main.rs:230:10:230:11 | s1 [Some] | provenance |  |
| main.rs:229:19:229:28 | source(...) | main.rs:229:14:229:29 | Some(...) [Some] | provenance |  |
| main.rs:230:10:230:11 | s1 [Some] | main.rs:230:10:230:24 | s1.unwrap_or(...) | provenance | MaD:3 |
| main.rs:233:23:233:32 | source(...) | main.rs:233:10:233:33 | s2.unwrap_or(...) | provenance | MaD:2 |
| main.rs:237:14:237:29 | Some(...) [Some] | main.rs:239:14:239:15 | s1 [Some] | provenance |  |
| main.rs:237:19:237:28 | source(...) | main.rs:237:14:237:29 | Some(...) [Some] | provenance |  |
| main.rs:239:14:239:15 | s1 [Some] | main.rs:239:14:239:16 | TryExpr | provenance |  |
| main.rs:239:14:239:16 | TryExpr | main.rs:240:10:240:11 | i1 | provenance |  |
| main.rs:246:32:246:45 | Ok(...) [Ok] | main.rs:249:14:249:15 | s1 [Ok] | provenance |  |
| main.rs:246:35:246:44 | source(...) | main.rs:246:32:246:45 | Ok(...) [Ok] | provenance |  |
| main.rs:249:14:249:15 | s1 [Ok] | main.rs:249:14:249:16 | TryExpr | provenance |  |
| main.rs:249:14:249:16 | TryExpr | main.rs:251:10:251:11 | i1 | provenance |  |
| main.rs:264:14:264:39 | ...::A(...) [A] | main.rs:267:9:267:25 | ...::A(...) [A] | provenance |  |
| main.rs:264:14:264:39 | ...::A(...) [A] | main.rs:271:9:271:25 | ...::A(...) [A] | provenance |  |
| main.rs:264:29:264:38 | source(...) | main.rs:264:14:264:39 | ...::A(...) [A] | provenance |  |
| main.rs:267:9:267:25 | ...::A(...) [A] | main.rs:267:24:267:24 | n | provenance |  |
| main.rs:267:24:267:24 | n | main.rs:267:35:267:35 | n | provenance |  |
| main.rs:271:9:271:25 | ...::A(...) [A] | main.rs:271:24:271:24 | n | provenance |  |
| main.rs:271:24:271:24 | n | main.rs:271:55:271:55 | n | provenance |  |
| main.rs:282:14:282:26 | A(...) [A] | main.rs:285:9:285:12 | A(...) [A] | provenance |  |
| main.rs:282:14:282:26 | A(...) [A] | main.rs:289:9:289:12 | A(...) [A] | provenance |  |
| main.rs:282:16:282:25 | source(...) | main.rs:282:14:282:26 | A(...) [A] | provenance |  |
| main.rs:285:9:285:12 | A(...) [A] | main.rs:285:11:285:11 | n | provenance |  |
| main.rs:285:11:285:11 | n | main.rs:285:22:285:22 | n | provenance |  |
| main.rs:289:9:289:12 | A(...) [A] | main.rs:289:11:289:11 | n | provenance |  |
| main.rs:289:11:289:11 | n | main.rs:289:29:289:29 | n | provenance |  |
| main.rs:303:14:305:5 | ...::C {...} [C] | main.rs:308:9:308:38 | ...::C {...} [C] | provenance |  |
| main.rs:303:14:305:5 | ...::C {...} [C] | main.rs:312:9:312:38 | ...::C {...} [C] | provenance |  |
| main.rs:304:18:304:27 | source(...) | main.rs:303:14:305:5 | ...::C {...} [C] | provenance |  |
| main.rs:308:9:308:38 | ...::C {...} [C] | main.rs:308:36:308:36 | n | provenance |  |
| main.rs:308:36:308:36 | n | main.rs:308:48:308:48 | n | provenance |  |
| main.rs:312:9:312:38 | ...::C {...} [C] | main.rs:312:36:312:36 | n | provenance |  |
| main.rs:312:36:312:36 | n | main.rs:312:81:312:81 | n | provenance |  |
| main.rs:323:14:325:5 | C {...} [C] | main.rs:328:9:328:24 | C {...} [C] | provenance |  |
| main.rs:323:14:325:5 | C {...} [C] | main.rs:332:9:332:24 | C {...} [C] | provenance |  |
| main.rs:324:18:324:27 | source(...) | main.rs:323:14:325:5 | C {...} [C] | provenance |  |
| main.rs:328:9:328:24 | C {...} [C] | main.rs:328:22:328:22 | n | provenance |  |
| main.rs:328:22:328:22 | n | main.rs:328:34:328:34 | n | provenance |  |
| main.rs:332:9:332:24 | C {...} [C] | main.rs:332:22:332:22 | n | provenance |  |
| main.rs:332:22:332:22 | n | main.rs:332:53:332:53 | n | provenance |  |
| main.rs:344:16:344:33 | [...] [array[]] | main.rs:345:14:345:17 | arr1 [array[]] | provenance |  |
| main.rs:344:23:344:32 | source(...) | main.rs:344:16:344:33 | [...] [array[]] | provenance |  |
| main.rs:345:14:345:17 | arr1 [array[]] | main.rs:345:14:345:20 | arr1[2] | provenance |  |
| main.rs:345:14:345:20 | arr1[2] | main.rs:346:10:346:11 | n1 | provenance |  |
| main.rs:348:16:348:31 | [...; 10] [array[]] | main.rs:349:14:349:17 | arr2 [array[]] | provenance |  |
| main.rs:348:17:348:26 | source(...) | main.rs:348:16:348:31 | [...; 10] [array[]] | provenance |  |
| main.rs:349:14:349:17 | arr2 [array[]] | main.rs:349:14:349:20 | arr2[4] | provenance |  |
| main.rs:349:14:349:20 | arr2[4] | main.rs:350:10:350:11 | n2 | provenance |  |
| main.rs:358:16:358:33 | [...] [array[]] | main.rs:359:15:359:18 | arr1 [array[]] | provenance |  |
| main.rs:358:23:358:32 | source(...) | main.rs:358:16:358:33 | [...] [array[]] | provenance |  |
| main.rs:359:9:359:10 | n1 | main.rs:360:14:360:15 | n1 | provenance |  |
| main.rs:359:15:359:18 | arr1 [array[]] | main.rs:359:9:359:10 | n1 | provenance |  |
| main.rs:370:16:370:33 | [...] [array[]] | main.rs:372:9:372:17 | SlicePat [array[]] | provenance |  |
| main.rs:370:23:370:32 | source(...) | main.rs:370:16:370:33 | [...] [array[]] | provenance |  |
| main.rs:372:9:372:17 | SlicePat [array[]] | main.rs:372:10:372:10 | a | provenance |  |
| main.rs:372:9:372:17 | SlicePat [array[]] | main.rs:372:13:372:13 | b | provenance |  |
| main.rs:372:9:372:17 | SlicePat [array[]] | main.rs:372:16:372:16 | c | provenance |  |
| main.rs:372:10:372:10 | a | main.rs:373:18:373:18 | a | provenance |  |
| main.rs:372:13:372:13 | b | main.rs:374:18:374:18 | b | provenance |  |
| main.rs:372:16:372:16 | c | main.rs:375:18:375:18 | c | provenance |  |
| main.rs:384:5:384:11 | [post] mut_arr [array[]] | main.rs:385:13:385:19 | mut_arr [array[]] | provenance |  |
| main.rs:384:5:384:11 | [post] mut_arr [array[]] | main.rs:387:10:387:16 | mut_arr [array[]] | provenance |  |
| main.rs:384:18:384:27 | source(...) | main.rs:384:5:384:11 | [post] mut_arr [array[]] | provenance |  |
| main.rs:385:13:385:19 | mut_arr [array[]] | main.rs:385:13:385:22 | mut_arr[1] | provenance |  |
| main.rs:385:13:385:22 | mut_arr[1] | main.rs:386:10:386:10 | d | provenance |  |
| main.rs:387:10:387:16 | mut_arr [array[]] | main.rs:387:10:387:19 | mut_arr[0] | provenance |  |
=======
| main.rs:229:9:229:10 | s1 [Some] | main.rs:231:14:231:15 | s1 [Some] | provenance |  |
| main.rs:229:14:229:29 | Some(...) [Some] | main.rs:229:9:229:10 | s1 [Some] | provenance |  |
| main.rs:229:19:229:28 | source(...) | main.rs:229:14:229:29 | Some(...) [Some] | provenance |  |
| main.rs:231:9:231:10 | i1 | main.rs:232:10:232:11 | i1 | provenance |  |
| main.rs:231:14:231:15 | s1 [Some] | main.rs:231:14:231:16 | TryExpr | provenance |  |
| main.rs:231:14:231:16 | TryExpr | main.rs:231:9:231:10 | i1 | provenance |  |
| main.rs:238:9:238:10 | s1 [Ok] | main.rs:241:14:241:15 | s1 [Ok] | provenance |  |
| main.rs:238:32:238:45 | Ok(...) [Ok] | main.rs:238:9:238:10 | s1 [Ok] | provenance |  |
| main.rs:238:35:238:44 | source(...) | main.rs:238:32:238:45 | Ok(...) [Ok] | provenance |  |
| main.rs:241:9:241:10 | i1 | main.rs:243:10:243:11 | i1 | provenance |  |
| main.rs:241:14:241:15 | s1 [Ok] | main.rs:241:14:241:16 | TryExpr | provenance |  |
| main.rs:241:14:241:16 | TryExpr | main.rs:241:9:241:10 | i1 | provenance |  |
| main.rs:256:9:256:10 | s1 [A] | main.rs:258:11:258:12 | s1 [A] | provenance |  |
| main.rs:256:14:256:39 | ...::A(...) [A] | main.rs:256:9:256:10 | s1 [A] | provenance |  |
| main.rs:256:29:256:38 | source(...) | main.rs:256:14:256:39 | ...::A(...) [A] | provenance |  |
| main.rs:258:11:258:12 | s1 [A] | main.rs:259:9:259:25 | ...::A(...) [A] | provenance |  |
| main.rs:258:11:258:12 | s1 [A] | main.rs:262:11:262:12 | s1 [A] | provenance |  |
| main.rs:259:9:259:25 | ...::A(...) [A] | main.rs:259:24:259:24 | n | provenance |  |
| main.rs:259:24:259:24 | n | main.rs:259:35:259:35 | n | provenance |  |
| main.rs:262:11:262:12 | s1 [A] | main.rs:263:9:263:25 | ...::A(...) [A] | provenance |  |
| main.rs:263:9:263:25 | ...::A(...) [A] | main.rs:263:24:263:24 | n | provenance |  |
| main.rs:263:24:263:24 | n | main.rs:263:55:263:55 | n | provenance |  |
| main.rs:274:9:274:10 | s1 [A] | main.rs:276:11:276:12 | s1 [A] | provenance |  |
| main.rs:274:14:274:26 | A(...) [A] | main.rs:274:9:274:10 | s1 [A] | provenance |  |
| main.rs:274:16:274:25 | source(...) | main.rs:274:14:274:26 | A(...) [A] | provenance |  |
| main.rs:276:11:276:12 | s1 [A] | main.rs:277:9:277:12 | A(...) [A] | provenance |  |
| main.rs:276:11:276:12 | s1 [A] | main.rs:280:11:280:12 | s1 [A] | provenance |  |
| main.rs:277:9:277:12 | A(...) [A] | main.rs:277:11:277:11 | n | provenance |  |
| main.rs:277:11:277:11 | n | main.rs:277:22:277:22 | n | provenance |  |
| main.rs:280:11:280:12 | s1 [A] | main.rs:281:9:281:12 | A(...) [A] | provenance |  |
| main.rs:281:9:281:12 | A(...) [A] | main.rs:281:11:281:11 | n | provenance |  |
| main.rs:281:11:281:11 | n | main.rs:281:29:281:29 | n | provenance |  |
| main.rs:295:9:295:10 | s1 [C] | main.rs:299:11:299:12 | s1 [C] | provenance |  |
| main.rs:295:14:297:5 | ...::C {...} [C] | main.rs:295:9:295:10 | s1 [C] | provenance |  |
| main.rs:296:18:296:27 | source(...) | main.rs:295:14:297:5 | ...::C {...} [C] | provenance |  |
| main.rs:299:11:299:12 | s1 [C] | main.rs:300:9:300:38 | ...::C {...} [C] | provenance |  |
| main.rs:299:11:299:12 | s1 [C] | main.rs:303:11:303:12 | s1 [C] | provenance |  |
| main.rs:300:9:300:38 | ...::C {...} [C] | main.rs:300:36:300:36 | n | provenance |  |
| main.rs:300:36:300:36 | n | main.rs:300:48:300:48 | n | provenance |  |
| main.rs:303:11:303:12 | s1 [C] | main.rs:304:9:304:38 | ...::C {...} [C] | provenance |  |
| main.rs:304:9:304:38 | ...::C {...} [C] | main.rs:304:36:304:36 | n | provenance |  |
| main.rs:304:36:304:36 | n | main.rs:304:81:304:81 | n | provenance |  |
| main.rs:315:9:315:10 | s1 [C] | main.rs:319:11:319:12 | s1 [C] | provenance |  |
| main.rs:315:14:317:5 | C {...} [C] | main.rs:315:9:315:10 | s1 [C] | provenance |  |
| main.rs:316:18:316:27 | source(...) | main.rs:315:14:317:5 | C {...} [C] | provenance |  |
| main.rs:319:11:319:12 | s1 [C] | main.rs:320:9:320:24 | C {...} [C] | provenance |  |
| main.rs:319:11:319:12 | s1 [C] | main.rs:323:11:323:12 | s1 [C] | provenance |  |
| main.rs:320:9:320:24 | C {...} [C] | main.rs:320:22:320:22 | n | provenance |  |
| main.rs:320:22:320:22 | n | main.rs:320:34:320:34 | n | provenance |  |
| main.rs:323:11:323:12 | s1 [C] | main.rs:324:9:324:24 | C {...} [C] | provenance |  |
| main.rs:324:9:324:24 | C {...} [C] | main.rs:324:22:324:22 | n | provenance |  |
| main.rs:324:22:324:22 | n | main.rs:324:53:324:53 | n | provenance |  |
| main.rs:336:9:336:12 | arr1 [array[]] | main.rs:337:14:337:17 | arr1 [array[]] | provenance |  |
| main.rs:336:16:336:33 | [...] [array[]] | main.rs:336:9:336:12 | arr1 [array[]] | provenance |  |
| main.rs:336:23:336:32 | source(...) | main.rs:336:16:336:33 | [...] [array[]] | provenance |  |
| main.rs:337:9:337:10 | n1 | main.rs:338:10:338:11 | n1 | provenance |  |
| main.rs:337:14:337:17 | arr1 [array[]] | main.rs:337:14:337:20 | arr1[2] | provenance |  |
| main.rs:337:14:337:20 | arr1[2] | main.rs:337:9:337:10 | n1 | provenance |  |
| main.rs:340:9:340:12 | arr2 [array[]] | main.rs:341:14:341:17 | arr2 [array[]] | provenance |  |
| main.rs:340:16:340:31 | [...; 10] [array[]] | main.rs:340:9:340:12 | arr2 [array[]] | provenance |  |
| main.rs:340:17:340:26 | source(...) | main.rs:340:16:340:31 | [...; 10] [array[]] | provenance |  |
| main.rs:341:9:341:10 | n2 | main.rs:342:10:342:11 | n2 | provenance |  |
| main.rs:341:14:341:17 | arr2 [array[]] | main.rs:341:14:341:20 | arr2[4] | provenance |  |
| main.rs:341:14:341:20 | arr2[4] | main.rs:341:9:341:10 | n2 | provenance |  |
| main.rs:350:9:350:12 | arr1 [array[]] | main.rs:351:15:351:18 | arr1 [array[]] | provenance |  |
| main.rs:350:16:350:33 | [...] [array[]] | main.rs:350:9:350:12 | arr1 [array[]] | provenance |  |
| main.rs:350:23:350:32 | source(...) | main.rs:350:16:350:33 | [...] [array[]] | provenance |  |
| main.rs:351:9:351:10 | n1 | main.rs:352:14:352:15 | n1 | provenance |  |
| main.rs:351:15:351:18 | arr1 [array[]] | main.rs:351:9:351:10 | n1 | provenance |  |
| main.rs:362:9:362:12 | arr1 [array[]] | main.rs:363:11:363:14 | arr1 [array[]] | provenance |  |
| main.rs:362:16:362:33 | [...] [array[]] | main.rs:362:9:362:12 | arr1 [array[]] | provenance |  |
| main.rs:362:23:362:32 | source(...) | main.rs:362:16:362:33 | [...] [array[]] | provenance |  |
| main.rs:363:11:363:14 | arr1 [array[]] | main.rs:364:9:364:17 | SlicePat [array[]] | provenance |  |
| main.rs:364:9:364:17 | SlicePat [array[]] | main.rs:364:10:364:10 | a | provenance |  |
| main.rs:364:9:364:17 | SlicePat [array[]] | main.rs:364:13:364:13 | b | provenance |  |
| main.rs:364:9:364:17 | SlicePat [array[]] | main.rs:364:16:364:16 | c | provenance |  |
| main.rs:364:10:364:10 | a | main.rs:365:18:365:18 | a | provenance |  |
| main.rs:364:13:364:13 | b | main.rs:366:18:366:18 | b | provenance |  |
| main.rs:364:16:364:16 | c | main.rs:367:18:367:18 | c | provenance |  |
| main.rs:376:5:376:11 | [post] mut_arr [array[]] | main.rs:377:13:377:19 | mut_arr [array[]] | provenance |  |
| main.rs:376:5:376:11 | [post] mut_arr [array[]] | main.rs:379:10:379:16 | mut_arr [array[]] | provenance |  |
| main.rs:376:18:376:27 | source(...) | main.rs:376:5:376:11 | [post] mut_arr [array[]] | provenance |  |
| main.rs:377:9:377:9 | d | main.rs:378:10:378:10 | d | provenance |  |
| main.rs:377:13:377:19 | mut_arr [array[]] | main.rs:377:13:377:22 | mut_arr[1] | provenance |  |
| main.rs:377:13:377:22 | mut_arr[1] | main.rs:377:9:377:9 | d | provenance |  |
| main.rs:379:10:379:16 | mut_arr [array[]] | main.rs:379:10:379:19 | mut_arr[0] | provenance |  |
>>>>>>> 8efd8701
nodes
| main.rs:15:10:15:18 | source(...) | semmle.label | source(...) |
| main.rs:19:9:19:9 | s | semmle.label | s |
| main.rs:19:13:19:21 | source(...) | semmle.label | source(...) |
| main.rs:20:10:20:10 | s | semmle.label | s |
| main.rs:24:9:24:9 | a | semmle.label | a |
| main.rs:24:13:24:21 | source(...) | semmle.label | source(...) |
| main.rs:26:9:26:9 | c | semmle.label | c |
| main.rs:27:10:27:10 | c | semmle.label | c |
| main.rs:31:9:31:9 | a | semmle.label | a |
| main.rs:31:13:31:21 | source(...) | semmle.label | source(...) |
| main.rs:32:9:32:9 | b | semmle.label | b |
| main.rs:36:10:36:10 | b | semmle.label | b |
| main.rs:44:9:44:9 | b | semmle.label | b |
| main.rs:45:15:45:23 | source(...) | semmle.label | source(...) |
| main.rs:47:10:47:10 | b | semmle.label | b |
| main.rs:53:5:53:5 | i | semmle.label | i |
| main.rs:53:9:53:17 | source(...) | semmle.label | source(...) |
| main.rs:54:10:54:10 | i | semmle.label | i |
| main.rs:94:9:94:9 | a [tuple.0] | semmle.label | a [tuple.0] |
| main.rs:94:13:94:26 | TupleExpr [tuple.0] | semmle.label | TupleExpr [tuple.0] |
| main.rs:94:14:94:22 | source(...) | semmle.label | source(...) |
| main.rs:95:10:95:10 | a [tuple.0] | semmle.label | a [tuple.0] |
| main.rs:95:10:95:12 | a.0 | semmle.label | a.0 |
| main.rs:108:9:108:13 | a [tuple.1] | semmle.label | a [tuple.1] |
| main.rs:108:17:108:31 | TupleExpr [tuple.1] | semmle.label | TupleExpr [tuple.1] |
| main.rs:108:21:108:30 | source(...) | semmle.label | source(...) |
| main.rs:110:10:110:10 | a [tuple.1] | semmle.label | a [tuple.1] |
| main.rs:110:10:110:12 | a.1 | semmle.label | a.1 |
| main.rs:111:5:111:5 | [post] a [tuple.0] | semmle.label | [post] a [tuple.0] |
| main.rs:111:11:111:20 | source(...) | semmle.label | source(...) |
| main.rs:112:5:112:5 | a [tuple.0] | semmle.label | a [tuple.0] |
| main.rs:113:10:113:10 | a [tuple.0] | semmle.label | a [tuple.0] |
| main.rs:113:10:113:12 | a.0 | semmle.label | a.0 |
| main.rs:118:9:118:9 | a [tuple.1] | semmle.label | a [tuple.1] |
| main.rs:118:13:118:27 | TupleExpr [tuple.1] | semmle.label | TupleExpr [tuple.1] |
| main.rs:118:17:118:26 | source(...) | semmle.label | source(...) |
| main.rs:119:9:119:9 | b [tuple.0, tuple.1] | semmle.label | b [tuple.0, tuple.1] |
| main.rs:119:13:119:18 | TupleExpr [tuple.0, tuple.1] | semmle.label | TupleExpr [tuple.0, tuple.1] |
| main.rs:119:14:119:14 | a [tuple.1] | semmle.label | a [tuple.1] |
| main.rs:121:10:121:10 | b [tuple.0, tuple.1] | semmle.label | b [tuple.0, tuple.1] |
| main.rs:121:10:121:12 | b.0 [tuple.1] | semmle.label | b.0 [tuple.1] |
| main.rs:121:10:121:15 | ... .1 | semmle.label | ... .1 |
| main.rs:147:9:147:9 | p [Point.x] | semmle.label | p [Point.x] |
| main.rs:147:13:150:5 | Point {...} [Point.x] | semmle.label | Point {...} [Point.x] |
| main.rs:148:12:148:21 | source(...) | semmle.label | source(...) |
| main.rs:151:9:151:28 | Point {...} [Point.x] | semmle.label | Point {...} [Point.x] |
| main.rs:151:20:151:20 | a | semmle.label | a |
| main.rs:152:10:152:10 | a | semmle.label | a |
| main.rs:198:9:198:10 | s1 [Some] | semmle.label | s1 [Some] |
| main.rs:198:14:198:37 | ...::Some(...) [Some] | semmle.label | ...::Some(...) [Some] |
| main.rs:198:27:198:36 | source(...) | semmle.label | source(...) |
| main.rs:200:11:200:12 | s1 [Some] | semmle.label | s1 [Some] |
| main.rs:201:9:201:23 | ...::Some(...) [Some] | semmle.label | ...::Some(...) [Some] |
| main.rs:201:22:201:22 | n | semmle.label | n |
| main.rs:201:33:201:33 | n | semmle.label | n |
| main.rs:211:9:211:10 | s1 [Some] | semmle.label | s1 [Some] |
| main.rs:211:14:211:29 | Some(...) [Some] | semmle.label | Some(...) [Some] |
| main.rs:211:19:211:28 | source(...) | semmle.label | source(...) |
| main.rs:213:11:213:12 | s1 [Some] | semmle.label | s1 [Some] |
| main.rs:214:9:214:15 | Some(...) [Some] | semmle.label | Some(...) [Some] |
| main.rs:214:14:214:14 | n | semmle.label | n |
| main.rs:214:25:214:25 | n | semmle.label | n |
| main.rs:224:9:224:10 | s1 [Some] | semmle.label | s1 [Some] |
| main.rs:224:14:224:29 | Some(...) [Some] | semmle.label | Some(...) [Some] |
| main.rs:224:19:224:28 | source(...) | semmle.label | source(...) |
| main.rs:225:10:225:11 | s1 [Some] | semmle.label | s1 [Some] |
| main.rs:225:10:225:20 | s1.unwrap(...) | semmle.label | s1.unwrap(...) |
| main.rs:229:9:229:10 | s1 [Some] | semmle.label | s1 [Some] |
| main.rs:229:14:229:29 | Some(...) [Some] | semmle.label | Some(...) [Some] |
| main.rs:229:19:229:28 | source(...) | semmle.label | source(...) |
<<<<<<< HEAD
| main.rs:230:10:230:11 | s1 [Some] | semmle.label | s1 [Some] |
| main.rs:230:10:230:24 | s1.unwrap_or(...) | semmle.label | s1.unwrap_or(...) |
| main.rs:233:10:233:33 | s2.unwrap_or(...) | semmle.label | s2.unwrap_or(...) |
| main.rs:233:23:233:32 | source(...) | semmle.label | source(...) |
| main.rs:237:14:237:29 | Some(...) [Some] | semmle.label | Some(...) [Some] |
| main.rs:237:19:237:28 | source(...) | semmle.label | source(...) |
| main.rs:239:14:239:15 | s1 [Some] | semmle.label | s1 [Some] |
| main.rs:239:14:239:16 | TryExpr | semmle.label | TryExpr |
| main.rs:240:10:240:11 | i1 | semmle.label | i1 |
| main.rs:246:32:246:45 | Ok(...) [Ok] | semmle.label | Ok(...) [Ok] |
| main.rs:246:35:246:44 | source(...) | semmle.label | source(...) |
| main.rs:249:14:249:15 | s1 [Ok] | semmle.label | s1 [Ok] |
| main.rs:249:14:249:16 | TryExpr | semmle.label | TryExpr |
| main.rs:251:10:251:11 | i1 | semmle.label | i1 |
| main.rs:264:14:264:39 | ...::A(...) [A] | semmle.label | ...::A(...) [A] |
| main.rs:264:29:264:38 | source(...) | semmle.label | source(...) |
| main.rs:267:9:267:25 | ...::A(...) [A] | semmle.label | ...::A(...) [A] |
| main.rs:267:24:267:24 | n | semmle.label | n |
| main.rs:267:35:267:35 | n | semmle.label | n |
| main.rs:271:9:271:25 | ...::A(...) [A] | semmle.label | ...::A(...) [A] |
| main.rs:271:24:271:24 | n | semmle.label | n |
| main.rs:271:55:271:55 | n | semmle.label | n |
| main.rs:282:14:282:26 | A(...) [A] | semmle.label | A(...) [A] |
| main.rs:282:16:282:25 | source(...) | semmle.label | source(...) |
| main.rs:285:9:285:12 | A(...) [A] | semmle.label | A(...) [A] |
| main.rs:285:11:285:11 | n | semmle.label | n |
| main.rs:285:22:285:22 | n | semmle.label | n |
| main.rs:289:9:289:12 | A(...) [A] | semmle.label | A(...) [A] |
| main.rs:289:11:289:11 | n | semmle.label | n |
| main.rs:289:29:289:29 | n | semmle.label | n |
| main.rs:303:14:305:5 | ...::C {...} [C] | semmle.label | ...::C {...} [C] |
| main.rs:304:18:304:27 | source(...) | semmle.label | source(...) |
| main.rs:308:9:308:38 | ...::C {...} [C] | semmle.label | ...::C {...} [C] |
| main.rs:308:36:308:36 | n | semmle.label | n |
| main.rs:308:48:308:48 | n | semmle.label | n |
| main.rs:312:9:312:38 | ...::C {...} [C] | semmle.label | ...::C {...} [C] |
| main.rs:312:36:312:36 | n | semmle.label | n |
| main.rs:312:81:312:81 | n | semmle.label | n |
| main.rs:323:14:325:5 | C {...} [C] | semmle.label | C {...} [C] |
| main.rs:324:18:324:27 | source(...) | semmle.label | source(...) |
| main.rs:328:9:328:24 | C {...} [C] | semmle.label | C {...} [C] |
| main.rs:328:22:328:22 | n | semmle.label | n |
| main.rs:328:34:328:34 | n | semmle.label | n |
| main.rs:332:9:332:24 | C {...} [C] | semmle.label | C {...} [C] |
| main.rs:332:22:332:22 | n | semmle.label | n |
| main.rs:332:53:332:53 | n | semmle.label | n |
| main.rs:344:16:344:33 | [...] [array[]] | semmle.label | [...] [array[]] |
| main.rs:344:23:344:32 | source(...) | semmle.label | source(...) |
| main.rs:345:14:345:17 | arr1 [array[]] | semmle.label | arr1 [array[]] |
| main.rs:345:14:345:20 | arr1[2] | semmle.label | arr1[2] |
| main.rs:346:10:346:11 | n1 | semmle.label | n1 |
| main.rs:348:16:348:31 | [...; 10] [array[]] | semmle.label | [...; 10] [array[]] |
| main.rs:348:17:348:26 | source(...) | semmle.label | source(...) |
| main.rs:349:14:349:17 | arr2 [array[]] | semmle.label | arr2 [array[]] |
| main.rs:349:14:349:20 | arr2[4] | semmle.label | arr2[4] |
| main.rs:350:10:350:11 | n2 | semmle.label | n2 |
| main.rs:358:16:358:33 | [...] [array[]] | semmle.label | [...] [array[]] |
| main.rs:358:23:358:32 | source(...) | semmle.label | source(...) |
| main.rs:359:9:359:10 | n1 | semmle.label | n1 |
| main.rs:359:15:359:18 | arr1 [array[]] | semmle.label | arr1 [array[]] |
| main.rs:360:14:360:15 | n1 | semmle.label | n1 |
| main.rs:370:16:370:33 | [...] [array[]] | semmle.label | [...] [array[]] |
| main.rs:370:23:370:32 | source(...) | semmle.label | source(...) |
| main.rs:372:9:372:17 | SlicePat [array[]] | semmle.label | SlicePat [array[]] |
| main.rs:372:10:372:10 | a | semmle.label | a |
| main.rs:372:13:372:13 | b | semmle.label | b |
| main.rs:372:16:372:16 | c | semmle.label | c |
| main.rs:373:18:373:18 | a | semmle.label | a |
| main.rs:374:18:374:18 | b | semmle.label | b |
| main.rs:375:18:375:18 | c | semmle.label | c |
| main.rs:384:5:384:11 | [post] mut_arr [array[]] | semmle.label | [post] mut_arr [array[]] |
| main.rs:384:18:384:27 | source(...) | semmle.label | source(...) |
| main.rs:385:13:385:19 | mut_arr [array[]] | semmle.label | mut_arr [array[]] |
| main.rs:385:13:385:22 | mut_arr[1] | semmle.label | mut_arr[1] |
| main.rs:386:10:386:10 | d | semmle.label | d |
| main.rs:387:10:387:16 | mut_arr [array[]] | semmle.label | mut_arr [array[]] |
| main.rs:387:10:387:19 | mut_arr[0] | semmle.label | mut_arr[0] |
=======
| main.rs:231:9:231:10 | i1 | semmle.label | i1 |
| main.rs:231:14:231:15 | s1 [Some] | semmle.label | s1 [Some] |
| main.rs:231:14:231:16 | TryExpr | semmle.label | TryExpr |
| main.rs:232:10:232:11 | i1 | semmle.label | i1 |
| main.rs:238:9:238:10 | s1 [Ok] | semmle.label | s1 [Ok] |
| main.rs:238:32:238:45 | Ok(...) [Ok] | semmle.label | Ok(...) [Ok] |
| main.rs:238:35:238:44 | source(...) | semmle.label | source(...) |
| main.rs:241:9:241:10 | i1 | semmle.label | i1 |
| main.rs:241:14:241:15 | s1 [Ok] | semmle.label | s1 [Ok] |
| main.rs:241:14:241:16 | TryExpr | semmle.label | TryExpr |
| main.rs:243:10:243:11 | i1 | semmle.label | i1 |
| main.rs:256:9:256:10 | s1 [A] | semmle.label | s1 [A] |
| main.rs:256:14:256:39 | ...::A(...) [A] | semmle.label | ...::A(...) [A] |
| main.rs:256:29:256:38 | source(...) | semmle.label | source(...) |
| main.rs:258:11:258:12 | s1 [A] | semmle.label | s1 [A] |
| main.rs:259:9:259:25 | ...::A(...) [A] | semmle.label | ...::A(...) [A] |
| main.rs:259:24:259:24 | n | semmle.label | n |
| main.rs:259:35:259:35 | n | semmle.label | n |
| main.rs:262:11:262:12 | s1 [A] | semmle.label | s1 [A] |
| main.rs:263:9:263:25 | ...::A(...) [A] | semmle.label | ...::A(...) [A] |
| main.rs:263:24:263:24 | n | semmle.label | n |
| main.rs:263:55:263:55 | n | semmle.label | n |
| main.rs:274:9:274:10 | s1 [A] | semmle.label | s1 [A] |
| main.rs:274:14:274:26 | A(...) [A] | semmle.label | A(...) [A] |
| main.rs:274:16:274:25 | source(...) | semmle.label | source(...) |
| main.rs:276:11:276:12 | s1 [A] | semmle.label | s1 [A] |
| main.rs:277:9:277:12 | A(...) [A] | semmle.label | A(...) [A] |
| main.rs:277:11:277:11 | n | semmle.label | n |
| main.rs:277:22:277:22 | n | semmle.label | n |
| main.rs:280:11:280:12 | s1 [A] | semmle.label | s1 [A] |
| main.rs:281:9:281:12 | A(...) [A] | semmle.label | A(...) [A] |
| main.rs:281:11:281:11 | n | semmle.label | n |
| main.rs:281:29:281:29 | n | semmle.label | n |
| main.rs:295:9:295:10 | s1 [C] | semmle.label | s1 [C] |
| main.rs:295:14:297:5 | ...::C {...} [C] | semmle.label | ...::C {...} [C] |
| main.rs:296:18:296:27 | source(...) | semmle.label | source(...) |
| main.rs:299:11:299:12 | s1 [C] | semmle.label | s1 [C] |
| main.rs:300:9:300:38 | ...::C {...} [C] | semmle.label | ...::C {...} [C] |
| main.rs:300:36:300:36 | n | semmle.label | n |
| main.rs:300:48:300:48 | n | semmle.label | n |
| main.rs:303:11:303:12 | s1 [C] | semmle.label | s1 [C] |
| main.rs:304:9:304:38 | ...::C {...} [C] | semmle.label | ...::C {...} [C] |
| main.rs:304:36:304:36 | n | semmle.label | n |
| main.rs:304:81:304:81 | n | semmle.label | n |
| main.rs:315:9:315:10 | s1 [C] | semmle.label | s1 [C] |
| main.rs:315:14:317:5 | C {...} [C] | semmle.label | C {...} [C] |
| main.rs:316:18:316:27 | source(...) | semmle.label | source(...) |
| main.rs:319:11:319:12 | s1 [C] | semmle.label | s1 [C] |
| main.rs:320:9:320:24 | C {...} [C] | semmle.label | C {...} [C] |
| main.rs:320:22:320:22 | n | semmle.label | n |
| main.rs:320:34:320:34 | n | semmle.label | n |
| main.rs:323:11:323:12 | s1 [C] | semmle.label | s1 [C] |
| main.rs:324:9:324:24 | C {...} [C] | semmle.label | C {...} [C] |
| main.rs:324:22:324:22 | n | semmle.label | n |
| main.rs:324:53:324:53 | n | semmle.label | n |
| main.rs:336:9:336:12 | arr1 [array[]] | semmle.label | arr1 [array[]] |
| main.rs:336:16:336:33 | [...] [array[]] | semmle.label | [...] [array[]] |
| main.rs:336:23:336:32 | source(...) | semmle.label | source(...) |
| main.rs:337:9:337:10 | n1 | semmle.label | n1 |
| main.rs:337:14:337:17 | arr1 [array[]] | semmle.label | arr1 [array[]] |
| main.rs:337:14:337:20 | arr1[2] | semmle.label | arr1[2] |
| main.rs:338:10:338:11 | n1 | semmle.label | n1 |
| main.rs:340:9:340:12 | arr2 [array[]] | semmle.label | arr2 [array[]] |
| main.rs:340:16:340:31 | [...; 10] [array[]] | semmle.label | [...; 10] [array[]] |
| main.rs:340:17:340:26 | source(...) | semmle.label | source(...) |
| main.rs:341:9:341:10 | n2 | semmle.label | n2 |
| main.rs:341:14:341:17 | arr2 [array[]] | semmle.label | arr2 [array[]] |
| main.rs:341:14:341:20 | arr2[4] | semmle.label | arr2[4] |
| main.rs:342:10:342:11 | n2 | semmle.label | n2 |
| main.rs:350:9:350:12 | arr1 [array[]] | semmle.label | arr1 [array[]] |
| main.rs:350:16:350:33 | [...] [array[]] | semmle.label | [...] [array[]] |
| main.rs:350:23:350:32 | source(...) | semmle.label | source(...) |
| main.rs:351:9:351:10 | n1 | semmle.label | n1 |
| main.rs:351:15:351:18 | arr1 [array[]] | semmle.label | arr1 [array[]] |
| main.rs:352:14:352:15 | n1 | semmle.label | n1 |
| main.rs:362:9:362:12 | arr1 [array[]] | semmle.label | arr1 [array[]] |
| main.rs:362:16:362:33 | [...] [array[]] | semmle.label | [...] [array[]] |
| main.rs:362:23:362:32 | source(...) | semmle.label | source(...) |
| main.rs:363:11:363:14 | arr1 [array[]] | semmle.label | arr1 [array[]] |
| main.rs:364:9:364:17 | SlicePat [array[]] | semmle.label | SlicePat [array[]] |
| main.rs:364:10:364:10 | a | semmle.label | a |
| main.rs:364:13:364:13 | b | semmle.label | b |
| main.rs:364:16:364:16 | c | semmle.label | c |
| main.rs:365:18:365:18 | a | semmle.label | a |
| main.rs:366:18:366:18 | b | semmle.label | b |
| main.rs:367:18:367:18 | c | semmle.label | c |
| main.rs:376:5:376:11 | [post] mut_arr [array[]] | semmle.label | [post] mut_arr [array[]] |
| main.rs:376:18:376:27 | source(...) | semmle.label | source(...) |
| main.rs:377:9:377:9 | d | semmle.label | d |
| main.rs:377:13:377:19 | mut_arr [array[]] | semmle.label | mut_arr [array[]] |
| main.rs:377:13:377:22 | mut_arr[1] | semmle.label | mut_arr[1] |
| main.rs:378:10:378:10 | d | semmle.label | d |
| main.rs:379:10:379:16 | mut_arr [array[]] | semmle.label | mut_arr [array[]] |
| main.rs:379:10:379:19 | mut_arr[0] | semmle.label | mut_arr[0] |
>>>>>>> 8efd8701
subpaths
testFailures
#select
| main.rs:15:10:15:18 | source(...) | main.rs:15:10:15:18 | source(...) | main.rs:15:10:15:18 | source(...) | $@ | main.rs:15:10:15:18 | source(...) | source(...) |
| main.rs:20:10:20:10 | s | main.rs:19:13:19:21 | source(...) | main.rs:20:10:20:10 | s | $@ | main.rs:19:13:19:21 | source(...) | source(...) |
| main.rs:27:10:27:10 | c | main.rs:24:13:24:21 | source(...) | main.rs:27:10:27:10 | c | $@ | main.rs:24:13:24:21 | source(...) | source(...) |
| main.rs:36:10:36:10 | b | main.rs:31:13:31:21 | source(...) | main.rs:36:10:36:10 | b | $@ | main.rs:31:13:31:21 | source(...) | source(...) |
| main.rs:47:10:47:10 | b | main.rs:45:15:45:23 | source(...) | main.rs:47:10:47:10 | b | $@ | main.rs:45:15:45:23 | source(...) | source(...) |
| main.rs:54:10:54:10 | i | main.rs:53:9:53:17 | source(...) | main.rs:54:10:54:10 | i | $@ | main.rs:53:9:53:17 | source(...) | source(...) |
| main.rs:95:10:95:12 | a.0 | main.rs:94:14:94:22 | source(...) | main.rs:95:10:95:12 | a.0 | $@ | main.rs:94:14:94:22 | source(...) | source(...) |
| main.rs:110:10:110:12 | a.1 | main.rs:108:21:108:30 | source(...) | main.rs:110:10:110:12 | a.1 | $@ | main.rs:108:21:108:30 | source(...) | source(...) |
| main.rs:113:10:113:12 | a.0 | main.rs:111:11:111:20 | source(...) | main.rs:113:10:113:12 | a.0 | $@ | main.rs:111:11:111:20 | source(...) | source(...) |
| main.rs:121:10:121:15 | ... .1 | main.rs:118:17:118:26 | source(...) | main.rs:121:10:121:15 | ... .1 | $@ | main.rs:118:17:118:26 | source(...) | source(...) |
| main.rs:152:10:152:10 | a | main.rs:148:12:148:21 | source(...) | main.rs:152:10:152:10 | a | $@ | main.rs:148:12:148:21 | source(...) | source(...) |
| main.rs:201:33:201:33 | n | main.rs:198:27:198:36 | source(...) | main.rs:201:33:201:33 | n | $@ | main.rs:198:27:198:36 | source(...) | source(...) |
| main.rs:214:25:214:25 | n | main.rs:211:19:211:28 | source(...) | main.rs:214:25:214:25 | n | $@ | main.rs:211:19:211:28 | source(...) | source(...) |
| main.rs:225:10:225:20 | s1.unwrap(...) | main.rs:224:19:224:28 | source(...) | main.rs:225:10:225:20 | s1.unwrap(...) | $@ | main.rs:224:19:224:28 | source(...) | source(...) |
| main.rs:230:10:230:24 | s1.unwrap_or(...) | main.rs:229:19:229:28 | source(...) | main.rs:230:10:230:24 | s1.unwrap_or(...) | $@ | main.rs:229:19:229:28 | source(...) | source(...) |
| main.rs:233:10:233:33 | s2.unwrap_or(...) | main.rs:233:23:233:32 | source(...) | main.rs:233:10:233:33 | s2.unwrap_or(...) | $@ | main.rs:233:23:233:32 | source(...) | source(...) |
| main.rs:240:10:240:11 | i1 | main.rs:237:19:237:28 | source(...) | main.rs:240:10:240:11 | i1 | $@ | main.rs:237:19:237:28 | source(...) | source(...) |
| main.rs:251:10:251:11 | i1 | main.rs:246:35:246:44 | source(...) | main.rs:251:10:251:11 | i1 | $@ | main.rs:246:35:246:44 | source(...) | source(...) |
| main.rs:267:35:267:35 | n | main.rs:264:29:264:38 | source(...) | main.rs:267:35:267:35 | n | $@ | main.rs:264:29:264:38 | source(...) | source(...) |
| main.rs:271:55:271:55 | n | main.rs:264:29:264:38 | source(...) | main.rs:271:55:271:55 | n | $@ | main.rs:264:29:264:38 | source(...) | source(...) |
| main.rs:285:22:285:22 | n | main.rs:282:16:282:25 | source(...) | main.rs:285:22:285:22 | n | $@ | main.rs:282:16:282:25 | source(...) | source(...) |
| main.rs:289:29:289:29 | n | main.rs:282:16:282:25 | source(...) | main.rs:289:29:289:29 | n | $@ | main.rs:282:16:282:25 | source(...) | source(...) |
| main.rs:308:48:308:48 | n | main.rs:304:18:304:27 | source(...) | main.rs:308:48:308:48 | n | $@ | main.rs:304:18:304:27 | source(...) | source(...) |
| main.rs:312:81:312:81 | n | main.rs:304:18:304:27 | source(...) | main.rs:312:81:312:81 | n | $@ | main.rs:304:18:304:27 | source(...) | source(...) |
| main.rs:328:34:328:34 | n | main.rs:324:18:324:27 | source(...) | main.rs:328:34:328:34 | n | $@ | main.rs:324:18:324:27 | source(...) | source(...) |
| main.rs:332:53:332:53 | n | main.rs:324:18:324:27 | source(...) | main.rs:332:53:332:53 | n | $@ | main.rs:324:18:324:27 | source(...) | source(...) |
| main.rs:346:10:346:11 | n1 | main.rs:344:23:344:32 | source(...) | main.rs:346:10:346:11 | n1 | $@ | main.rs:344:23:344:32 | source(...) | source(...) |
| main.rs:350:10:350:11 | n2 | main.rs:348:17:348:26 | source(...) | main.rs:350:10:350:11 | n2 | $@ | main.rs:348:17:348:26 | source(...) | source(...) |
| main.rs:360:14:360:15 | n1 | main.rs:358:23:358:32 | source(...) | main.rs:360:14:360:15 | n1 | $@ | main.rs:358:23:358:32 | source(...) | source(...) |
| main.rs:373:18:373:18 | a | main.rs:370:23:370:32 | source(...) | main.rs:373:18:373:18 | a | $@ | main.rs:370:23:370:32 | source(...) | source(...) |
| main.rs:374:18:374:18 | b | main.rs:370:23:370:32 | source(...) | main.rs:374:18:374:18 | b | $@ | main.rs:370:23:370:32 | source(...) | source(...) |
| main.rs:375:18:375:18 | c | main.rs:370:23:370:32 | source(...) | main.rs:375:18:375:18 | c | $@ | main.rs:370:23:370:32 | source(...) | source(...) |
| main.rs:386:10:386:10 | d | main.rs:384:18:384:27 | source(...) | main.rs:386:10:386:10 | d | $@ | main.rs:384:18:384:27 | source(...) | source(...) |
| main.rs:387:10:387:19 | mut_arr[0] | main.rs:384:18:384:27 | source(...) | main.rs:387:10:387:19 | mut_arr[0] | $@ | main.rs:384:18:384:27 | source(...) | source(...) |<|MERGE_RESOLUTION|>--- conflicted
+++ resolved
@@ -56,61 +56,84 @@
 | main.rs:224:14:224:29 | Some(...) [Some] | main.rs:224:9:224:10 | s1 [Some] | provenance |  |
 | main.rs:224:19:224:28 | source(...) | main.rs:224:14:224:29 | Some(...) [Some] | provenance |  |
 | main.rs:225:10:225:11 | s1 [Some] | main.rs:225:10:225:20 | s1.unwrap(...) | provenance | MaD:1 |
-<<<<<<< HEAD
-| main.rs:229:14:229:29 | Some(...) [Some] | main.rs:230:10:230:11 | s1 [Some] | provenance |  |
+| main.rs:229:9:229:10 | s1 [Some] | main.rs:230:10:230:11 | s1 [Some] | provenance |  |
+| main.rs:229:14:229:29 | Some(...) [Some] | main.rs:229:9:229:10 | s1 [Some] | provenance |  |
 | main.rs:229:19:229:28 | source(...) | main.rs:229:14:229:29 | Some(...) [Some] | provenance |  |
 | main.rs:230:10:230:11 | s1 [Some] | main.rs:230:10:230:24 | s1.unwrap_or(...) | provenance | MaD:3 |
 | main.rs:233:23:233:32 | source(...) | main.rs:233:10:233:33 | s2.unwrap_or(...) | provenance | MaD:2 |
-| main.rs:237:14:237:29 | Some(...) [Some] | main.rs:239:14:239:15 | s1 [Some] | provenance |  |
+| main.rs:237:9:237:10 | s1 [Some] | main.rs:239:14:239:15 | s1 [Some] | provenance |  |
+| main.rs:237:14:237:29 | Some(...) [Some] | main.rs:237:9:237:10 | s1 [Some] | provenance |  |
 | main.rs:237:19:237:28 | source(...) | main.rs:237:14:237:29 | Some(...) [Some] | provenance |  |
+| main.rs:239:9:239:10 | i1 | main.rs:240:10:240:11 | i1 | provenance |  |
 | main.rs:239:14:239:15 | s1 [Some] | main.rs:239:14:239:16 | TryExpr | provenance |  |
-| main.rs:239:14:239:16 | TryExpr | main.rs:240:10:240:11 | i1 | provenance |  |
-| main.rs:246:32:246:45 | Ok(...) [Ok] | main.rs:249:14:249:15 | s1 [Ok] | provenance |  |
+| main.rs:239:14:239:16 | TryExpr | main.rs:239:9:239:10 | i1 | provenance |  |
+| main.rs:246:9:246:10 | s1 [Ok] | main.rs:249:14:249:15 | s1 [Ok] | provenance |  |
+| main.rs:246:32:246:45 | Ok(...) [Ok] | main.rs:246:9:246:10 | s1 [Ok] | provenance |  |
 | main.rs:246:35:246:44 | source(...) | main.rs:246:32:246:45 | Ok(...) [Ok] | provenance |  |
+| main.rs:249:9:249:10 | i1 | main.rs:251:10:251:11 | i1 | provenance |  |
 | main.rs:249:14:249:15 | s1 [Ok] | main.rs:249:14:249:16 | TryExpr | provenance |  |
-| main.rs:249:14:249:16 | TryExpr | main.rs:251:10:251:11 | i1 | provenance |  |
-| main.rs:264:14:264:39 | ...::A(...) [A] | main.rs:267:9:267:25 | ...::A(...) [A] | provenance |  |
-| main.rs:264:14:264:39 | ...::A(...) [A] | main.rs:271:9:271:25 | ...::A(...) [A] | provenance |  |
+| main.rs:249:14:249:16 | TryExpr | main.rs:249:9:249:10 | i1 | provenance |  |
+| main.rs:264:9:264:10 | s1 [A] | main.rs:266:11:266:12 | s1 [A] | provenance |  |
+| main.rs:264:14:264:39 | ...::A(...) [A] | main.rs:264:9:264:10 | s1 [A] | provenance |  |
 | main.rs:264:29:264:38 | source(...) | main.rs:264:14:264:39 | ...::A(...) [A] | provenance |  |
+| main.rs:266:11:266:12 | s1 [A] | main.rs:267:9:267:25 | ...::A(...) [A] | provenance |  |
+| main.rs:266:11:266:12 | s1 [A] | main.rs:270:11:270:12 | s1 [A] | provenance |  |
 | main.rs:267:9:267:25 | ...::A(...) [A] | main.rs:267:24:267:24 | n | provenance |  |
 | main.rs:267:24:267:24 | n | main.rs:267:35:267:35 | n | provenance |  |
+| main.rs:270:11:270:12 | s1 [A] | main.rs:271:9:271:25 | ...::A(...) [A] | provenance |  |
 | main.rs:271:9:271:25 | ...::A(...) [A] | main.rs:271:24:271:24 | n | provenance |  |
 | main.rs:271:24:271:24 | n | main.rs:271:55:271:55 | n | provenance |  |
-| main.rs:282:14:282:26 | A(...) [A] | main.rs:285:9:285:12 | A(...) [A] | provenance |  |
-| main.rs:282:14:282:26 | A(...) [A] | main.rs:289:9:289:12 | A(...) [A] | provenance |  |
+| main.rs:282:9:282:10 | s1 [A] | main.rs:284:11:284:12 | s1 [A] | provenance |  |
+| main.rs:282:14:282:26 | A(...) [A] | main.rs:282:9:282:10 | s1 [A] | provenance |  |
 | main.rs:282:16:282:25 | source(...) | main.rs:282:14:282:26 | A(...) [A] | provenance |  |
+| main.rs:284:11:284:12 | s1 [A] | main.rs:285:9:285:12 | A(...) [A] | provenance |  |
+| main.rs:284:11:284:12 | s1 [A] | main.rs:288:11:288:12 | s1 [A] | provenance |  |
 | main.rs:285:9:285:12 | A(...) [A] | main.rs:285:11:285:11 | n | provenance |  |
 | main.rs:285:11:285:11 | n | main.rs:285:22:285:22 | n | provenance |  |
+| main.rs:288:11:288:12 | s1 [A] | main.rs:289:9:289:12 | A(...) [A] | provenance |  |
 | main.rs:289:9:289:12 | A(...) [A] | main.rs:289:11:289:11 | n | provenance |  |
 | main.rs:289:11:289:11 | n | main.rs:289:29:289:29 | n | provenance |  |
-| main.rs:303:14:305:5 | ...::C {...} [C] | main.rs:308:9:308:38 | ...::C {...} [C] | provenance |  |
-| main.rs:303:14:305:5 | ...::C {...} [C] | main.rs:312:9:312:38 | ...::C {...} [C] | provenance |  |
+| main.rs:303:9:303:10 | s1 [C] | main.rs:307:11:307:12 | s1 [C] | provenance |  |
+| main.rs:303:14:305:5 | ...::C {...} [C] | main.rs:303:9:303:10 | s1 [C] | provenance |  |
 | main.rs:304:18:304:27 | source(...) | main.rs:303:14:305:5 | ...::C {...} [C] | provenance |  |
+| main.rs:307:11:307:12 | s1 [C] | main.rs:308:9:308:38 | ...::C {...} [C] | provenance |  |
+| main.rs:307:11:307:12 | s1 [C] | main.rs:311:11:311:12 | s1 [C] | provenance |  |
 | main.rs:308:9:308:38 | ...::C {...} [C] | main.rs:308:36:308:36 | n | provenance |  |
 | main.rs:308:36:308:36 | n | main.rs:308:48:308:48 | n | provenance |  |
+| main.rs:311:11:311:12 | s1 [C] | main.rs:312:9:312:38 | ...::C {...} [C] | provenance |  |
 | main.rs:312:9:312:38 | ...::C {...} [C] | main.rs:312:36:312:36 | n | provenance |  |
 | main.rs:312:36:312:36 | n | main.rs:312:81:312:81 | n | provenance |  |
-| main.rs:323:14:325:5 | C {...} [C] | main.rs:328:9:328:24 | C {...} [C] | provenance |  |
-| main.rs:323:14:325:5 | C {...} [C] | main.rs:332:9:332:24 | C {...} [C] | provenance |  |
+| main.rs:323:9:323:10 | s1 [C] | main.rs:327:11:327:12 | s1 [C] | provenance |  |
+| main.rs:323:14:325:5 | C {...} [C] | main.rs:323:9:323:10 | s1 [C] | provenance |  |
 | main.rs:324:18:324:27 | source(...) | main.rs:323:14:325:5 | C {...} [C] | provenance |  |
+| main.rs:327:11:327:12 | s1 [C] | main.rs:328:9:328:24 | C {...} [C] | provenance |  |
+| main.rs:327:11:327:12 | s1 [C] | main.rs:331:11:331:12 | s1 [C] | provenance |  |
 | main.rs:328:9:328:24 | C {...} [C] | main.rs:328:22:328:22 | n | provenance |  |
 | main.rs:328:22:328:22 | n | main.rs:328:34:328:34 | n | provenance |  |
+| main.rs:331:11:331:12 | s1 [C] | main.rs:332:9:332:24 | C {...} [C] | provenance |  |
 | main.rs:332:9:332:24 | C {...} [C] | main.rs:332:22:332:22 | n | provenance |  |
 | main.rs:332:22:332:22 | n | main.rs:332:53:332:53 | n | provenance |  |
-| main.rs:344:16:344:33 | [...] [array[]] | main.rs:345:14:345:17 | arr1 [array[]] | provenance |  |
+| main.rs:344:9:344:12 | arr1 [array[]] | main.rs:345:14:345:17 | arr1 [array[]] | provenance |  |
+| main.rs:344:16:344:33 | [...] [array[]] | main.rs:344:9:344:12 | arr1 [array[]] | provenance |  |
 | main.rs:344:23:344:32 | source(...) | main.rs:344:16:344:33 | [...] [array[]] | provenance |  |
+| main.rs:345:9:345:10 | n1 | main.rs:346:10:346:11 | n1 | provenance |  |
 | main.rs:345:14:345:17 | arr1 [array[]] | main.rs:345:14:345:20 | arr1[2] | provenance |  |
-| main.rs:345:14:345:20 | arr1[2] | main.rs:346:10:346:11 | n1 | provenance |  |
-| main.rs:348:16:348:31 | [...; 10] [array[]] | main.rs:349:14:349:17 | arr2 [array[]] | provenance |  |
+| main.rs:345:14:345:20 | arr1[2] | main.rs:345:9:345:10 | n1 | provenance |  |
+| main.rs:348:9:348:12 | arr2 [array[]] | main.rs:349:14:349:17 | arr2 [array[]] | provenance |  |
+| main.rs:348:16:348:31 | [...; 10] [array[]] | main.rs:348:9:348:12 | arr2 [array[]] | provenance |  |
 | main.rs:348:17:348:26 | source(...) | main.rs:348:16:348:31 | [...; 10] [array[]] | provenance |  |
+| main.rs:349:9:349:10 | n2 | main.rs:350:10:350:11 | n2 | provenance |  |
 | main.rs:349:14:349:17 | arr2 [array[]] | main.rs:349:14:349:20 | arr2[4] | provenance |  |
-| main.rs:349:14:349:20 | arr2[4] | main.rs:350:10:350:11 | n2 | provenance |  |
-| main.rs:358:16:358:33 | [...] [array[]] | main.rs:359:15:359:18 | arr1 [array[]] | provenance |  |
+| main.rs:349:14:349:20 | arr2[4] | main.rs:349:9:349:10 | n2 | provenance |  |
+| main.rs:358:9:358:12 | arr1 [array[]] | main.rs:359:15:359:18 | arr1 [array[]] | provenance |  |
+| main.rs:358:16:358:33 | [...] [array[]] | main.rs:358:9:358:12 | arr1 [array[]] | provenance |  |
 | main.rs:358:23:358:32 | source(...) | main.rs:358:16:358:33 | [...] [array[]] | provenance |  |
 | main.rs:359:9:359:10 | n1 | main.rs:360:14:360:15 | n1 | provenance |  |
 | main.rs:359:15:359:18 | arr1 [array[]] | main.rs:359:9:359:10 | n1 | provenance |  |
-| main.rs:370:16:370:33 | [...] [array[]] | main.rs:372:9:372:17 | SlicePat [array[]] | provenance |  |
+| main.rs:370:9:370:12 | arr1 [array[]] | main.rs:371:11:371:14 | arr1 [array[]] | provenance |  |
+| main.rs:370:16:370:33 | [...] [array[]] | main.rs:370:9:370:12 | arr1 [array[]] | provenance |  |
 | main.rs:370:23:370:32 | source(...) | main.rs:370:16:370:33 | [...] [array[]] | provenance |  |
+| main.rs:371:11:371:14 | arr1 [array[]] | main.rs:372:9:372:17 | SlicePat [array[]] | provenance |  |
 | main.rs:372:9:372:17 | SlicePat [array[]] | main.rs:372:10:372:10 | a | provenance |  |
 | main.rs:372:9:372:17 | SlicePat [array[]] | main.rs:372:13:372:13 | b | provenance |  |
 | main.rs:372:9:372:17 | SlicePat [array[]] | main.rs:372:16:372:16 | c | provenance |  |
@@ -120,97 +143,10 @@
 | main.rs:384:5:384:11 | [post] mut_arr [array[]] | main.rs:385:13:385:19 | mut_arr [array[]] | provenance |  |
 | main.rs:384:5:384:11 | [post] mut_arr [array[]] | main.rs:387:10:387:16 | mut_arr [array[]] | provenance |  |
 | main.rs:384:18:384:27 | source(...) | main.rs:384:5:384:11 | [post] mut_arr [array[]] | provenance |  |
+| main.rs:385:9:385:9 | d | main.rs:386:10:386:10 | d | provenance |  |
 | main.rs:385:13:385:19 | mut_arr [array[]] | main.rs:385:13:385:22 | mut_arr[1] | provenance |  |
-| main.rs:385:13:385:22 | mut_arr[1] | main.rs:386:10:386:10 | d | provenance |  |
+| main.rs:385:13:385:22 | mut_arr[1] | main.rs:385:9:385:9 | d | provenance |  |
 | main.rs:387:10:387:16 | mut_arr [array[]] | main.rs:387:10:387:19 | mut_arr[0] | provenance |  |
-=======
-| main.rs:229:9:229:10 | s1 [Some] | main.rs:231:14:231:15 | s1 [Some] | provenance |  |
-| main.rs:229:14:229:29 | Some(...) [Some] | main.rs:229:9:229:10 | s1 [Some] | provenance |  |
-| main.rs:229:19:229:28 | source(...) | main.rs:229:14:229:29 | Some(...) [Some] | provenance |  |
-| main.rs:231:9:231:10 | i1 | main.rs:232:10:232:11 | i1 | provenance |  |
-| main.rs:231:14:231:15 | s1 [Some] | main.rs:231:14:231:16 | TryExpr | provenance |  |
-| main.rs:231:14:231:16 | TryExpr | main.rs:231:9:231:10 | i1 | provenance |  |
-| main.rs:238:9:238:10 | s1 [Ok] | main.rs:241:14:241:15 | s1 [Ok] | provenance |  |
-| main.rs:238:32:238:45 | Ok(...) [Ok] | main.rs:238:9:238:10 | s1 [Ok] | provenance |  |
-| main.rs:238:35:238:44 | source(...) | main.rs:238:32:238:45 | Ok(...) [Ok] | provenance |  |
-| main.rs:241:9:241:10 | i1 | main.rs:243:10:243:11 | i1 | provenance |  |
-| main.rs:241:14:241:15 | s1 [Ok] | main.rs:241:14:241:16 | TryExpr | provenance |  |
-| main.rs:241:14:241:16 | TryExpr | main.rs:241:9:241:10 | i1 | provenance |  |
-| main.rs:256:9:256:10 | s1 [A] | main.rs:258:11:258:12 | s1 [A] | provenance |  |
-| main.rs:256:14:256:39 | ...::A(...) [A] | main.rs:256:9:256:10 | s1 [A] | provenance |  |
-| main.rs:256:29:256:38 | source(...) | main.rs:256:14:256:39 | ...::A(...) [A] | provenance |  |
-| main.rs:258:11:258:12 | s1 [A] | main.rs:259:9:259:25 | ...::A(...) [A] | provenance |  |
-| main.rs:258:11:258:12 | s1 [A] | main.rs:262:11:262:12 | s1 [A] | provenance |  |
-| main.rs:259:9:259:25 | ...::A(...) [A] | main.rs:259:24:259:24 | n | provenance |  |
-| main.rs:259:24:259:24 | n | main.rs:259:35:259:35 | n | provenance |  |
-| main.rs:262:11:262:12 | s1 [A] | main.rs:263:9:263:25 | ...::A(...) [A] | provenance |  |
-| main.rs:263:9:263:25 | ...::A(...) [A] | main.rs:263:24:263:24 | n | provenance |  |
-| main.rs:263:24:263:24 | n | main.rs:263:55:263:55 | n | provenance |  |
-| main.rs:274:9:274:10 | s1 [A] | main.rs:276:11:276:12 | s1 [A] | provenance |  |
-| main.rs:274:14:274:26 | A(...) [A] | main.rs:274:9:274:10 | s1 [A] | provenance |  |
-| main.rs:274:16:274:25 | source(...) | main.rs:274:14:274:26 | A(...) [A] | provenance |  |
-| main.rs:276:11:276:12 | s1 [A] | main.rs:277:9:277:12 | A(...) [A] | provenance |  |
-| main.rs:276:11:276:12 | s1 [A] | main.rs:280:11:280:12 | s1 [A] | provenance |  |
-| main.rs:277:9:277:12 | A(...) [A] | main.rs:277:11:277:11 | n | provenance |  |
-| main.rs:277:11:277:11 | n | main.rs:277:22:277:22 | n | provenance |  |
-| main.rs:280:11:280:12 | s1 [A] | main.rs:281:9:281:12 | A(...) [A] | provenance |  |
-| main.rs:281:9:281:12 | A(...) [A] | main.rs:281:11:281:11 | n | provenance |  |
-| main.rs:281:11:281:11 | n | main.rs:281:29:281:29 | n | provenance |  |
-| main.rs:295:9:295:10 | s1 [C] | main.rs:299:11:299:12 | s1 [C] | provenance |  |
-| main.rs:295:14:297:5 | ...::C {...} [C] | main.rs:295:9:295:10 | s1 [C] | provenance |  |
-| main.rs:296:18:296:27 | source(...) | main.rs:295:14:297:5 | ...::C {...} [C] | provenance |  |
-| main.rs:299:11:299:12 | s1 [C] | main.rs:300:9:300:38 | ...::C {...} [C] | provenance |  |
-| main.rs:299:11:299:12 | s1 [C] | main.rs:303:11:303:12 | s1 [C] | provenance |  |
-| main.rs:300:9:300:38 | ...::C {...} [C] | main.rs:300:36:300:36 | n | provenance |  |
-| main.rs:300:36:300:36 | n | main.rs:300:48:300:48 | n | provenance |  |
-| main.rs:303:11:303:12 | s1 [C] | main.rs:304:9:304:38 | ...::C {...} [C] | provenance |  |
-| main.rs:304:9:304:38 | ...::C {...} [C] | main.rs:304:36:304:36 | n | provenance |  |
-| main.rs:304:36:304:36 | n | main.rs:304:81:304:81 | n | provenance |  |
-| main.rs:315:9:315:10 | s1 [C] | main.rs:319:11:319:12 | s1 [C] | provenance |  |
-| main.rs:315:14:317:5 | C {...} [C] | main.rs:315:9:315:10 | s1 [C] | provenance |  |
-| main.rs:316:18:316:27 | source(...) | main.rs:315:14:317:5 | C {...} [C] | provenance |  |
-| main.rs:319:11:319:12 | s1 [C] | main.rs:320:9:320:24 | C {...} [C] | provenance |  |
-| main.rs:319:11:319:12 | s1 [C] | main.rs:323:11:323:12 | s1 [C] | provenance |  |
-| main.rs:320:9:320:24 | C {...} [C] | main.rs:320:22:320:22 | n | provenance |  |
-| main.rs:320:22:320:22 | n | main.rs:320:34:320:34 | n | provenance |  |
-| main.rs:323:11:323:12 | s1 [C] | main.rs:324:9:324:24 | C {...} [C] | provenance |  |
-| main.rs:324:9:324:24 | C {...} [C] | main.rs:324:22:324:22 | n | provenance |  |
-| main.rs:324:22:324:22 | n | main.rs:324:53:324:53 | n | provenance |  |
-| main.rs:336:9:336:12 | arr1 [array[]] | main.rs:337:14:337:17 | arr1 [array[]] | provenance |  |
-| main.rs:336:16:336:33 | [...] [array[]] | main.rs:336:9:336:12 | arr1 [array[]] | provenance |  |
-| main.rs:336:23:336:32 | source(...) | main.rs:336:16:336:33 | [...] [array[]] | provenance |  |
-| main.rs:337:9:337:10 | n1 | main.rs:338:10:338:11 | n1 | provenance |  |
-| main.rs:337:14:337:17 | arr1 [array[]] | main.rs:337:14:337:20 | arr1[2] | provenance |  |
-| main.rs:337:14:337:20 | arr1[2] | main.rs:337:9:337:10 | n1 | provenance |  |
-| main.rs:340:9:340:12 | arr2 [array[]] | main.rs:341:14:341:17 | arr2 [array[]] | provenance |  |
-| main.rs:340:16:340:31 | [...; 10] [array[]] | main.rs:340:9:340:12 | arr2 [array[]] | provenance |  |
-| main.rs:340:17:340:26 | source(...) | main.rs:340:16:340:31 | [...; 10] [array[]] | provenance |  |
-| main.rs:341:9:341:10 | n2 | main.rs:342:10:342:11 | n2 | provenance |  |
-| main.rs:341:14:341:17 | arr2 [array[]] | main.rs:341:14:341:20 | arr2[4] | provenance |  |
-| main.rs:341:14:341:20 | arr2[4] | main.rs:341:9:341:10 | n2 | provenance |  |
-| main.rs:350:9:350:12 | arr1 [array[]] | main.rs:351:15:351:18 | arr1 [array[]] | provenance |  |
-| main.rs:350:16:350:33 | [...] [array[]] | main.rs:350:9:350:12 | arr1 [array[]] | provenance |  |
-| main.rs:350:23:350:32 | source(...) | main.rs:350:16:350:33 | [...] [array[]] | provenance |  |
-| main.rs:351:9:351:10 | n1 | main.rs:352:14:352:15 | n1 | provenance |  |
-| main.rs:351:15:351:18 | arr1 [array[]] | main.rs:351:9:351:10 | n1 | provenance |  |
-| main.rs:362:9:362:12 | arr1 [array[]] | main.rs:363:11:363:14 | arr1 [array[]] | provenance |  |
-| main.rs:362:16:362:33 | [...] [array[]] | main.rs:362:9:362:12 | arr1 [array[]] | provenance |  |
-| main.rs:362:23:362:32 | source(...) | main.rs:362:16:362:33 | [...] [array[]] | provenance |  |
-| main.rs:363:11:363:14 | arr1 [array[]] | main.rs:364:9:364:17 | SlicePat [array[]] | provenance |  |
-| main.rs:364:9:364:17 | SlicePat [array[]] | main.rs:364:10:364:10 | a | provenance |  |
-| main.rs:364:9:364:17 | SlicePat [array[]] | main.rs:364:13:364:13 | b | provenance |  |
-| main.rs:364:9:364:17 | SlicePat [array[]] | main.rs:364:16:364:16 | c | provenance |  |
-| main.rs:364:10:364:10 | a | main.rs:365:18:365:18 | a | provenance |  |
-| main.rs:364:13:364:13 | b | main.rs:366:18:366:18 | b | provenance |  |
-| main.rs:364:16:364:16 | c | main.rs:367:18:367:18 | c | provenance |  |
-| main.rs:376:5:376:11 | [post] mut_arr [array[]] | main.rs:377:13:377:19 | mut_arr [array[]] | provenance |  |
-| main.rs:376:5:376:11 | [post] mut_arr [array[]] | main.rs:379:10:379:16 | mut_arr [array[]] | provenance |  |
-| main.rs:376:18:376:27 | source(...) | main.rs:376:5:376:11 | [post] mut_arr [array[]] | provenance |  |
-| main.rs:377:9:377:9 | d | main.rs:378:10:378:10 | d | provenance |  |
-| main.rs:377:13:377:19 | mut_arr [array[]] | main.rs:377:13:377:22 | mut_arr[1] | provenance |  |
-| main.rs:377:13:377:22 | mut_arr[1] | main.rs:377:9:377:9 | d | provenance |  |
-| main.rs:379:10:379:16 | mut_arr [array[]] | main.rs:379:10:379:19 | mut_arr[0] | provenance |  |
->>>>>>> 8efd8701
 nodes
 | main.rs:15:10:15:18 | source(...) | semmle.label | source(...) |
 | main.rs:19:9:19:9 | s | semmle.label | s |
@@ -282,70 +218,92 @@
 | main.rs:229:9:229:10 | s1 [Some] | semmle.label | s1 [Some] |
 | main.rs:229:14:229:29 | Some(...) [Some] | semmle.label | Some(...) [Some] |
 | main.rs:229:19:229:28 | source(...) | semmle.label | source(...) |
-<<<<<<< HEAD
 | main.rs:230:10:230:11 | s1 [Some] | semmle.label | s1 [Some] |
 | main.rs:230:10:230:24 | s1.unwrap_or(...) | semmle.label | s1.unwrap_or(...) |
 | main.rs:233:10:233:33 | s2.unwrap_or(...) | semmle.label | s2.unwrap_or(...) |
 | main.rs:233:23:233:32 | source(...) | semmle.label | source(...) |
+| main.rs:237:9:237:10 | s1 [Some] | semmle.label | s1 [Some] |
 | main.rs:237:14:237:29 | Some(...) [Some] | semmle.label | Some(...) [Some] |
 | main.rs:237:19:237:28 | source(...) | semmle.label | source(...) |
+| main.rs:239:9:239:10 | i1 | semmle.label | i1 |
 | main.rs:239:14:239:15 | s1 [Some] | semmle.label | s1 [Some] |
 | main.rs:239:14:239:16 | TryExpr | semmle.label | TryExpr |
 | main.rs:240:10:240:11 | i1 | semmle.label | i1 |
+| main.rs:246:9:246:10 | s1 [Ok] | semmle.label | s1 [Ok] |
 | main.rs:246:32:246:45 | Ok(...) [Ok] | semmle.label | Ok(...) [Ok] |
 | main.rs:246:35:246:44 | source(...) | semmle.label | source(...) |
+| main.rs:249:9:249:10 | i1 | semmle.label | i1 |
 | main.rs:249:14:249:15 | s1 [Ok] | semmle.label | s1 [Ok] |
 | main.rs:249:14:249:16 | TryExpr | semmle.label | TryExpr |
 | main.rs:251:10:251:11 | i1 | semmle.label | i1 |
+| main.rs:264:9:264:10 | s1 [A] | semmle.label | s1 [A] |
 | main.rs:264:14:264:39 | ...::A(...) [A] | semmle.label | ...::A(...) [A] |
 | main.rs:264:29:264:38 | source(...) | semmle.label | source(...) |
+| main.rs:266:11:266:12 | s1 [A] | semmle.label | s1 [A] |
 | main.rs:267:9:267:25 | ...::A(...) [A] | semmle.label | ...::A(...) [A] |
 | main.rs:267:24:267:24 | n | semmle.label | n |
 | main.rs:267:35:267:35 | n | semmle.label | n |
+| main.rs:270:11:270:12 | s1 [A] | semmle.label | s1 [A] |
 | main.rs:271:9:271:25 | ...::A(...) [A] | semmle.label | ...::A(...) [A] |
 | main.rs:271:24:271:24 | n | semmle.label | n |
 | main.rs:271:55:271:55 | n | semmle.label | n |
+| main.rs:282:9:282:10 | s1 [A] | semmle.label | s1 [A] |
 | main.rs:282:14:282:26 | A(...) [A] | semmle.label | A(...) [A] |
 | main.rs:282:16:282:25 | source(...) | semmle.label | source(...) |
+| main.rs:284:11:284:12 | s1 [A] | semmle.label | s1 [A] |
 | main.rs:285:9:285:12 | A(...) [A] | semmle.label | A(...) [A] |
 | main.rs:285:11:285:11 | n | semmle.label | n |
 | main.rs:285:22:285:22 | n | semmle.label | n |
+| main.rs:288:11:288:12 | s1 [A] | semmle.label | s1 [A] |
 | main.rs:289:9:289:12 | A(...) [A] | semmle.label | A(...) [A] |
 | main.rs:289:11:289:11 | n | semmle.label | n |
 | main.rs:289:29:289:29 | n | semmle.label | n |
+| main.rs:303:9:303:10 | s1 [C] | semmle.label | s1 [C] |
 | main.rs:303:14:305:5 | ...::C {...} [C] | semmle.label | ...::C {...} [C] |
 | main.rs:304:18:304:27 | source(...) | semmle.label | source(...) |
+| main.rs:307:11:307:12 | s1 [C] | semmle.label | s1 [C] |
 | main.rs:308:9:308:38 | ...::C {...} [C] | semmle.label | ...::C {...} [C] |
 | main.rs:308:36:308:36 | n | semmle.label | n |
 | main.rs:308:48:308:48 | n | semmle.label | n |
+| main.rs:311:11:311:12 | s1 [C] | semmle.label | s1 [C] |
 | main.rs:312:9:312:38 | ...::C {...} [C] | semmle.label | ...::C {...} [C] |
 | main.rs:312:36:312:36 | n | semmle.label | n |
 | main.rs:312:81:312:81 | n | semmle.label | n |
+| main.rs:323:9:323:10 | s1 [C] | semmle.label | s1 [C] |
 | main.rs:323:14:325:5 | C {...} [C] | semmle.label | C {...} [C] |
 | main.rs:324:18:324:27 | source(...) | semmle.label | source(...) |
+| main.rs:327:11:327:12 | s1 [C] | semmle.label | s1 [C] |
 | main.rs:328:9:328:24 | C {...} [C] | semmle.label | C {...} [C] |
 | main.rs:328:22:328:22 | n | semmle.label | n |
 | main.rs:328:34:328:34 | n | semmle.label | n |
+| main.rs:331:11:331:12 | s1 [C] | semmle.label | s1 [C] |
 | main.rs:332:9:332:24 | C {...} [C] | semmle.label | C {...} [C] |
 | main.rs:332:22:332:22 | n | semmle.label | n |
 | main.rs:332:53:332:53 | n | semmle.label | n |
+| main.rs:344:9:344:12 | arr1 [array[]] | semmle.label | arr1 [array[]] |
 | main.rs:344:16:344:33 | [...] [array[]] | semmle.label | [...] [array[]] |
 | main.rs:344:23:344:32 | source(...) | semmle.label | source(...) |
+| main.rs:345:9:345:10 | n1 | semmle.label | n1 |
 | main.rs:345:14:345:17 | arr1 [array[]] | semmle.label | arr1 [array[]] |
 | main.rs:345:14:345:20 | arr1[2] | semmle.label | arr1[2] |
 | main.rs:346:10:346:11 | n1 | semmle.label | n1 |
+| main.rs:348:9:348:12 | arr2 [array[]] | semmle.label | arr2 [array[]] |
 | main.rs:348:16:348:31 | [...; 10] [array[]] | semmle.label | [...; 10] [array[]] |
 | main.rs:348:17:348:26 | source(...) | semmle.label | source(...) |
+| main.rs:349:9:349:10 | n2 | semmle.label | n2 |
 | main.rs:349:14:349:17 | arr2 [array[]] | semmle.label | arr2 [array[]] |
 | main.rs:349:14:349:20 | arr2[4] | semmle.label | arr2[4] |
 | main.rs:350:10:350:11 | n2 | semmle.label | n2 |
+| main.rs:358:9:358:12 | arr1 [array[]] | semmle.label | arr1 [array[]] |
 | main.rs:358:16:358:33 | [...] [array[]] | semmle.label | [...] [array[]] |
 | main.rs:358:23:358:32 | source(...) | semmle.label | source(...) |
 | main.rs:359:9:359:10 | n1 | semmle.label | n1 |
 | main.rs:359:15:359:18 | arr1 [array[]] | semmle.label | arr1 [array[]] |
 | main.rs:360:14:360:15 | n1 | semmle.label | n1 |
+| main.rs:370:9:370:12 | arr1 [array[]] | semmle.label | arr1 [array[]] |
 | main.rs:370:16:370:33 | [...] [array[]] | semmle.label | [...] [array[]] |
 | main.rs:370:23:370:32 | source(...) | semmle.label | source(...) |
+| main.rs:371:11:371:14 | arr1 [array[]] | semmle.label | arr1 [array[]] |
 | main.rs:372:9:372:17 | SlicePat [array[]] | semmle.label | SlicePat [array[]] |
 | main.rs:372:10:372:10 | a | semmle.label | a |
 | main.rs:372:13:372:13 | b | semmle.label | b |
@@ -355,107 +313,12 @@
 | main.rs:375:18:375:18 | c | semmle.label | c |
 | main.rs:384:5:384:11 | [post] mut_arr [array[]] | semmle.label | [post] mut_arr [array[]] |
 | main.rs:384:18:384:27 | source(...) | semmle.label | source(...) |
+| main.rs:385:9:385:9 | d | semmle.label | d |
 | main.rs:385:13:385:19 | mut_arr [array[]] | semmle.label | mut_arr [array[]] |
 | main.rs:385:13:385:22 | mut_arr[1] | semmle.label | mut_arr[1] |
 | main.rs:386:10:386:10 | d | semmle.label | d |
 | main.rs:387:10:387:16 | mut_arr [array[]] | semmle.label | mut_arr [array[]] |
 | main.rs:387:10:387:19 | mut_arr[0] | semmle.label | mut_arr[0] |
-=======
-| main.rs:231:9:231:10 | i1 | semmle.label | i1 |
-| main.rs:231:14:231:15 | s1 [Some] | semmle.label | s1 [Some] |
-| main.rs:231:14:231:16 | TryExpr | semmle.label | TryExpr |
-| main.rs:232:10:232:11 | i1 | semmle.label | i1 |
-| main.rs:238:9:238:10 | s1 [Ok] | semmle.label | s1 [Ok] |
-| main.rs:238:32:238:45 | Ok(...) [Ok] | semmle.label | Ok(...) [Ok] |
-| main.rs:238:35:238:44 | source(...) | semmle.label | source(...) |
-| main.rs:241:9:241:10 | i1 | semmle.label | i1 |
-| main.rs:241:14:241:15 | s1 [Ok] | semmle.label | s1 [Ok] |
-| main.rs:241:14:241:16 | TryExpr | semmle.label | TryExpr |
-| main.rs:243:10:243:11 | i1 | semmle.label | i1 |
-| main.rs:256:9:256:10 | s1 [A] | semmle.label | s1 [A] |
-| main.rs:256:14:256:39 | ...::A(...) [A] | semmle.label | ...::A(...) [A] |
-| main.rs:256:29:256:38 | source(...) | semmle.label | source(...) |
-| main.rs:258:11:258:12 | s1 [A] | semmle.label | s1 [A] |
-| main.rs:259:9:259:25 | ...::A(...) [A] | semmle.label | ...::A(...) [A] |
-| main.rs:259:24:259:24 | n | semmle.label | n |
-| main.rs:259:35:259:35 | n | semmle.label | n |
-| main.rs:262:11:262:12 | s1 [A] | semmle.label | s1 [A] |
-| main.rs:263:9:263:25 | ...::A(...) [A] | semmle.label | ...::A(...) [A] |
-| main.rs:263:24:263:24 | n | semmle.label | n |
-| main.rs:263:55:263:55 | n | semmle.label | n |
-| main.rs:274:9:274:10 | s1 [A] | semmle.label | s1 [A] |
-| main.rs:274:14:274:26 | A(...) [A] | semmle.label | A(...) [A] |
-| main.rs:274:16:274:25 | source(...) | semmle.label | source(...) |
-| main.rs:276:11:276:12 | s1 [A] | semmle.label | s1 [A] |
-| main.rs:277:9:277:12 | A(...) [A] | semmle.label | A(...) [A] |
-| main.rs:277:11:277:11 | n | semmle.label | n |
-| main.rs:277:22:277:22 | n | semmle.label | n |
-| main.rs:280:11:280:12 | s1 [A] | semmle.label | s1 [A] |
-| main.rs:281:9:281:12 | A(...) [A] | semmle.label | A(...) [A] |
-| main.rs:281:11:281:11 | n | semmle.label | n |
-| main.rs:281:29:281:29 | n | semmle.label | n |
-| main.rs:295:9:295:10 | s1 [C] | semmle.label | s1 [C] |
-| main.rs:295:14:297:5 | ...::C {...} [C] | semmle.label | ...::C {...} [C] |
-| main.rs:296:18:296:27 | source(...) | semmle.label | source(...) |
-| main.rs:299:11:299:12 | s1 [C] | semmle.label | s1 [C] |
-| main.rs:300:9:300:38 | ...::C {...} [C] | semmle.label | ...::C {...} [C] |
-| main.rs:300:36:300:36 | n | semmle.label | n |
-| main.rs:300:48:300:48 | n | semmle.label | n |
-| main.rs:303:11:303:12 | s1 [C] | semmle.label | s1 [C] |
-| main.rs:304:9:304:38 | ...::C {...} [C] | semmle.label | ...::C {...} [C] |
-| main.rs:304:36:304:36 | n | semmle.label | n |
-| main.rs:304:81:304:81 | n | semmle.label | n |
-| main.rs:315:9:315:10 | s1 [C] | semmle.label | s1 [C] |
-| main.rs:315:14:317:5 | C {...} [C] | semmle.label | C {...} [C] |
-| main.rs:316:18:316:27 | source(...) | semmle.label | source(...) |
-| main.rs:319:11:319:12 | s1 [C] | semmle.label | s1 [C] |
-| main.rs:320:9:320:24 | C {...} [C] | semmle.label | C {...} [C] |
-| main.rs:320:22:320:22 | n | semmle.label | n |
-| main.rs:320:34:320:34 | n | semmle.label | n |
-| main.rs:323:11:323:12 | s1 [C] | semmle.label | s1 [C] |
-| main.rs:324:9:324:24 | C {...} [C] | semmle.label | C {...} [C] |
-| main.rs:324:22:324:22 | n | semmle.label | n |
-| main.rs:324:53:324:53 | n | semmle.label | n |
-| main.rs:336:9:336:12 | arr1 [array[]] | semmle.label | arr1 [array[]] |
-| main.rs:336:16:336:33 | [...] [array[]] | semmle.label | [...] [array[]] |
-| main.rs:336:23:336:32 | source(...) | semmle.label | source(...) |
-| main.rs:337:9:337:10 | n1 | semmle.label | n1 |
-| main.rs:337:14:337:17 | arr1 [array[]] | semmle.label | arr1 [array[]] |
-| main.rs:337:14:337:20 | arr1[2] | semmle.label | arr1[2] |
-| main.rs:338:10:338:11 | n1 | semmle.label | n1 |
-| main.rs:340:9:340:12 | arr2 [array[]] | semmle.label | arr2 [array[]] |
-| main.rs:340:16:340:31 | [...; 10] [array[]] | semmle.label | [...; 10] [array[]] |
-| main.rs:340:17:340:26 | source(...) | semmle.label | source(...) |
-| main.rs:341:9:341:10 | n2 | semmle.label | n2 |
-| main.rs:341:14:341:17 | arr2 [array[]] | semmle.label | arr2 [array[]] |
-| main.rs:341:14:341:20 | arr2[4] | semmle.label | arr2[4] |
-| main.rs:342:10:342:11 | n2 | semmle.label | n2 |
-| main.rs:350:9:350:12 | arr1 [array[]] | semmle.label | arr1 [array[]] |
-| main.rs:350:16:350:33 | [...] [array[]] | semmle.label | [...] [array[]] |
-| main.rs:350:23:350:32 | source(...) | semmle.label | source(...) |
-| main.rs:351:9:351:10 | n1 | semmle.label | n1 |
-| main.rs:351:15:351:18 | arr1 [array[]] | semmle.label | arr1 [array[]] |
-| main.rs:352:14:352:15 | n1 | semmle.label | n1 |
-| main.rs:362:9:362:12 | arr1 [array[]] | semmle.label | arr1 [array[]] |
-| main.rs:362:16:362:33 | [...] [array[]] | semmle.label | [...] [array[]] |
-| main.rs:362:23:362:32 | source(...) | semmle.label | source(...) |
-| main.rs:363:11:363:14 | arr1 [array[]] | semmle.label | arr1 [array[]] |
-| main.rs:364:9:364:17 | SlicePat [array[]] | semmle.label | SlicePat [array[]] |
-| main.rs:364:10:364:10 | a | semmle.label | a |
-| main.rs:364:13:364:13 | b | semmle.label | b |
-| main.rs:364:16:364:16 | c | semmle.label | c |
-| main.rs:365:18:365:18 | a | semmle.label | a |
-| main.rs:366:18:366:18 | b | semmle.label | b |
-| main.rs:367:18:367:18 | c | semmle.label | c |
-| main.rs:376:5:376:11 | [post] mut_arr [array[]] | semmle.label | [post] mut_arr [array[]] |
-| main.rs:376:18:376:27 | source(...) | semmle.label | source(...) |
-| main.rs:377:9:377:9 | d | semmle.label | d |
-| main.rs:377:13:377:19 | mut_arr [array[]] | semmle.label | mut_arr [array[]] |
-| main.rs:377:13:377:22 | mut_arr[1] | semmle.label | mut_arr[1] |
-| main.rs:378:10:378:10 | d | semmle.label | d |
-| main.rs:379:10:379:16 | mut_arr [array[]] | semmle.label | mut_arr [array[]] |
-| main.rs:379:10:379:19 | mut_arr[0] | semmle.label | mut_arr[0] |
->>>>>>> 8efd8701
 subpaths
 testFailures
 #select
