from misc.codegen.lib.schemadefs import *

include("../shared/tree-sitter-extractor/src/generator/prefix.dbscheme")
include("prefix.dbscheme")

File = imported("File", "codeql.files.FileSystem")

@qltest.skip
class Element:
    pass


@qltest.skip
class Locatable(Element):
    pass


@qltest.skip
class AstNode(Locatable):
    pass


@qltest.skip
class Token(AstNode):
    """
    The base class for all tokens.
    """
    pass


class Comment(Token):
    """
    A comment. For example:
    ```rust
    // this is a comment
    /// This is a doc comment
    ```
    """
    parent: AstNode
    text: string


@qltest.skip
class Unextracted(Element):
    """
    The base class marking everything that was not properly extracted for some reason, such as:
    * syntax errors
    * insufficient context information
    * yet unimplemented parts of the extractor
    """
    pass


@qltest.skip
class Missing(Unextracted):
    """
    The base class marking errors during parsing or resolution.
    """


@qltest.skip
class Unimplemented(Unextracted):
    """
    The base class for unimplemented nodes. This is used to mark nodes that are not yet extracted.
    """
    pass


class Callable(AstNode):
    """
    A callable. Either a `Function` or a `ClosureExpr`.
    """
    param_list: optional["ParamList"] | child
    attrs: list["Attr"] | child


class Addressable(AstNode):
    """
    Something that can be addressed by a path.

    TODO: This does not yet include all possible cases.
    """
    extended_canonical_path: optional[string] | desc("""
        Either a canonical path (see https://doc.rust-lang.org/reference/paths.html#canonical-paths),
        or `{<block id>}::name` for addressable items defined in an anonymous block (and only
        addressable there-in).
    """) | rust.detach | ql.internal
    crate_origin: optional[string] | desc("One of `rustc:<name>`, `repo:<repository>:<name>` or `lang:<name>`.") | rust.detach | ql.internal


class Resolvable(AstNode):
    """
    One of `PathExpr`, `RecordExpr`, `PathPat`, `RecordPat`, `TupleStructPat` or `MethodCallExpr`.
    """
    resolved_path: optional[string] | rust.detach | ql.internal
    resolved_crate_origin: optional[string] | rust.detach | ql.internal


<<<<<<< HEAD
class PathAstNode(Resolvable):
    """
    An AST element wrapping a path (`PathExpr`, `RecordExpr`, `PathPat`, `RecordPat`, `TupleStructPat`).
    """
    path: optional["Path"] | child
=======
@qltest.skip
@ql.internal
class ExtractorStep(Element):
    action: string
    file: File
    duration_ms: int
>>>>>>> 80d466ff
<|MERGE_RESOLUTION|>--- conflicted
+++ resolved
@@ -96,17 +96,16 @@
     resolved_crate_origin: optional[string] | rust.detach | ql.internal
 
 
-<<<<<<< HEAD
 class PathAstNode(Resolvable):
     """
     An AST element wrapping a path (`PathExpr`, `RecordExpr`, `PathPat`, `RecordPat`, `TupleStructPat`).
     """
     path: optional["Path"] | child
-=======
+
+
 @qltest.skip
 @ql.internal
 class ExtractorStep(Element):
     action: string
     file: File
-    duration_ms: int
->>>>>>> 80d466ff
+    duration_ms: int