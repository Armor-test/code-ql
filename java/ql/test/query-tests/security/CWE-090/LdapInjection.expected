--- conflicted
+++ resolved
@@ -90,32 +90,6 @@
 | LdapInjection.java:196:32:196:78 | uBadSearchRequestSetFilter : String | LdapInjection.java:199:17:199:42 | uBadSearchRequestSetFilter : String | provenance |  |
 | LdapInjection.java:199:5:199:5 | s : SearchRequest | LdapInjection.java:200:14:200:14 | s | provenance |  Sink:MaD:1933 |
 | LdapInjection.java:199:17:199:42 | uBadSearchRequestSetFilter : String | LdapInjection.java:199:5:199:5 | s : SearchRequest | provenance | Config |
-<<<<<<< HEAD
-| LdapInjection.java:229:30:229:54 | sBad : String | LdapInjection.java:230:36:230:55 | ... + ... | provenance |  Sink:MaD:49373 |
-| LdapInjection.java:229:57:229:83 | sBadDN : String | LdapInjection.java:230:14:230:33 | ... + ... | provenance |  Sink:MaD:49373 |
-| LdapInjection.java:234:30:234:54 | sBad : String | LdapInjection.java:235:88:235:107 | ... + ... | provenance |  Sink:MaD:49363 |
-| LdapInjection.java:234:57:234:92 | sBadDNLNBuilder : String | LdapInjection.java:235:48:235:76 | ... + ... : String | provenance |  |
-| LdapInjection.java:235:20:235:77 | newInstance(...) : LdapNameBuilder | LdapInjection.java:235:20:235:85 | build(...) | provenance | Config Sink:MaD:49363 |
-| LdapInjection.java:235:48:235:76 | ... + ... : String | LdapInjection.java:235:20:235:77 | newInstance(...) : LdapNameBuilder | provenance | Config |
-| LdapInjection.java:239:30:239:54 | sBad : String | LdapInjection.java:240:100:240:119 | ... + ... | provenance |  Sink:MaD:49375 |
-| LdapInjection.java:239:57:239:95 | sBadDNLNBuilderAdd : String | LdapInjection.java:240:57:240:88 | ... + ... : String | provenance |  |
-| LdapInjection.java:240:23:240:89 | add(...) : LdapNameBuilder | LdapInjection.java:240:23:240:97 | build(...) | provenance | Config Sink:MaD:49360 |
-| LdapInjection.java:240:23:240:89 | add(...) : LdapNameBuilder | LdapInjection.java:240:23:240:97 | build(...) | provenance | Config Sink:MaD:49375 |
-| LdapInjection.java:240:57:240:88 | ... + ... : String | LdapInjection.java:240:23:240:89 | add(...) : LdapNameBuilder | provenance | Config |
-| LdapInjection.java:244:30:244:63 | sBadLdapQuery : String | LdapInjection.java:245:47:245:75 | ... + ... : String | provenance |  |
-| LdapInjection.java:245:47:245:75 | ... + ... : String | LdapInjection.java:245:15:245:76 | filter(...) | provenance | Config Sink:MaD:49372 |
-| LdapInjection.java:249:30:249:60 | sBadFilter : String | LdapInjection.java:250:86:250:111 | ... + ... : String | provenance |  |
-| LdapInjection.java:249:63:249:98 | sBadDNLdapUtils : String | LdapInjection.java:250:34:250:62 | ... + ... : String | provenance |  |
-| LdapInjection.java:250:34:250:62 | ... + ... : String | LdapInjection.java:250:12:250:63 | newLdapName(...) | provenance | Config Sink:MaD:49371 |
-| LdapInjection.java:250:86:250:111 | ... + ... : String | LdapInjection.java:250:66:250:112 | new HardcodedFilter(...) | provenance | Config Sink:MaD:49371 |
-| LdapInjection.java:254:30:254:63 | sBadLdapQuery : String | LdapInjection.java:255:56:255:84 | ... + ... : String | provenance |  |
-| LdapInjection.java:255:56:255:84 | ... + ... : String | LdapInjection.java:255:24:255:85 | filter(...) | provenance | Config Sink:MaD:49374 |
-| LdapInjection.java:259:30:259:64 | sBadLdapQuery2 : String | LdapInjection.java:260:51:260:80 | ... + ... : String | provenance |  |
-| LdapInjection.java:260:19:260:81 | filter(...) : LdapQuery | LdapInjection.java:261:24:261:24 | q | provenance |  Sink:MaD:49374 |
-| LdapInjection.java:260:51:260:80 | ... + ... : String | LdapInjection.java:260:19:260:81 | filter(...) : LdapQuery | provenance | Config |
-| LdapInjection.java:265:30:265:73 | sBadLdapQueryWithFilter : String | LdapInjection.java:266:76:266:114 | ... + ... : String | provenance |  |
-| LdapInjection.java:266:56:266:115 | new HardcodedFilter(...) : HardcodedFilter | LdapInjection.java:266:24:266:116 | filter(...) | provenance | Config Sink:MaD:49374 |
-=======
 | LdapInjection.java:229:30:229:54 | sBad : String | LdapInjection.java:230:36:230:55 | ... + ... | provenance |  Sink:MaD:49362 |
 | LdapInjection.java:229:57:229:83 | sBadDN : String | LdapInjection.java:230:14:230:33 | ... + ... | provenance |  Sink:MaD:49362 |
 | LdapInjection.java:234:30:234:54 | sBad : String | LdapInjection.java:235:88:235:107 | ... + ... | provenance |  Sink:MaD:49352 |
@@ -140,23 +114,10 @@
 | LdapInjection.java:260:51:260:80 | ... + ... : String | LdapInjection.java:260:19:260:81 | filter(...) : LdapQuery | provenance | Config |
 | LdapInjection.java:265:30:265:73 | sBadLdapQueryWithFilter : String | LdapInjection.java:266:76:266:114 | ... + ... : String | provenance |  |
 | LdapInjection.java:266:56:266:115 | new HardcodedFilter(...) : HardcodedFilter | LdapInjection.java:266:24:266:116 | filter(...) | provenance | Config Sink:MaD:49363 |
->>>>>>> f293b77b
 | LdapInjection.java:266:76:266:114 | ... + ... : String | LdapInjection.java:266:56:266:115 | new HardcodedFilter(...) : HardcodedFilter | provenance | Config |
 | LdapInjection.java:270:30:270:74 | sBadLdapQueryWithFilter2 : String | LdapInjection.java:271:68:271:107 | ... + ... : String | provenance |  |
 | LdapInjection.java:271:48:271:108 | new HardcodedFilter(...) : HardcodedFilter | LdapInjection.java:272:56:272:56 | f : HardcodedFilter | provenance |  |
 | LdapInjection.java:271:68:271:107 | ... + ... : String | LdapInjection.java:271:48:271:108 | new HardcodedFilter(...) : HardcodedFilter | provenance | Config |
-<<<<<<< HEAD
-| LdapInjection.java:272:56:272:56 | f : HardcodedFilter | LdapInjection.java:272:24:272:57 | filter(...) | provenance | Config Sink:MaD:49374 |
-| LdapInjection.java:276:31:276:68 | sBadLdapQueryBase : String | LdapInjection.java:277:42:277:58 | sBadLdapQueryBase : String | provenance |  |
-| LdapInjection.java:277:12:277:59 | base(...) : LdapQueryBuilder | LdapInjection.java:277:12:277:66 | base(...) | provenance | Config Sink:MaD:49371 |
-| LdapInjection.java:277:42:277:58 | sBadLdapQueryBase : String | LdapInjection.java:277:12:277:59 | base(...) : LdapQueryBuilder | provenance | Config |
-| LdapInjection.java:281:31:281:71 | sBadLdapQueryComplex : String | LdapInjection.java:282:54:282:73 | sBadLdapQueryComplex : String | provenance |  |
-| LdapInjection.java:282:24:282:74 | base(...) : LdapQueryBuilder | LdapInjection.java:282:24:282:87 | where(...) : ConditionCriteria | provenance | Config |
-| LdapInjection.java:282:24:282:87 | where(...) : ConditionCriteria | LdapInjection.java:282:24:282:98 | is(...) | provenance | Config Sink:MaD:49374 |
-| LdapInjection.java:282:54:282:73 | sBadLdapQueryComplex : String | LdapInjection.java:282:24:282:74 | base(...) : LdapQueryBuilder | provenance | Config |
-| LdapInjection.java:286:31:286:69 | sBadFilterToString : String | LdapInjection.java:287:38:287:71 | ... + ... : String | provenance |  |
-| LdapInjection.java:287:18:287:72 | new HardcodedFilter(...) : HardcodedFilter | LdapInjection.java:287:18:287:83 | toString(...) | provenance | Config Sink:MaD:49373 |
-=======
 | LdapInjection.java:272:56:272:56 | f : HardcodedFilter | LdapInjection.java:272:24:272:57 | filter(...) | provenance | Config Sink:MaD:49363 |
 | LdapInjection.java:276:31:276:68 | sBadLdapQueryBase : String | LdapInjection.java:277:42:277:58 | sBadLdapQueryBase : String | provenance |  |
 | LdapInjection.java:277:12:277:59 | base(...) : LdapQueryBuilder | LdapInjection.java:277:12:277:66 | base(...) | provenance | Config Sink:MaD:49360 |
@@ -167,26 +128,11 @@
 | LdapInjection.java:282:54:282:73 | sBadLdapQueryComplex : String | LdapInjection.java:282:24:282:74 | base(...) : LdapQueryBuilder | provenance | Config |
 | LdapInjection.java:286:31:286:69 | sBadFilterToString : String | LdapInjection.java:287:38:287:71 | ... + ... : String | provenance |  |
 | LdapInjection.java:287:18:287:72 | new HardcodedFilter(...) : HardcodedFilter | LdapInjection.java:287:18:287:83 | toString(...) | provenance | Config Sink:MaD:49362 |
->>>>>>> f293b77b
 | LdapInjection.java:287:38:287:71 | ... + ... : String | LdapInjection.java:287:18:287:72 | new HardcodedFilter(...) : HardcodedFilter | provenance | Config |
 | LdapInjection.java:291:31:291:67 | sBadFilterEncode : String | LdapInjection.java:293:25:293:56 | ... + ... : String | provenance |  |
 | LdapInjection.java:293:5:293:57 | new HardcodedFilter(...) : HardcodedFilter | LdapInjection.java:293:66:293:66 | s : StringBuffer | provenance | Config |
 | LdapInjection.java:293:25:293:56 | ... + ... : String | LdapInjection.java:293:5:293:57 | new HardcodedFilter(...) : HardcodedFilter | provenance | Config |
 | LdapInjection.java:293:66:293:66 | s : StringBuffer | LdapInjection.java:294:18:294:18 | s : StringBuffer | provenance |  |
-<<<<<<< HEAD
-| LdapInjection.java:294:18:294:18 | s : StringBuffer | LdapInjection.java:294:18:294:29 | toString(...) | provenance | MaD:42727 Sink:MaD:49373 |
-| LdapInjection.java:314:30:314:54 | aBad : String | LdapInjection.java:316:36:316:55 | ... + ... | provenance |  Sink:MaD:47465 |
-| LdapInjection.java:314:57:314:83 | aBadDN : String | LdapInjection.java:316:14:316:33 | ... + ... | provenance |  Sink:MaD:47465 |
-| LdapInjection.java:320:30:320:54 | aBad : String | LdapInjection.java:322:65:322:84 | ... + ... | provenance |  Sink:MaD:47465 |
-| LdapInjection.java:320:57:320:94 | aBadDNObjToString : String | LdapInjection.java:322:21:322:51 | ... + ... : String | provenance |  |
-| LdapInjection.java:322:14:322:52 | new Dn(...) : Dn | LdapInjection.java:322:14:322:62 | getName(...) | provenance | Config Sink:MaD:47465 |
-| LdapInjection.java:322:21:322:51 | ... + ... : String | LdapInjection.java:322:14:322:52 | new Dn(...) : Dn | provenance | Config |
-| LdapInjection.java:326:30:326:67 | aBadSearchRequest : String | LdapInjection.java:329:17:329:49 | ... + ... : String | provenance |  |
-| LdapInjection.java:329:5:329:5 | s : SearchRequestImpl | LdapInjection.java:330:14:330:14 | s | provenance |  Sink:MaD:47465 |
-| LdapInjection.java:329:17:329:49 | ... + ... : String | LdapInjection.java:329:5:329:5 | s : SearchRequestImpl | provenance | Config |
-| LdapInjection.java:334:74:334:103 | aBadDNObj : String | LdapInjection.java:337:22:337:44 | ... + ... : String | provenance |  |
-| LdapInjection.java:337:5:337:5 | s : SearchRequestImpl | LdapInjection.java:338:14:338:14 | s | provenance |  Sink:MaD:47465 |
-=======
 | LdapInjection.java:294:18:294:18 | s : StringBuffer | LdapInjection.java:294:18:294:29 | toString(...) | provenance | MaD:42727 Sink:MaD:49362 |
 | LdapInjection.java:314:30:314:54 | aBad : String | LdapInjection.java:316:36:316:55 | ... + ... | provenance |  Sink:MaD:47454 |
 | LdapInjection.java:314:57:314:83 | aBadDN : String | LdapInjection.java:316:14:316:33 | ... + ... | provenance |  Sink:MaD:47454 |
@@ -199,18 +145,13 @@
 | LdapInjection.java:329:17:329:49 | ... + ... : String | LdapInjection.java:329:5:329:5 | s : SearchRequestImpl | provenance | Config |
 | LdapInjection.java:334:74:334:103 | aBadDNObj : String | LdapInjection.java:337:22:337:44 | ... + ... : String | provenance |  |
 | LdapInjection.java:337:5:337:5 | s : SearchRequestImpl | LdapInjection.java:338:14:338:14 | s | provenance |  Sink:MaD:47454 |
->>>>>>> f293b77b
 | LdapInjection.java:337:15:337:45 | new Dn(...) : Dn | LdapInjection.java:337:5:337:5 | s : SearchRequestImpl | provenance | Config |
 | LdapInjection.java:337:22:337:44 | ... + ... : String | LdapInjection.java:337:15:337:45 | new Dn(...) : Dn | provenance | Config |
 | LdapInjection.java:342:30:342:72 | aBadDNSearchRequestGet : String | LdapInjection.java:345:22:345:57 | ... + ... : String | provenance |  |
 | LdapInjection.java:345:5:345:5 | s : SearchRequestImpl | LdapInjection.java:346:14:346:14 | s : SearchRequestImpl | provenance |  |
 | LdapInjection.java:345:15:345:58 | new Dn(...) : Dn | LdapInjection.java:345:5:345:5 | s : SearchRequestImpl | provenance | Config |
 | LdapInjection.java:345:22:345:57 | ... + ... : String | LdapInjection.java:345:15:345:58 | new Dn(...) : Dn | provenance | Config |
-<<<<<<< HEAD
-| LdapInjection.java:346:14:346:14 | s : SearchRequestImpl | LdapInjection.java:346:14:346:24 | getBase(...) | provenance | Config Sink:MaD:47465 |
-=======
 | LdapInjection.java:346:14:346:14 | s : SearchRequestImpl | LdapInjection.java:346:14:346:24 | getBase(...) | provenance | Config Sink:MaD:47454 |
->>>>>>> f293b77b
 nodes
 | LdapInjection.java:45:28:45:52 | jBad : String | semmle.label | jBad : String |
 | LdapInjection.java:45:55:45:81 | jBadDN : String | semmle.label | jBadDN : String |
