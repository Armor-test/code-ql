--- conflicted
+++ resolved
@@ -29,21 +29,6 @@
   abstract predicate step(DataFlow::Node node1, DataFlow::Node node2);
 }
 
-<<<<<<< HEAD
-/** CSV sink models representing methods susceptible to XSS attacks. */
-private class DefaultXssSinkModel extends SinkModelCsv {
-  override predicate row(string row) {
-    row =
-      [
-        "android.webkit;WebView;false;loadData;;;Argument[0];xss",
-        "android.webkit;WebView;false;loadDataWithBaseURL;;;Argument[1];xss",
-        "android.webkit;WebView;false;evaluateJavascript;;;Argument[0];xss"
-      ]
-  }
-}
-
-=======
->>>>>>> 5a489a38
 /** A default sink representing methods susceptible to XSS attacks. */
 private class DefaultXssSink extends XssSink {
   DefaultXssSink() {
