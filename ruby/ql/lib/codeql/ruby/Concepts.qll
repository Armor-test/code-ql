--- conflicted
+++ resolved
@@ -646,7 +646,6 @@
 }
 
 /**
-<<<<<<< HEAD
  * A data-flow node that may configure behavior relating to cookie security.
  *
  * Extend this class to refine existing API models. If you want to model new APIs,
@@ -674,7 +673,10 @@
      * This predicate has no results if the setting is considered to be safe.
      */
     abstract string getSecurityWarningMessage();
-=======
+  }
+}
+
+/**
  * A data-flow node that logs data.
  *
  * Extend this class to refine existing API models. If you want to model new APIs,
@@ -700,6 +702,5 @@
   abstract class Range extends DataFlow::Node {
     /** Gets an input that is logged. */
     abstract DataFlow::Node getAnInput();
->>>>>>> 0cbf136e
   }
 }