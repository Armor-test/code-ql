--- conflicted
+++ resolved
@@ -50,7 +50,6 @@
 /**
  * Classes representing accesses to the Rails config object.
  */
-<<<<<<< HEAD
 private module Config {
   /**
    * An access to a Rails config object.
@@ -102,33 +101,6 @@
         source.flowsTo(this)
       )
     }
-=======
-private class ConfigSourceNode extends DataFlow::LocalSourceNode {
-  ConfigSourceNode() {
-    // `Foo < Rails::Application ... config ...`
-    exists(MethodCall configCall | this.asExpr().getExpr() = configCall |
-      configCall.getMethodName() = "config" and
-      configCall.getEnclosingModule() instanceof RailtieClass
-    )
-    or
-    // `Rails.application.config`
-    this =
-      API::getTopLevelMember("Rails")
-          .getReturn("application")
-          .getReturn("config")
-          .getAnImmediateUse()
-    or
-    // `Rails.application.configure { ... config ... }`
-    // `Rails::Application.configure { ... config ... }`
-    exists(DataFlow::CallNode configureCallNode, Block block, MethodCall configCall |
-      configCall = this.asExpr().getExpr()
-    |
-      configureCallNode = getAConfigureCallNode() and
-      block = configureCallNode.getBlock().asExpr().getExpr() and
-      configCall.getParent+() = block and
-      configCall.getMethodName() = "config"
-    )
->>>>>>> 0cbf136e
   }
 
   /**
@@ -163,7 +135,6 @@
     }
   }
 
-<<<<<<< HEAD
   private class LiteralSetting extends Setting {
     Literal valueLiteral;
 
@@ -208,9 +179,6 @@
 
     predicate isNilValue() { valueLiteral instanceof NilLiteral }
   }
-=======
-  MethodCall getCall() { result = this.asExpr().getExpr() }
->>>>>>> 0cbf136e
 }
 
 /**
