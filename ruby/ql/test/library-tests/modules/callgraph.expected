getTarget
| calls.rb:2:5:2:14 | call to puts | calls.rb:102:5:102:30 | puts |
| calls.rb:5:1:5:3 | call to foo | calls.rb:1:1:3:3 | foo |
| calls.rb:5:1:5:3 | call to foo | calls.rb:85:1:89:3 | foo |
| calls.rb:8:5:8:15 | call to puts | calls.rb:102:5:102:30 | puts |
| calls.rb:11:1:11:8 | call to bar | calls.rb:7:1:9:3 | bar |
| calls.rb:14:5:14:15 | call to puts | calls.rb:102:5:102:30 | puts |
| calls.rb:17:1:17:8 | call to bar | calls.rb:13:1:15:3 | bar |
| calls.rb:19:1:19:8 | call to foo | calls.rb:1:1:3:3 | foo |
| calls.rb:19:1:19:8 | call to foo | calls.rb:85:1:89:3 | foo |
| calls.rb:32:5:32:15 | call to singleton_m | calls.rb:25:5:27:7 | singleton_m |
| calls.rb:33:5:33:20 | call to singleton_m | calls.rb:25:5:27:7 | singleton_m |
| calls.rb:37:1:37:13 | call to singleton_m | calls.rb:25:5:27:7 | singleton_m |
| calls.rb:44:5:44:13 | call to include | calls.rb:108:5:110:7 | include |
| calls.rb:52:9:52:18 | call to instance_m | calls.rb:22:5:24:7 | instance_m |
| calls.rb:53:9:53:23 | call to instance_m | calls.rb:22:5:24:7 | instance_m |
| calls.rb:60:5:60:9 | call to new | calls.rb:117:5:117:16 | new |
| calls.rb:61:1:61:5 | call to baz | calls.rb:51:5:57:7 | baz |
| calls.rb:63:1:63:12 | call to instance_m | calls.rb:22:5:24:7 | instance_m |
| calls.rb:67:9:67:13 | super call to baz | calls.rb:51:5:57:7 | baz |
| calls.rb:71:5:71:9 | call to new | calls.rb:117:5:117:16 | new |
| calls.rb:72:1:72:5 | call to baz | calls.rb:66:5:68:7 | baz |
| calls.rb:74:1:74:12 | call to instance_m | calls.rb:22:5:24:7 | instance_m |
| calls.rb:77:5:77:16 | call to bit_length | calls.rb:92:5:92:23 | bit_length |
| calls.rb:78:5:78:16 | call to bit_length | calls.rb:92:5:92:23 | bit_length |
| calls.rb:82:5:82:11 | yield ... | calls.rb:88:16:88:29 | { ... } |
| calls.rb:82:5:82:11 | yield ... | calls.rb:162:10:162:28 | { ... } |
| calls.rb:86:11:86:18 | call to new | calls.rb:117:5:117:16 | new |
| calls.rb:87:5:87:10 | ...[...] | calls.rb:122:5:122:31 | [] |
| calls.rb:88:5:88:29 | call to call_block | calls.rb:81:1:83:3 | call_block |
| calls.rb:88:22:88:27 | ...[...] | calls.rb:122:5:122:31 | [] |
| calls.rb:116:5:116:18 | call to include | calls.rb:108:5:110:7 | include |
| calls.rb:133:15:133:25 | call to length | calls.rb:129:3:129:17 | length |
| calls.rb:134:9:134:24 | yield ... | calls.rb:150:23:150:62 | { ... } |
| calls.rb:134:9:134:24 | yield ... | calls.rb:152:17:152:35 | { ... } |
| calls.rb:134:9:134:24 | yield ... | calls.rb:154:17:154:40 | { ... } |
| calls.rb:134:9:134:24 | yield ... | calls.rb:156:18:156:37 | { ... } |
| calls.rb:134:18:134:24 | ...[...] | calls.rb:127:3:127:29 | [] |
| calls.rb:141:5:141:20 | yield ... | calls.rb:144:7:144:30 | { ... } |
| calls.rb:144:1:144:30 | call to funny | calls.rb:140:1:142:3 | funny |
| calls.rb:144:13:144:29 | call to puts | calls.rb:102:5:102:30 | puts |
| calls.rb:144:18:144:29 | call to capitalize | calls.rb:97:5:97:23 | capitalize |
| calls.rb:146:1:146:14 | call to capitalize | calls.rb:97:5:97:23 | capitalize |
| calls.rb:147:1:147:12 | call to bit_length | calls.rb:92:5:92:23 | bit_length |
| calls.rb:148:1:148:5 | call to abs | calls.rb:93:5:93:16 | abs |
| calls.rb:150:1:150:62 | call to foreach | calls.rb:131:3:137:5 | foreach |
| calls.rb:150:32:150:61 | call to puts | calls.rb:102:5:102:30 | puts |
| calls.rb:152:1:152:35 | call to foreach | calls.rb:131:3:137:5 | foreach |
| calls.rb:152:23:152:34 | call to bit_length | calls.rb:92:5:92:23 | bit_length |
| calls.rb:154:1:154:40 | call to foreach | calls.rb:131:3:137:5 | foreach |
| calls.rb:154:23:154:39 | call to puts | calls.rb:102:5:102:30 | puts |
| calls.rb:156:1:156:37 | call to foreach | calls.rb:131:3:137:5 | foreach |
| calls.rb:156:27:156:36 | call to puts | calls.rb:102:5:102:30 | puts |
| calls.rb:159:5:159:17 | call to call_block | calls.rb:81:1:83:3 | call_block |
| calls.rb:162:1:162:28 | call to indirect | calls.rb:158:1:160:3 | indirect |
| calls.rb:162:16:162:27 | call to bit_length | calls.rb:92:5:92:23 | bit_length |
| calls.rb:167:9:167:17 | call to to_s | calls.rb:172:5:173:7 | to_s |
| calls.rb:167:9:167:17 | call to to_s | calls.rb:177:5:178:7 | to_s |
| calls.rb:181:1:181:5 | call to new | calls.rb:117:5:117:16 | new |
| calls.rb:181:1:181:14 | call to s_method | calls.rb:166:5:168:7 | s_method |
| calls.rb:182:1:182:5 | call to new | calls.rb:117:5:117:16 | new |
| calls.rb:182:1:182:14 | call to s_method | calls.rb:166:5:168:7 | s_method |
| calls.rb:183:1:183:5 | call to new | calls.rb:117:5:117:16 | new |
| calls.rb:183:1:183:14 | call to s_method | calls.rb:166:5:168:7 | s_method |
| calls.rb:188:1:188:15 | call to private_on_main | calls.rb:185:1:186:3 | private_on_main |
| calls.rb:192:9:192:26 | call to puts | calls.rb:102:5:102:30 | puts |
| calls.rb:193:9:193:24 | call to singleton_b | calls.rb:196:5:199:7 | singleton_b |
| calls.rb:197:9:197:26 | call to puts | calls.rb:102:5:102:30 | puts |
| calls.rb:198:9:198:24 | call to singleton_c | calls.rb:201:5:203:7 | singleton_c |
| calls.rb:202:9:202:26 | call to puts | calls.rb:102:5:102:30 | puts |
| calls.rb:206:9:206:26 | call to puts | calls.rb:102:5:102:30 | puts |
| calls.rb:207:9:207:24 | call to singleton_a | calls.rb:191:5:194:7 | singleton_a |
| calls.rb:212:13:212:30 | call to puts | calls.rb:102:5:102:30 | puts |
| calls.rb:214:9:214:19 | call to singleton_e | calls.rb:211:9:213:11 | singleton_e |
| calls.rb:219:13:219:30 | call to puts | calls.rb:102:5:102:30 | puts |
| calls.rb:224:9:224:24 | call to singleton_g | calls.rb:236:1:238:3 | singleton_g |
| calls.rb:224:9:224:24 | call to singleton_g | calls.rb:243:1:245:3 | singleton_g |
| calls.rb:224:9:224:24 | call to singleton_g | calls.rb:251:5:253:7 | singleton_g |
| calls.rb:228:1:228:22 | call to singleton_a | calls.rb:191:5:194:7 | singleton_a |
| calls.rb:229:1:229:22 | call to singleton_f | calls.rb:218:9:220:11 | singleton_f |
| calls.rb:231:6:231:19 | call to new | calls.rb:117:5:117:16 | new |
| calls.rb:233:1:233:11 | call to instance | calls.rb:210:5:215:7 | instance |
| calls.rb:234:1:234:14 | call to singleton_e | calls.rb:211:9:213:11 | singleton_e |
| calls.rb:237:5:237:24 | call to puts | calls.rb:102:5:102:30 | puts |
| calls.rb:240:1:240:14 | call to singleton_g | calls.rb:236:1:238:3 | singleton_g |
| calls.rb:241:1:241:19 | call to call_singleton_g | calls.rb:223:5:225:7 | call_singleton_g |
| calls.rb:244:5:244:24 | call to puts | calls.rb:102:5:102:30 | puts |
| calls.rb:247:1:247:14 | call to singleton_g | calls.rb:243:1:245:3 | singleton_g |
| calls.rb:248:1:248:19 | call to call_singleton_g | calls.rb:223:5:225:7 | call_singleton_g |
| calls.rb:252:9:252:28 | call to puts | calls.rb:102:5:102:30 | puts |
| calls.rb:256:1:256:14 | call to singleton_g | calls.rb:251:5:253:7 | singleton_g |
| calls.rb:257:1:257:19 | call to call_singleton_g | calls.rb:223:5:225:7 | call_singleton_g |
| calls.rb:259:6:259:19 | call to new | calls.rb:117:5:117:16 | new |
| calls.rb:263:1:263:8 | call to new | calls.rb:117:5:117:16 | new |
| calls.rb:265:1:265:16 | call to puts | calls.rb:102:5:102:30 | puts |
| calls.rb:268:5:268:22 | call to puts | calls.rb:102:5:102:30 | puts |
| calls.rb:271:1:271:22 | call to singleton_g | calls.rb:267:1:269:3 | singleton_g |
| calls.rb:272:1:272:14 | call to singleton_g | calls.rb:251:5:253:7 | singleton_g |
| calls.rb:273:1:273:19 | call to call_singleton_g | calls.rb:223:5:225:7 | call_singleton_g |
| calls.rb:275:6:275:19 | call to new | calls.rb:117:5:117:16 | new |
| calls.rb:279:5:279:12 | call to new | calls.rb:117:5:117:16 | new |
| calls.rb:279:5:279:21 | call to instance | calls.rb:210:5:215:7 | instance |
| calls.rb:282:9:282:26 | call to puts | calls.rb:102:5:102:30 | puts |
| calls.rb:285:5:285:20 | call to singleton_h | calls.rb:281:5:283:7 | singleton_h |
| calls.rb:288:1:288:17 | call to create | calls.rb:278:1:286:3 | create |
| calls.rb:289:1:289:22 | call to singleton_h | calls.rb:281:5:283:7 | singleton_h |
| calls.rb:295:9:295:26 | call to puts | calls.rb:102:5:102:30 | puts |
| calls.rb:299:1:299:13 | call to singleton_i | calls.rb:294:5:296:7 | singleton_i |
| calls.rb:300:1:300:22 | call to singleton_i | calls.rb:294:5:296:7 | singleton_i |
| calls.rb:304:9:304:26 | call to puts | calls.rb:102:5:102:30 | puts |
| calls.rb:308:1:308:22 | call to singleton_j | calls.rb:303:5:305:7 | singleton_j |
| calls.rb:312:9:312:31 | call to puts | calls.rb:102:5:102:30 | puts |
| calls.rb:313:9:313:11 | call to new | calls.rb:117:5:117:16 | new |
| calls.rb:317:9:317:11 | call to new | calls.rb:117:5:117:16 | new |
| calls.rb:317:9:317:20 | call to instance | calls.rb:311:5:314:7 | instance |
| calls.rb:320:5:320:7 | call to new | calls.rb:117:5:117:16 | new |
| calls.rb:320:5:320:16 | call to instance | calls.rb:311:5:314:7 | instance |
| calls.rb:323:1:323:17 | call to singleton | calls.rb:316:5:318:7 | singleton |
| calls.rb:327:9:327:26 | call to puts | calls.rb:102:5:102:30 | puts |
| calls.rb:333:9:333:26 | call to puts | calls.rb:102:5:102:30 | puts |
| calls.rb:339:9:339:26 | call to puts | calls.rb:102:5:102:30 | puts |
| calls.rb:346:9:346:18 | call to instance | calls.rb:338:5:340:7 | instance |
| calls.rb:348:9:348:18 | call to instance | calls.rb:332:5:334:7 | instance |
| calls.rb:348:9:348:18 | call to instance | calls.rb:338:5:340:7 | instance |
| calls.rb:350:9:350:18 | call to instance | calls.rb:326:5:328:7 | instance |
| calls.rb:350:9:350:18 | call to instance | calls.rb:332:5:334:7 | instance |
| calls.rb:350:9:350:18 | call to instance | calls.rb:338:5:340:7 | instance |
| calls.rb:355:20:355:29 | call to instance | calls.rb:338:5:340:7 | instance |
| calls.rb:356:26:356:36 | call to instance | calls.rb:332:5:334:7 | instance |
| calls.rb:356:26:356:36 | call to instance | calls.rb:338:5:340:7 | instance |
| calls.rb:357:26:357:36 | call to instance | calls.rb:326:5:328:7 | instance |
| calls.rb:357:26:357:36 | call to instance | calls.rb:332:5:334:7 | instance |
| calls.rb:357:26:357:36 | call to instance | calls.rb:338:5:340:7 | instance |
| calls.rb:361:6:361:11 | call to new | calls.rb:117:5:117:16 | new |
| calls.rb:362:1:362:11 | call to instance | calls.rb:326:5:328:7 | instance |
| calls.rb:363:1:363:25 | call to pattern_dispatch | calls.rb:343:1:359:3 | pattern_dispatch |
| calls.rb:363:19:363:24 | call to new | calls.rb:117:5:117:16 | new |
| calls.rb:364:1:364:25 | call to pattern_dispatch | calls.rb:343:1:359:3 | pattern_dispatch |
| calls.rb:364:19:364:24 | call to new | calls.rb:117:5:117:16 | new |
| calls.rb:365:1:365:25 | call to pattern_dispatch | calls.rb:343:1:359:3 | pattern_dispatch |
| calls.rb:365:19:365:24 | call to new | calls.rb:117:5:117:16 | new |
| calls.rb:369:9:369:28 | call to puts | calls.rb:102:5:102:30 | puts |
| calls.rb:373:6:373:11 | call to new | calls.rb:117:5:117:16 | new |
| calls.rb:374:1:374:16 | call to add_singleton | calls.rb:367:1:371:3 | add_singleton |
| calls.rb:375:1:375:11 | call to instance | calls.rb:326:5:328:7 | instance |
| calls.rb:375:1:375:11 | call to instance | calls.rb:368:5:370:7 | instance |
| calls.rb:380:13:380:48 | call to puts | calls.rb:102:5:102:30 | puts |
| calls.rb:384:13:384:22 | call to singleton1 | calls.rb:379:9:381:11 | singleton1 |
| calls.rb:384:13:384:22 | call to singleton1 | calls.rb:414:9:416:11 | singleton1 |
| calls.rb:388:13:388:20 | call to new | calls.rb:117:5:117:16 | new |
| calls.rb:388:13:388:30 | call to instance1 | calls.rb:402:5:404:7 | instance1 |
| calls.rb:388:13:388:30 | call to instance1 | calls.rb:423:5:425:7 | instance1 |
| calls.rb:393:9:393:44 | call to puts | calls.rb:102:5:102:30 | puts |
| calls.rb:397:9:397:18 | call to singleton2 | calls.rb:392:5:394:7 | singleton2 |
| calls.rb:397:9:397:18 | call to singleton2 | calls.rb:419:5:421:7 | singleton2 |
| calls.rb:400:5:400:14 | call to singleton2 | calls.rb:392:5:394:7 | singleton2 |
| calls.rb:403:9:403:43 | call to puts | calls.rb:102:5:102:30 | puts |
| calls.rb:407:1:407:29 | call to singleton1 | calls.rb:379:9:381:11 | singleton1 |
| calls.rb:408:1:408:29 | call to singleton2 | calls.rb:392:5:394:7 | singleton2 |
| calls.rb:409:1:409:34 | call to call_singleton1 | calls.rb:383:9:385:11 | call_singleton1 |
| calls.rb:410:1:410:34 | call to call_singleton2 | calls.rb:396:5:398:7 | call_singleton2 |
| calls.rb:415:13:415:48 | call to puts | calls.rb:102:5:102:30 | puts |
| calls.rb:420:9:420:44 | call to puts | calls.rb:102:5:102:30 | puts |
| calls.rb:424:9:424:43 | call to puts | calls.rb:102:5:102:30 | puts |
| calls.rb:428:1:428:29 | call to singleton1 | calls.rb:414:9:416:11 | singleton1 |
| calls.rb:429:1:429:29 | call to singleton2 | calls.rb:419:5:421:7 | singleton2 |
| calls.rb:430:1:430:34 | call to call_singleton1 | calls.rb:383:9:385:11 | call_singleton1 |
| calls.rb:431:1:431:34 | call to call_singleton2 | calls.rb:396:5:398:7 | call_singleton2 |
| calls.rb:436:13:436:48 | call to puts | calls.rb:102:5:102:30 | puts |
| calls.rb:441:9:441:44 | call to puts | calls.rb:102:5:102:30 | puts |
| calls.rb:444:13:444:48 | call to puts | calls.rb:102:5:102:30 | puts |
| calls.rb:447:17:447:52 | call to puts | calls.rb:102:5:102:30 | puts |
| calls.rb:455:9:459:11 | call to new | calls.rb:117:5:117:16 | new |
| calls.rb:455:9:459:15 | call to new | calls.rb:117:5:117:16 | new |
| calls.rb:457:17:457:40 | call to puts | calls.rb:102:5:102:30 | puts |
| calls.rb:463:1:463:30 | call to new | calls.rb:117:5:117:16 | new |
| calls.rb:463:1:463:33 | call to m1 | calls.rb:435:9:437:11 | m1 |
| calls.rb:464:1:464:30 | call to new | calls.rb:117:5:117:16 | new |
| calls.rb:465:1:465:30 | call to new | calls.rb:117:5:117:16 | new |
| calls.rb:465:1:465:33 | call to m2 | calls.rb:440:5:452:7 | m2 |
| calls.rb:466:1:466:30 | call to new | calls.rb:117:5:117:16 | new |
| calls.rb:467:1:467:30 | call to new | calls.rb:117:5:117:16 | new |
| calls.rb:468:1:468:30 | call to new | calls.rb:117:5:117:16 | new |
| calls.rb:470:27:488:3 | call to new | calls.rb:117:5:117:16 | new |
| calls.rb:473:13:473:22 | call to puts | calls.rb:102:5:102:30 | puts |
| calls.rb:477:5:481:7 | call to new | calls.rb:117:5:117:16 | new |
| calls.rb:477:5:481:11 | call to new | calls.rb:117:5:117:16 | new |
| calls.rb:479:13:479:22 | call to puts | calls.rb:102:5:102:30 | puts |
| calls.rb:485:13:485:27 | call to puts | calls.rb:102:5:102:30 | puts |
| calls.rb:490:1:490:27 | call to new | calls.rb:117:5:117:16 | new |
| calls.rb:491:1:491:27 | call to new | calls.rb:117:5:117:16 | new |
| calls.rb:492:1:492:27 | call to new | calls.rb:117:5:117:16 | new |
| calls.rb:493:1:493:27 | call to new | calls.rb:117:5:117:16 | new |
| calls.rb:494:1:494:27 | call to new | calls.rb:117:5:117:16 | new |
| calls.rb:504:1:504:31 | call to singleton | calls.rb:497:5:499:7 | singleton |
| calls.rb:510:1:510:32 | call to singleton | calls.rb:497:5:499:7 | singleton |
| calls.rb:517:1:517:32 | call to singleton | calls.rb:497:5:499:7 | singleton |
| calls.rb:523:1:523:13 | call to singleton | calls.rb:497:5:499:7 | singleton |
| calls.rb:532:5:532:35 | call to include | calls.rb:108:5:110:7 | include |
| calls.rb:535:9:535:35 | call to puts | calls.rb:102:5:102:30 | puts |
| calls.rb:539:9:539:11 | call to foo | calls.rb:526:15:528:7 | foo |
| calls.rb:540:9:540:11 | call to bar | calls.rb:534:15:536:7 | bar |
| calls.rb:541:9:541:28 | call to new | calls.rb:117:5:117:16 | new |
| calls.rb:541:9:541:32 | call to foo | calls.rb:526:15:528:7 | foo |
| calls.rb:542:9:542:28 | call to new | calls.rb:117:5:117:16 | new |
| calls.rb:542:9:542:32 | call to bar | calls.rb:534:15:536:7 | bar |
| calls.rb:546:1:546:20 | call to new | calls.rb:117:5:117:16 | new |
| calls.rb:547:1:547:20 | call to new | calls.rb:117:5:117:16 | new |
| calls.rb:548:1:548:20 | call to new | calls.rb:117:5:117:16 | new |
| calls.rb:548:1:548:24 | call to baz | calls.rb:538:5:543:7 | baz |
| calls.rb:552:9:552:11 | call to foo | calls.rb:526:15:528:7 | foo |
| calls.rb:553:9:553:31 | call to new | calls.rb:117:5:117:16 | new |
| calls.rb:553:9:553:35 | call to foo | calls.rb:526:15:528:7 | foo |
| calls.rb:557:1:557:23 | call to new | calls.rb:117:5:117:16 | new |
| calls.rb:558:1:558:23 | call to new | calls.rb:117:5:117:16 | new |
| calls.rb:559:1:559:23 | call to new | calls.rb:117:5:117:16 | new |
| calls.rb:559:1:559:27 | call to baz | calls.rb:551:5:554:7 | baz |
| calls.rb:561:2:561:6 | call to new | calls.rb:117:5:117:16 | new |
| calls.rb:561:20:561:24 | call to baz | calls.rb:51:5:57:7 | baz |
| calls.rb:562:26:562:37 | call to capitalize | calls.rb:97:5:97:23 | capitalize |
| calls.rb:569:5:569:13 | call to singleton | calls.rb:565:5:566:7 | singleton |
| calls.rb:572:9:572:17 | call to singleton | calls.rb:565:5:566:7 | singleton |
| calls.rb:573:9:573:18 | call to singleton2 | calls.rb:577:5:578:7 | singleton2 |
| calls.rb:580:5:580:14 | call to mid_method | calls.rb:571:5:574:7 | mid_method |
| calls.rb:588:9:588:18 | call to singleton1 | calls.rb:584:5:585:7 | singleton1 |
| calls.rb:588:9:588:18 | call to singleton1 | calls.rb:597:5:598:7 | singleton1 |
| calls.rb:588:9:588:18 | call to singleton1 | calls.rb:606:5:607:7 | singleton1 |
| calls.rb:592:9:592:23 | call to call_singleton1 | calls.rb:587:5:589:7 | call_singleton1 |
| calls.rb:592:9:592:23 | call to call_singleton1 | calls.rb:600:5:602:7 | call_singleton1 |
| calls.rb:592:9:592:23 | call to call_singleton1 | calls.rb:609:5:611:7 | call_singleton1 |
| calls.rb:601:9:601:18 | call to singleton1 | calls.rb:597:5:598:7 | singleton1 |
| calls.rb:610:9:610:18 | call to singleton1 | calls.rb:606:5:607:7 | singleton1 |
| calls.rb:614:1:614:31 | call to call_call_singleton1 | calls.rb:591:5:593:7 | call_call_singleton1 |
| calls.rb:615:1:615:31 | call to call_call_singleton1 | calls.rb:591:5:593:7 | call_call_singleton1 |
| calls.rb:616:1:616:31 | call to call_call_singleton1 | calls.rb:591:5:593:7 | call_call_singleton1 |
| calls.rb:620:9:620:16 | call to bar | calls.rb:622:5:623:7 | bar |
| calls.rb:620:9:620:16 | call to bar | calls.rb:628:5:630:7 | bar |
| calls.rb:627:5:627:20 | call to include | calls.rb:108:5:110:7 | include |
<<<<<<< HEAD
| calls.rb:629:9:629:13 | super call to bar | calls.rb:622:5:623:7 | bar |
=======
| calls.rb:629:9:629:13 | call to super | calls.rb:622:5:623:7 | bar |
| calls.rb:635:9:635:14 | call to new | calls.rb:117:5:117:16 | new |
| calls.rb:639:1:639:14 | call to new | calls.rb:117:5:117:16 | new |
| calls.rb:639:1:639:14 | call to new | calls.rb:634:5:636:7 | new |
| calls.rb:639:1:639:23 | call to instance | calls.rb:326:5:328:7 | instance |
| calls.rb:647:9:647:34 | call to puts | calls.rb:102:5:102:30 | puts |
| calls.rb:651:1:651:14 | call to new | calls.rb:117:5:117:16 | new |
| calls.rb:651:1:651:14 | call to new | calls.rb:642:5:644:7 | new |
| calls.rb:651:1:651:23 | call to instance | calls.rb:646:5:648:7 | instance |
>>>>>>> 08240e2d
| hello.rb:12:5:12:24 | call to include | calls.rb:108:5:110:7 | include |
| hello.rb:14:16:14:20 | call to hello | hello.rb:2:5:4:7 | hello |
| hello.rb:20:16:20:20 | super call to message | hello.rb:13:5:15:7 | message |
| hello.rb:20:30:20:34 | call to world | hello.rb:5:5:7:7 | world |
| instance_fields.rb:4:22:4:35 | call to new | calls.rb:117:5:117:16 | new |
| instance_fields.rb:7:13:7:25 | call to target | instance_fields.rb:12:5:13:7 | target |
| instance_fields.rb:19:22:19:35 | call to new | calls.rb:117:5:117:16 | new |
| instance_fields.rb:22:13:22:25 | call to target | instance_fields.rb:27:5:28:7 | target |
| modules.rb:12:5:12:26 | call to puts | calls.rb:102:5:102:30 | puts |
| modules.rb:22:3:22:19 | call to puts | calls.rb:102:5:102:30 | puts |
| modules.rb:33:3:33:25 | call to puts | calls.rb:102:5:102:30 | puts |
| modules.rb:44:3:44:19 | call to puts | calls.rb:102:5:102:30 | puts |
| modules.rb:55:3:55:30 | call to puts | calls.rb:102:5:102:30 | puts |
| modules.rb:89:3:89:16 | call to include | calls.rb:108:5:110:7 | include |
| modules.rb:90:3:90:38 | call to module_eval | calls.rb:107:5:107:24 | module_eval |
| modules.rb:90:24:90:36 | call to prepend | calls.rb:111:5:111:20 | prepend |
| modules.rb:96:3:96:14 | call to include | calls.rb:108:5:110:7 | include |
| modules.rb:102:3:102:16 | call to prepend | calls.rb:111:5:111:20 | prepend |
| modules.rb:126:6:126:11 | call to new | calls.rb:117:5:117:16 | new |
| modules_rec.rb:8:3:8:11 | call to prepend | calls.rb:111:5:111:20 | prepend |
| private.rb:2:3:3:5 | call to private | calls.rb:112:5:112:20 | private |
| private.rb:10:3:10:19 | call to private | calls.rb:112:5:112:20 | private |
| private.rb:12:3:12:9 | call to private | calls.rb:112:5:112:20 | private |
| private.rb:43:3:43:19 | call to private | calls.rb:112:5:112:20 | private |
| private.rb:45:3:45:9 | call to private | calls.rb:112:5:112:20 | private |
| private.rb:54:1:54:5 | call to new | calls.rb:117:5:117:16 | new |
| private.rb:55:1:55:5 | call to new | calls.rb:117:5:117:16 | new |
| private.rb:56:1:56:5 | call to new | calls.rb:117:5:117:16 | new |
| private.rb:57:1:57:5 | call to new | calls.rb:117:5:117:16 | new |
| private.rb:58:1:58:5 | call to new | calls.rb:117:5:117:16 | new |
| private.rb:58:1:58:12 | call to public | private.rb:5:3:6:5 | public |
| private.rb:60:1:60:15 | call to private_on_main | private.rb:51:1:52:3 | private_on_main |
| private.rb:63:3:64:5 | call to private | calls.rb:112:5:112:20 | private |
| private.rb:71:3:71:19 | call to private | calls.rb:112:5:112:20 | private |
| private.rb:73:3:73:9 | call to private | calls.rb:112:5:112:20 | private |
| private.rb:83:3:85:5 | call to private | calls.rb:112:5:112:20 | private |
| private.rb:84:7:84:32 | call to puts | calls.rb:102:5:102:30 | puts |
| private.rb:87:3:89:5 | call to private | calls.rb:112:5:112:20 | private |
| private.rb:88:7:88:32 | call to puts | calls.rb:102:5:102:30 | puts |
| private.rb:92:7:92:8 | call to m1 | private.rb:83:11:85:5 | m1 |
| private.rb:92:7:92:8 | call to m1 | private.rb:97:11:101:5 | m1 |
| private.rb:97:3:101:5 | call to private | calls.rb:112:5:112:20 | private |
| private.rb:98:7:98:32 | call to puts | calls.rb:102:5:102:30 | puts |
| private.rb:99:7:99:8 | call to m2 | private.rb:87:11:89:5 | m2 |
| private.rb:100:7:100:26 | call to new | calls.rb:117:5:117:16 | new |
| private.rb:104:1:104:20 | call to new | calls.rb:117:5:117:16 | new |
| private.rb:104:1:104:28 | call to call_m1 | private.rb:91:3:93:5 | call_m1 |
| private.rb:105:1:105:20 | call to new | calls.rb:117:5:117:16 | new |
| toplevel_self_singleton.rb:18:12:22:1 | call to new | calls.rb:117:5:117:16 | new |
| toplevel_self_singleton.rb:30:13:30:19 | call to call_me | toplevel_self_singleton.rb:26:9:27:11 | call_me |
| toplevel_self_singleton.rb:31:13:31:20 | call to call_you | toplevel_self_singleton.rb:29:9:32:11 | call_you |
unresolvedCall
| calls.rb:23:9:23:19 | call to singleton_m |
| calls.rb:26:9:26:18 | call to instance_m |
| calls.rb:29:5:29:14 | call to instance_m |
| calls.rb:30:5:30:19 | call to instance_m |
| calls.rb:36:1:36:12 | call to instance_m |
| calls.rb:40:5:40:14 | call to instance_m |
| calls.rb:45:5:45:14 | call to instance_m |
| calls.rb:46:5:46:19 | call to instance_m |
| calls.rb:48:5:48:15 | call to singleton_m |
| calls.rb:49:5:49:20 | call to singleton_m |
| calls.rb:55:9:55:19 | call to singleton_m |
| calls.rb:56:9:56:24 | call to singleton_m |
| calls.rb:62:1:62:13 | call to singleton_m |
| calls.rb:73:1:73:13 | call to singleton_m |
| calls.rb:102:17:102:26 | call to old_puts |
| calls.rb:109:9:109:21 | call to old_include |
| calls.rb:122:15:122:27 | call to old_lookup |
| calls.rb:127:13:127:25 | call to old_lookup |
| calls.rb:133:11:133:25 | ... < ... |
| calls.rb:135:11:135:12 | ... + ... |
| calls.rb:150:1:150:13 | call to [] |
| calls.rb:150:48:150:59 | call to capitalize |
| calls.rb:152:1:152:7 | call to [] |
| calls.rb:154:1:154:7 | call to [] |
| calls.rb:154:28:154:39 | call to capitalize |
| calls.rb:156:1:156:8 | call to [] |
| calls.rb:156:4:156:5 | - ... |
| calls.rb:156:32:156:36 | call to abs |
| calls.rb:260:1:260:14 | call to singleton_e |
| calls.rb:261:1:261:14 | call to singleton_g |
| calls.rb:274:1:274:14 | call to singleton_g |
| calls.rb:276:1:276:14 | call to singleton_g |
| calls.rb:313:9:313:20 | call to instance |
| calls.rb:434:8:434:13 | call to rand |
| calls.rb:434:8:434:17 | ... > ... |
| calls.rb:451:9:451:10 | call to m3 |
| calls.rb:454:8:454:13 | call to rand |
| calls.rb:454:8:454:17 | ... > ... |
| calls.rb:455:9:459:18 | call to m5 |
| calls.rb:464:1:464:33 | call to m3 |
| calls.rb:466:1:466:33 | call to m3 |
| calls.rb:467:1:467:33 | call to m4 |
| calls.rb:468:1:468:33 | call to m5 |
| calls.rb:471:5:471:11 | call to [] |
| calls.rb:471:5:475:7 | call to each |
| calls.rb:477:5:481:15 | call to bar |
| calls.rb:483:5:483:11 | call to [] |
| calls.rb:483:5:487:7 | call to each |
| calls.rb:484:9:486:11 | call to define_method |
| calls.rb:490:1:490:31 | call to foo |
| calls.rb:491:1:491:31 | call to bar |
| calls.rb:492:1:492:33 | call to baz_0 |
| calls.rb:493:1:493:33 | call to baz_1 |
| calls.rb:494:1:494:33 | call to baz_2 |
| calls.rb:498:9:498:46 | call to puts |
| calls.rb:501:5:501:15 | call to extend |
| calls.rb:507:5:507:32 | call to extend |
| calls.rb:515:1:515:51 | call to extend |
| calls.rb:520:1:520:13 | call to singleton |
| calls.rb:521:1:521:32 | call to extend |
| calls.rb:526:5:528:7 | call to protected |
| calls.rb:527:9:527:42 | call to puts |
| calls.rb:534:5:536:7 | call to protected |
| calls.rb:546:1:546:24 | call to foo |
| calls.rb:547:1:547:24 | call to bar |
| calls.rb:557:1:557:27 | call to foo |
| calls.rb:558:1:558:27 | call to bar |
| calls.rb:561:1:561:7 | call to [] |
| calls.rb:561:1:561:26 | call to each |
| calls.rb:562:1:562:13 | call to [] |
| calls.rb:562:1:562:39 | call to each |
| calls.rb:570:5:570:14 | call to singleton2 |
| calls.rb:643:9:643:21 | call to allocate |
| hello.rb:20:16:20:26 | ... + ... |
| hello.rb:20:16:20:34 | ... + ... |
| hello.rb:20:16:20:40 | ... + ... |
| modules_rec.rb:11:1:11:9 | call to prepend |
| private.rb:23:3:24:5 | call to private_class_method |
| private.rb:28:3:28:32 | call to private_class_method |
| private.rb:30:3:30:11 | call to protected |
| private.rb:54:1:54:14 | call to private1 |
| private.rb:55:1:55:14 | call to private2 |
| private.rb:56:1:56:14 | call to private3 |
| private.rb:57:1:57:14 | call to private4 |
| private.rb:100:7:100:29 | call to m1 |
| private.rb:105:1:105:23 | call to m1 |
| toplevel_self_singleton.rb:8:1:16:3 | call to do_something |
| toplevel_self_singleton.rb:10:9:10:27 | call to ab_singleton_method |
| toplevel_self_singleton.rb:14:9:14:27 | call to ab_singleton_method |
| toplevel_self_singleton.rb:20:9:20:27 | call to ab_singleton_method |
privateMethod
| calls.rb:1:1:3:3 | foo |
| calls.rb:39:1:41:3 | call_instance_m |
| calls.rb:76:1:79:3 | optional_arg |
| calls.rb:81:1:83:3 | call_block |
| calls.rb:85:1:89:3 | foo |
| calls.rb:140:1:142:3 | funny |
| calls.rb:158:1:160:3 | indirect |
| calls.rb:185:1:186:3 | private_on_main |
| calls.rb:278:1:286:3 | create |
| calls.rb:343:1:359:3 | pattern_dispatch |
| calls.rb:367:1:371:3 | add_singleton |
| calls.rb:472:9:474:11 | foo |
| calls.rb:478:9:480:11 | bar |
| private.rb:2:11:3:5 | private1 |
| private.rb:8:3:9:5 | private2 |
| private.rb:14:3:15:5 | private3 |
| private.rb:17:3:18:5 | private4 |
| private.rb:23:24:24:5 | private5 |
| private.rb:26:3:27:5 | private6 |
| private.rb:41:3:42:5 | private7 |
| private.rb:47:3:48:5 | private8 |
| private.rb:51:1:52:3 | private_on_main |
| private.rb:63:11:64:5 | private1 |
| private.rb:69:3:70:5 | private2 |
| private.rb:75:3:76:5 | private3 |
| private.rb:78:3:79:5 | private4 |
| private.rb:83:11:85:5 | m1 |
| private.rb:87:11:89:5 | m2 |
| private.rb:97:11:101:5 | m1 |
| toplevel_self_singleton.rb:9:5:11:7 | method_in_block |
publicMethod
| calls.rb:7:1:9:3 | bar |
| calls.rb:13:1:15:3 | bar |
| calls.rb:22:5:24:7 | instance_m |
| calls.rb:25:5:27:7 | singleton_m |
| calls.rb:51:5:57:7 | baz |
| calls.rb:66:5:68:7 | baz |
| calls.rb:92:5:92:23 | bit_length |
| calls.rb:93:5:93:16 | abs |
| calls.rb:97:5:97:23 | capitalize |
| calls.rb:102:5:102:30 | puts |
| calls.rb:107:5:107:24 | module_eval |
| calls.rb:108:5:110:7 | include |
| calls.rb:111:5:111:20 | prepend |
| calls.rb:112:5:112:20 | private |
| calls.rb:117:5:117:16 | new |
| calls.rb:122:5:122:31 | [] |
| calls.rb:127:3:127:29 | [] |
| calls.rb:129:3:129:17 | length |
| calls.rb:131:3:137:5 | foreach |
| calls.rb:166:5:168:7 | s_method |
| calls.rb:172:5:173:7 | to_s |
| calls.rb:177:5:178:7 | to_s |
| calls.rb:191:5:194:7 | singleton_a |
| calls.rb:196:5:199:7 | singleton_b |
| calls.rb:201:5:203:7 | singleton_c |
| calls.rb:205:5:208:7 | singleton_d |
| calls.rb:210:5:215:7 | instance |
| calls.rb:211:9:213:11 | singleton_e |
| calls.rb:218:9:220:11 | singleton_f |
| calls.rb:223:5:225:7 | call_singleton_g |
| calls.rb:236:1:238:3 | singleton_g |
| calls.rb:243:1:245:3 | singleton_g |
| calls.rb:251:5:253:7 | singleton_g |
| calls.rb:267:1:269:3 | singleton_g |
| calls.rb:281:5:283:7 | singleton_h |
| calls.rb:294:5:296:7 | singleton_i |
| calls.rb:303:5:305:7 | singleton_j |
| calls.rb:311:5:314:7 | instance |
| calls.rb:316:5:318:7 | singleton |
| calls.rb:326:5:328:7 | instance |
| calls.rb:332:5:334:7 | instance |
| calls.rb:338:5:340:7 | instance |
| calls.rb:368:5:370:7 | instance |
| calls.rb:379:9:381:11 | singleton1 |
| calls.rb:383:9:385:11 | call_singleton1 |
| calls.rb:387:9:389:11 | factory |
| calls.rb:392:5:394:7 | singleton2 |
| calls.rb:396:5:398:7 | call_singleton2 |
| calls.rb:402:5:404:7 | instance1 |
| calls.rb:414:9:416:11 | singleton1 |
| calls.rb:419:5:421:7 | singleton2 |
| calls.rb:423:5:425:7 | instance1 |
| calls.rb:435:9:437:11 | m1 |
| calls.rb:440:5:452:7 | m2 |
| calls.rb:443:9:449:11 | m3 |
| calls.rb:446:13:448:15 | m4 |
| calls.rb:456:13:458:15 | m5 |
| calls.rb:497:5:499:7 | singleton |
| calls.rb:538:5:543:7 | baz |
| calls.rb:551:5:554:7 | baz |
| calls.rb:565:5:566:7 | singleton |
| calls.rb:571:5:574:7 | mid_method |
| calls.rb:577:5:578:7 | singleton2 |
| calls.rb:584:5:585:7 | singleton1 |
| calls.rb:587:5:589:7 | call_singleton1 |
| calls.rb:591:5:593:7 | call_call_singleton1 |
| calls.rb:597:5:598:7 | singleton1 |
| calls.rb:600:5:602:7 | call_singleton1 |
| calls.rb:606:5:607:7 | singleton1 |
| calls.rb:609:5:611:7 | call_singleton1 |
| calls.rb:619:5:621:7 | foo |
| calls.rb:622:5:623:7 | bar |
| calls.rb:628:5:630:7 | bar |
| calls.rb:634:5:636:7 | new |
| calls.rb:642:5:644:7 | new |
| calls.rb:646:5:648:7 | instance |
| hello.rb:2:5:4:7 | hello |
| hello.rb:5:5:7:7 | world |
| hello.rb:13:5:15:7 | message |
| hello.rb:19:5:21:7 | message |
| instance_fields.rb:3:9:5:11 | create |
| instance_fields.rb:6:9:8:11 | use |
| instance_fields.rb:12:5:13:7 | target |
| instance_fields.rb:18:9:20:11 | create |
| instance_fields.rb:21:9:23:11 | use |
| instance_fields.rb:27:5:28:7 | target |
| modules.rb:9:5:10:7 | method_in_foo_bar |
| modules.rb:16:3:17:5 | method_in_foo |
| modules.rb:27:3:28:5 | method_in_another_definition_of_foo |
| modules.rb:38:3:39:5 | method_a |
| modules.rb:41:3:42:5 | method_b |
| modules.rb:52:3:53:5 | method_in_another_definition_of_foo_bar |
| private.rb:5:3:6:5 | public |
| private.rb:20:3:21:5 | public2 |
| private.rb:38:3:39:5 | public3 |
| private.rb:66:3:67:5 | public |
| private.rb:91:3:93:5 | call_m1 |
| toplevel_self_singleton.rb:3:9:4:11 | ab_singleton_method |
| toplevel_self_singleton.rb:13:5:15:7 | method_in_block |
| toplevel_self_singleton.rb:19:5:21:7 | method_in_struct |
| toplevel_self_singleton.rb:26:9:27:11 | call_me |
| toplevel_self_singleton.rb:29:9:32:11 | call_you |
protectedMethod
| calls.rb:526:15:528:7 | foo |
| calls.rb:534:15:536:7 | bar |
| private.rb:32:3:33:5 | protected1 |
| private.rb:35:3:36:5 | protected2 |<|MERGE_RESOLUTION|>--- conflicted
+++ resolved
@@ -236,10 +236,7 @@
 | calls.rb:620:9:620:16 | call to bar | calls.rb:622:5:623:7 | bar |
 | calls.rb:620:9:620:16 | call to bar | calls.rb:628:5:630:7 | bar |
 | calls.rb:627:5:627:20 | call to include | calls.rb:108:5:110:7 | include |
-<<<<<<< HEAD
 | calls.rb:629:9:629:13 | super call to bar | calls.rb:622:5:623:7 | bar |
-=======
-| calls.rb:629:9:629:13 | call to super | calls.rb:622:5:623:7 | bar |
 | calls.rb:635:9:635:14 | call to new | calls.rb:117:5:117:16 | new |
 | calls.rb:639:1:639:14 | call to new | calls.rb:117:5:117:16 | new |
 | calls.rb:639:1:639:14 | call to new | calls.rb:634:5:636:7 | new |
@@ -248,7 +245,6 @@
 | calls.rb:651:1:651:14 | call to new | calls.rb:117:5:117:16 | new |
 | calls.rb:651:1:651:14 | call to new | calls.rb:642:5:644:7 | new |
 | calls.rb:651:1:651:23 | call to instance | calls.rb:646:5:648:7 | instance |
->>>>>>> 08240e2d
 | hello.rb:12:5:12:24 | call to include | calls.rb:108:5:110:7 | include |
 | hello.rb:14:16:14:20 | call to hello | hello.rb:2:5:4:7 | hello |
 | hello.rb:20:16:20:20 | super call to message | hello.rb:13:5:15:7 | message |
